--- conflicted
+++ resolved
@@ -599,32 +599,20 @@
                     }
 #ifndef NOT_ETOMIC
                     if (strcmp(coin, "ETOMIC") == 0) {
-<<<<<<< HEAD
-                        char eth_addr[100];
-                        bits256 privkey = LP_privkey("ETOMIC", ptr->smartaddr, ptr->taddr);
-                        LP_etomic_priv2addr(eth_addr, privkey);
-                        if (get_etomic_from_faucet(eth_addr, ptr->smartaddr) != 1) {
-=======
                         if (get_etomic_from_faucet(ptr->smartaddr) != 1) {
->>>>>>> 2508e2d9
                             return(clonestr("{\"error\":\"Could not get ETOMIC from faucet!\"}"));
                         }
                     }
 
                     if (ptr->etomic[0] != 0) {
-<<<<<<< HEAD
-=======
                         if (isValidAddress(ptr->etomic) == 0) {
                             return(clonestr("{\"error\":\"'etomic' field is not valid address!\"}"));
                         }
 
->>>>>>> 2508e2d9
                         struct iguana_info *etomic_coin = LP_coinsearch("ETOMIC");
                         if (etomic_coin->inactive != 0) {
                             return(clonestr("{\"error\":\"Enable ETOMIC first to use ETH/ERC20!\"}"));
                         }
-<<<<<<< HEAD
-=======
 
                         if (ptr->decimals == 0 && strcmp(coin, "ETH") != 0) {
                             ptr->decimals = getErc20DecimalsZeroOnError(ptr->etomic);
@@ -632,7 +620,6 @@
                                 return(clonestr("{\"error\":\"Could not get token decimals or token has zero decimals which is not supported!\"}"));
                             }
                         }
->>>>>>> 2508e2d9
                     }
 #endif
                     if ( LP_conflicts_find(ptr) == 0 )
