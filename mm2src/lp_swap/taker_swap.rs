#![cfg_attr(not(feature = "native"), allow(dead_code))]

use super::{ban_pubkey, broadcast_my_swap_status, dex_fee_amount, get_locked_amount, get_locked_amount_by_other_swaps,
            my_swap_file_path, my_swaps_dir, AtomicSwap, LockedAmount, MySwapInfo, RecoveredSwap, RecoveredSwapAction,
            SavedSwap, SwapConfirmationsSettings, SwapError, SwapNegotiationData, SwapsContext, BASIC_COMM_TIMEOUT,
            WAIT_CONFIRM_INTERVAL};
use atomic::Atomic;
use bigdecimal::BigDecimal;
use coins::{lp_coinfindᵃ, FoundSwapTxSpend, MmCoinEnum, TradeFee, TransactionDetails};
use common::{bits256, executor::Timer, file_lock::FileLock, mm_ctx::MmArc, mm_number::MmNumber, now_float, now_ms,
             slurp, write, MM_VERSION};
use crc::crc32;
use futures::{compat::Future01CompatExt, future::Either, select, FutureExt};
use futures01::Future;
use http::Response;
use parking_lot::Mutex as PaMutex;
use peers::FixedValidator;
use primitives::hash::H264;
use rpc::v1::types::{H160 as H160Json, H256 as H256Json, H264 as H264Json};
use serde_json::{self as json, Value as Json};
use serialization::{deserialize, serialize};
use std::path::PathBuf;
use std::sync::atomic::Ordering;
<<<<<<< HEAD
use super::{ban_pubkey, broadcast_my_swap_status, dex_fee_amount, get_locked_amount,
            get_locked_amount_by_other_swaps, my_swap_file_path, my_swaps_dir, recv_swap_msg, swap_topic,
            AtomicSwap, LockedAmount, MySwapInfo, RecoveredSwap, RecoveredSwapAction,
            SavedSwap, SwapConfirmationsSettings, SwapsContext, SwapError, SwapNegotiationData, SwapMsg,
            BASIC_COMM_TIMEOUT, WAIT_CONFIRM_INTERVAL};
=======
use std::sync::{Arc, RwLock, RwLockReadGuard, RwLockWriteGuard};
>>>>>>> 8a284f02

pub fn stats_taker_swap_file_path(ctx: &MmArc, uuid: &str) -> PathBuf {
    ctx.dbdir()
        .join("SWAPS")
        .join("STATS")
        .join("TAKER")
        .join(format!("{}.json", uuid))
}

fn save_my_taker_swap_event(ctx: &MmArc, swap: &TakerSwap, event: TakerSavedEvent) -> Result<(), String> {
    let path = my_swap_file_path(ctx, &swap.uuid);
    let content = try_s!(slurp(&path));
    let swap: SavedSwap = if content.is_empty() {
        SavedSwap::Taker(TakerSavedSwap {
            uuid: swap.uuid.clone(),
            maker_amount: Some(swap.maker_amount.clone()),
            maker_coin: Some(swap.maker_coin.ticker().to_owned()),
            taker_amount: Some(swap.taker_amount.clone()),
            taker_coin: Some(swap.taker_coin.ticker().to_owned()),
            gui: ctx.gui().map(|g| g.to_owned()),
            mm_version: Some(MM_VERSION.to_owned()),
            events: vec![],
            success_events: vec![
                "Started".into(),
                "Negotiated".into(),
                "TakerFeeSent".into(),
                "MakerPaymentReceived".into(),
                "MakerPaymentWaitConfirmStarted".into(),
                "MakerPaymentValidatedAndConfirmed".into(),
                "TakerPaymentSent".into(),
                "TakerPaymentSpent".into(),
                "MakerPaymentSpent".into(),
                "Finished".into(),
            ],
            error_events: vec![
                "StartFailed".into(),
                "NegotiateFailed".into(),
                "TakerFeeSendFailed".into(),
                "MakerPaymentValidateFailed".into(),
                "MakerPaymentWaitConfirmFailed".into(),
                "TakerPaymentTransactionFailed".into(),
                "TakerPaymentWaitConfirmFailed".into(),
                "TakerPaymentDataSendFailed".into(),
                "TakerPaymentWaitForSpendFailed".into(),
                "MakerPaymentSpendFailed".into(),
                "TakerPaymentWaitRefundStarted".into(),
                "TakerPaymentRefunded".into(),
                "TakerPaymentRefundFailed".into(),
            ],
        })
    } else {
        try_s!(json::from_slice(&content))
    };

    if let SavedSwap::Taker(mut taker_swap) = swap {
        taker_swap.events.push(event);
        let new_swap = SavedSwap::Taker(taker_swap);
        let new_content = try_s!(json::to_vec(&new_swap));
        try_s!(write(&path, &new_content));
        Ok(())
    } else {
        ERR!("Expected SavedSwap::Taker at {}, got {:?}", path.display(), swap)
    }
}

#[derive(Debug, Serialize, Deserialize)]
pub struct TakerSavedEvent {
    timestamp: u64,
    event: TakerSwapEvent,
}

impl TakerSavedEvent {
    /// get the next swap command that must be executed after swap restore
    fn get_command(&self) -> Option<TakerSwapCommand> {
        match self.event {
            TakerSwapEvent::Started(_) => Some(TakerSwapCommand::Negotiate),
            TakerSwapEvent::StartFailed(_) => Some(TakerSwapCommand::Finish),
            TakerSwapEvent::Negotiated(_) => Some(TakerSwapCommand::SendTakerFee),
            TakerSwapEvent::NegotiateFailed(_) => Some(TakerSwapCommand::Finish),
            TakerSwapEvent::TakerFeeSent(_) => Some(TakerSwapCommand::WaitForMakerPayment),
            TakerSwapEvent::TakerFeeSendFailed(_) => Some(TakerSwapCommand::Finish),
            TakerSwapEvent::MakerPaymentReceived(_) => Some(TakerSwapCommand::ValidateMakerPayment),
            TakerSwapEvent::MakerPaymentWaitConfirmStarted => Some(TakerSwapCommand::ValidateMakerPayment),
            TakerSwapEvent::MakerPaymentValidatedAndConfirmed => Some(TakerSwapCommand::SendTakerPayment),
            TakerSwapEvent::MakerPaymentValidateFailed(_) => Some(TakerSwapCommand::Finish),
            TakerSwapEvent::MakerPaymentWaitConfirmFailed(_) => Some(TakerSwapCommand::Finish),
            TakerSwapEvent::TakerPaymentSent(_) => Some(TakerSwapCommand::WaitForTakerPaymentSpend),
            TakerSwapEvent::TakerPaymentTransactionFailed(_) => Some(TakerSwapCommand::Finish),
            TakerSwapEvent::TakerPaymentDataSendFailed(_) => Some(TakerSwapCommand::RefundTakerPayment),
            TakerSwapEvent::TakerPaymentSpent(_) => Some(TakerSwapCommand::SpendMakerPayment),
            TakerSwapEvent::TakerPaymentWaitForSpendFailed(_) => Some(TakerSwapCommand::RefundTakerPayment),
            TakerSwapEvent::TakerPaymentWaitConfirmFailed(_) => Some(TakerSwapCommand::RefundTakerPayment),
            TakerSwapEvent::MakerPaymentSpent(_) => Some(TakerSwapCommand::Finish),
            TakerSwapEvent::MakerPaymentSpendFailed(_) => Some(TakerSwapCommand::RefundTakerPayment),
            TakerSwapEvent::TakerPaymentWaitRefundStarted { .. } => Some(TakerSwapCommand::RefundTakerPayment),
            TakerSwapEvent::TakerPaymentRefunded(_) => Some(TakerSwapCommand::Finish),
            TakerSwapEvent::TakerPaymentRefundFailed(_) => Some(TakerSwapCommand::Finish),
            TakerSwapEvent::Finished => None,
        }
    }
}

#[derive(Debug, Serialize, Deserialize)]
pub struct TakerSavedSwap {
    pub uuid: String,
    pub events: Vec<TakerSavedEvent>,
    maker_amount: Option<BigDecimal>,
    maker_coin: Option<String>,
    taker_amount: Option<BigDecimal>,
    taker_coin: Option<String>,
    gui: Option<String>,
    mm_version: Option<String>,
    success_events: Vec<String>,
    error_events: Vec<String>,
}

impl TakerSavedSwap {
    pub fn maker_coin(&self) -> Result<String, String> {
        match self.events.first() {
            Some(event) => match &event.event {
                TakerSwapEvent::Started(data) => Ok(data.maker_coin.clone()),
                _ => ERR!("First swap event must be Started"),
            },
            None => ERR!("Can't get maker coin, events are empty"),
        }
    }

    pub fn taker_coin(&self) -> Result<String, String> {
        match self.events.first() {
            Some(event) => match &event.event {
                TakerSwapEvent::Started(data) => Ok(data.taker_coin.clone()),
                _ => ERR!("First swap event must be Started"),
            },
            None => ERR!("Can't get maker coin, events are empty"),
        }
    }

    pub fn is_finished(&self) -> bool {
        match self.events.last() {
            Some(event) => event.event == TakerSwapEvent::Finished,
            None => false,
        }
    }

    pub fn get_my_info(&self) -> Option<MySwapInfo> {
        match self.events.first() {
            Some(event) => match &event.event {
                TakerSwapEvent::Started(data) => Some(MySwapInfo {
                    my_coin: data.taker_coin.clone(),
                    other_coin: data.maker_coin.clone(),
                    my_amount: data.taker_amount.clone(),
                    other_amount: data.maker_amount.clone(),
                    started_at: data.started_at,
                }),
                _ => None,
            },
            None => None,
        }
    }

    pub fn is_recoverable(&self) -> bool {
        if !self.is_finished() {
            return false;
        };
        for event in self.events.iter() {
            match event.event {
                TakerSwapEvent::StartFailed(_)
                | TakerSwapEvent::NegotiateFailed(_)
                | TakerSwapEvent::TakerFeeSendFailed(_)
                | TakerSwapEvent::MakerPaymentValidateFailed(_)
                | TakerSwapEvent::TakerPaymentRefunded(_)
                | TakerSwapEvent::MakerPaymentSpent(_)
                | TakerSwapEvent::MakerPaymentWaitConfirmFailed(_) => {
                    return false;
                },
                _ => (),
            }
        }
        true
    }
}

#[allow(clippy::large_enum_variant)]
pub enum RunTakerSwapInput {
    StartNew(TakerSwap),
    KickStart {
        maker_coin: MmCoinEnum,
        taker_coin: MmCoinEnum,
        swap_uuid: String,
    },
}

impl RunTakerSwapInput {
    fn uuid(&self) -> &str {
        match self {
            RunTakerSwapInput::StartNew(swap) => &swap.uuid,
            RunTakerSwapInput::KickStart { swap_uuid, .. } => &swap_uuid,
        }
    }
}

/// Starts the taker swap and drives it to completion (until None next command received).
/// Panics in case of command or event apply fails, not sure yet how to handle such situations
/// because it's usually means that swap is in invalid state which is possible only if there's developer error
/// Every produced event is saved to local DB. Swap status is broadcasted to P2P network after completion.
pub async fn run_taker_swap(swap: RunTakerSwapInput, ctx: MmArc) {
    let uuid = swap.uuid().to_owned();
    let lock_path = my_swaps_dir(&ctx).join(fomat!((uuid) ".lock"));
    let mut attempts = 0;
    let file_lock = loop {
        match FileLock::lock(&lock_path, 40.) {
            Ok(Some(l)) => break l,
            Ok(None) => {
                if attempts >= 1 {
                    log!("Swap " (uuid) " file lock is acquired by another process/thread, aborting");
                    return;
                } else {
                    attempts += 1;
                    Timer::sleep(40.).await;
                }
            },
            Err(e) => {
                log!("Swap " (uuid) " file lock error " (e));
                return;
            },
        };
    };

    let (swap, mut command) = match swap {
        RunTakerSwapInput::StartNew(swap) => (swap, TakerSwapCommand::Start),
        RunTakerSwapInput::KickStart {
            maker_coin,
            taker_coin,
            swap_uuid,
        } => match TakerSwap::load_from_db_by_uuid(ctx, maker_coin, taker_coin, &swap_uuid) {
            Ok((swap, command)) => match command {
                Some(c) => {
                    log!("Swap " (uuid) " kick started.");
                    (swap, c)
                },
                None => {
                    log!("Swap " (uuid) " has been finished already, aborting.");
                    return;
                },
            },
            Err(e) => {
                log!("Error " (e) " loading swap " (uuid));
                return;
            },
        },
    };

    let mut touch_loop = Box::pin(
        async move {
            loop {
                match file_lock.touch() {
                    Ok(_) => (),
                    Err(e) => log!("Warning, touch error " (e) " for swap " (uuid)),
                };
                Timer::sleep(30.).await;
            }
        }
        .fuse(),
    );

    let ctx = swap.ctx.clone();
    let subscribe_fut = ctx.subscribe_to_p2p_topic(swap_topic(&swap.uuid));
    unwrap!(subscribe_fut.await);
    let mut status = ctx.log.status_handle();
    let uuid = swap.uuid.clone();
    let running_swap = Arc::new(swap);
    let weak_ref = Arc::downgrade(&running_swap);
    let swap_ctx = unwrap!(SwapsContext::from_ctx(&ctx));
    unwrap!(swap_ctx.running_swaps.lock()).push(weak_ref);
    let shutdown_rx = swap_ctx.shutdown_rx.clone();
    let swap_for_log = running_swap.clone();

    let mut swap_fut = Box::pin(
        async move {
            let mut events;
            loop {
                let res = unwrap!(running_swap.handle_command(command).await, "!handle_command");
                events = res.1;
                for event in events {
                    let to_save = TakerSavedEvent {
                        timestamp: now_ms(),
                        event: event.clone(),
                    };
                    unwrap!(
                        save_my_taker_swap_event(&ctx, &running_swap, to_save),
                        "!save_my_taker_swap_event"
                    );
                    if event.should_ban_maker() {
                        ban_pubkey(
                            &ctx,
                            running_swap.maker.bytes.into(),
                            &running_swap.uuid,
                            event.clone().into(),
                        )
                    }
                    status.status(&[&"swap", &("uuid", &uuid[..])], &event.status_str());
                    unwrap!(running_swap.apply_event(event), "!apply_event");
                }
                match res.0 {
                    Some(c) => {
                        command = c;
                    },
                    None => {
                        if let Err(e) = broadcast_my_swap_status(&uuid, &ctx) {
                            log!("!broadcast_my_swap_status(" (uuid) "): " (e));
                        }
                        break;
                    },
                }
            }
        }
        .fuse(),
    );
    let mut shutdown_fut = Box::pin(shutdown_rx.recv().fuse());
    select! {
        swap = swap_fut => (), // swap finished normally
        shutdown = shutdown_fut => log!("on_stop] swap " (swap_for_log.uuid) " stopped!"),
        touch = touch_loop => unreachable!("Touch loop can not stop!"),
    };
}

#[derive(Clone, Debug, Default, Deserialize, PartialEq, Serialize)]
pub struct TakerSwapData {
    taker_coin: String,
    maker_coin: String,
    maker: H256Json,
    my_persistent_pub: H264Json,
    lock_duration: u64,
    maker_amount: BigDecimal,
    taker_amount: BigDecimal,
    maker_payment_confirmations: u64,
    maker_payment_requires_nota: Option<bool>,
    taker_payment_confirmations: u64,
    taker_payment_requires_nota: Option<bool>,
    taker_payment_lock: u64,
    /// Allows to recognize one SWAP from the other in the logs. #274.
    uuid: String,
    started_at: u64,
    maker_payment_wait: u64,
    maker_coin_start_block: u64,
    taker_coin_start_block: u64,
}

pub struct TakerSwapMut {
    data: TakerSwapData,
    other_persistent_pub: H264,
    taker_fee: Option<TransactionDetails>,
    maker_payment: Option<TransactionDetails>,
    taker_payment: Option<TransactionDetails>,
    taker_payment_spend: Option<TransactionDetails>,
    maker_payment_spend: Option<TransactionDetails>,
    taker_payment_refund: Option<TransactionDetails>,
    secret_hash: H160Json,
    secret: H256Json,
}

pub struct TakerSwap {
    ctx: MmArc,
    maker_coin: MmCoinEnum,
    taker_coin: MmCoinEnum,
    maker_amount: BigDecimal,
    taker_amount: BigDecimal,
    my_persistent_pub: H264,
    maker: bits256,
    uuid: String,
    maker_payment_lock: Atomic<u64>,
    maker_payment_confirmed: Atomic<bool>,
    errors: PaMutex<Vec<SwapError>>,
    finished_at: Atomic<u64>,
    mutable: RwLock<TakerSwapMut>,
    conf_settings: SwapConfirmationsSettings,
    payment_locktime: u64,
}

#[derive(Clone, Debug, Deserialize, PartialEq, Serialize)]
pub struct TakerPaymentSpentData {
    transaction: TransactionDetails,
    secret: H256Json,
}

#[derive(Clone, Debug, Deserialize, PartialEq, Serialize)]
pub struct MakerNegotiationData {
    maker_payment_locktime: u64,
    maker_pubkey: H264Json,
    secret_hash: H160Json,
}

#[derive(Clone, Debug, Deserialize, PartialEq, Serialize)]
#[serde(tag = "type", content = "data")]
#[allow(clippy::large_enum_variant)]
pub enum TakerSwapEvent {
    Started(TakerSwapData),
    StartFailed(SwapError),
    Negotiated(MakerNegotiationData),
    NegotiateFailed(SwapError),
    TakerFeeSent(TransactionDetails),
    TakerFeeSendFailed(SwapError),
    MakerPaymentReceived(TransactionDetails),
    MakerPaymentWaitConfirmStarted,
    MakerPaymentValidatedAndConfirmed,
    MakerPaymentValidateFailed(SwapError),
    MakerPaymentWaitConfirmFailed(SwapError),
    TakerPaymentSent(TransactionDetails),
    TakerPaymentTransactionFailed(SwapError),
    TakerPaymentDataSendFailed(SwapError),
    TakerPaymentWaitConfirmFailed(SwapError),
    TakerPaymentSpent(TakerPaymentSpentData),
    TakerPaymentWaitForSpendFailed(SwapError),
    MakerPaymentSpent(TransactionDetails),
    MakerPaymentSpendFailed(SwapError),
    TakerPaymentWaitRefundStarted { wait_until: u64 },
    TakerPaymentRefunded(TransactionDetails),
    TakerPaymentRefundFailed(SwapError),
    Finished,
}

impl TakerSwapEvent {
    fn status_str(&self) -> String {
        match self {
            TakerSwapEvent::Started(_) => "Started...".to_owned(),
            TakerSwapEvent::StartFailed(_) => "Start failed...".to_owned(),
            TakerSwapEvent::Negotiated(_) => "Negotiated...".to_owned(),
            TakerSwapEvent::NegotiateFailed(_) => "Negotiate failed...".to_owned(),
            TakerSwapEvent::TakerFeeSent(_) => "Taker fee sent...".to_owned(),
            TakerSwapEvent::TakerFeeSendFailed(_) => "Taker fee send failed...".to_owned(),
            TakerSwapEvent::MakerPaymentReceived(_) => "Maker payment received...".to_owned(),
            TakerSwapEvent::MakerPaymentWaitConfirmStarted => "Maker payment wait confirm started...".to_owned(),
            TakerSwapEvent::MakerPaymentValidatedAndConfirmed => "Maker payment validated and confirmed...".to_owned(),
            TakerSwapEvent::MakerPaymentValidateFailed(_) => "Maker payment validate failed...".to_owned(),
            TakerSwapEvent::MakerPaymentWaitConfirmFailed(_) => {
                "Maker payment wait for confirmation failed...".to_owned()
            },
            TakerSwapEvent::TakerPaymentSent(_) => "Taker payment sent...".to_owned(),
            TakerSwapEvent::TakerPaymentTransactionFailed(_) => "Taker payment transaction failed...".to_owned(),
            TakerSwapEvent::TakerPaymentDataSendFailed(_) => "Taker payment data send failed...".to_owned(),
            TakerSwapEvent::TakerPaymentWaitConfirmFailed(_) => {
                "Taker payment wait for confirmation failed...".to_owned()
            },
            TakerSwapEvent::TakerPaymentSpent(_) => "Taker payment spent...".to_owned(),
            TakerSwapEvent::TakerPaymentWaitForSpendFailed(_) => "Taker payment wait for spend failed...".to_owned(),
            TakerSwapEvent::MakerPaymentSpent(_) => "Maker payment spent...".to_owned(),
            TakerSwapEvent::MakerPaymentSpendFailed(_) => "Maker payment spend failed...".to_owned(),
            TakerSwapEvent::TakerPaymentWaitRefundStarted { wait_until } => {
                format!("Taker payment wait refund till {} started...", wait_until)
            },
            TakerSwapEvent::TakerPaymentRefunded(_) => "Taker payment refunded...".to_owned(),
            TakerSwapEvent::TakerPaymentRefundFailed(_) => "Taker payment refund failed...".to_owned(),
            TakerSwapEvent::Finished => "Finished".to_owned(),
        }
    }

    fn should_ban_maker(&self) -> bool {
        match self {
            TakerSwapEvent::NegotiateFailed(_)
            | TakerSwapEvent::MakerPaymentValidateFailed(_)
            | TakerSwapEvent::TakerPaymentWaitForSpendFailed(_) => true,
            _ => false,
        }
    }
}

#[derive(Debug)]
pub enum TakerSwapCommand {
    Start,
    Negotiate,
    SendTakerFee,
    WaitForMakerPayment,
    ValidateMakerPayment,
    SendTakerPayment,
    WaitForTakerPaymentSpend,
    SpendMakerPayment,
    RefundTakerPayment,
    Finish,
}

impl TakerSwap {
    fn w(&self) -> RwLockWriteGuard<TakerSwapMut> { unwrap!(self.mutable.write()) }
    fn r(&self) -> RwLockReadGuard<TakerSwapMut> { unwrap!(self.mutable.read()) }

    fn wait_refund_until(&self) -> u64 { self.r().data.taker_payment_lock + 3700 }

    fn apply_event(&self, event: TakerSwapEvent) -> Result<(), String> {
        match event {
            TakerSwapEvent::Started(data) => self.w().data = data,
            TakerSwapEvent::StartFailed(err) => self.errors.lock().push(err),
            TakerSwapEvent::Negotiated(data) => {
                self.maker_payment_lock
                    .store(data.maker_payment_locktime, Ordering::Relaxed);
                self.w().other_persistent_pub = data.maker_pubkey.into();
                self.w().secret_hash = data.secret_hash;
            },
            TakerSwapEvent::NegotiateFailed(err) => self.errors.lock().push(err),
            TakerSwapEvent::TakerFeeSent(tx) => self.w().taker_fee = Some(tx),
            TakerSwapEvent::TakerFeeSendFailed(err) => self.errors.lock().push(err),
            TakerSwapEvent::MakerPaymentReceived(tx) => self.w().maker_payment = Some(tx),
            TakerSwapEvent::MakerPaymentWaitConfirmStarted => (),
            TakerSwapEvent::MakerPaymentValidatedAndConfirmed => {
                self.maker_payment_confirmed.store(true, Ordering::Relaxed)
            },
            TakerSwapEvent::MakerPaymentValidateFailed(err) => self.errors.lock().push(err),
            TakerSwapEvent::MakerPaymentWaitConfirmFailed(err) => self.errors.lock().push(err),
            TakerSwapEvent::TakerPaymentSent(tx) => self.w().taker_payment = Some(tx),
            TakerSwapEvent::TakerPaymentTransactionFailed(err) => self.errors.lock().push(err),
            TakerSwapEvent::TakerPaymentDataSendFailed(err) => self.errors.lock().push(err),
            TakerSwapEvent::TakerPaymentWaitConfirmFailed(err) => self.errors.lock().push(err),
            TakerSwapEvent::TakerPaymentSpent(data) => {
                self.w().taker_payment_spend = Some(data.transaction);
                self.w().secret = data.secret;
            },
            TakerSwapEvent::TakerPaymentWaitForSpendFailed(err) => self.errors.lock().push(err),
            TakerSwapEvent::MakerPaymentSpent(tx) => self.w().maker_payment_spend = Some(tx),
            TakerSwapEvent::MakerPaymentSpendFailed(err) => self.errors.lock().push(err),
            TakerSwapEvent::TakerPaymentWaitRefundStarted { .. } => (),
            TakerSwapEvent::TakerPaymentRefunded(tx) => self.w().taker_payment_refund = Some(tx),
            TakerSwapEvent::TakerPaymentRefundFailed(err) => self.errors.lock().push(err),
            TakerSwapEvent::Finished => self.finished_at.store(now_ms() / 1000, Ordering::Relaxed),
        }
        Ok(())
    }

    async fn handle_command(
        &self,
        command: TakerSwapCommand,
    ) -> Result<(Option<TakerSwapCommand>, Vec<TakerSwapEvent>), String> {
        match command {
            TakerSwapCommand::Start => self.start().await,
            TakerSwapCommand::Negotiate => self.negotiate().await,
            TakerSwapCommand::SendTakerFee => self.send_taker_fee().await,
            TakerSwapCommand::WaitForMakerPayment => self.wait_for_maker_payment().await,
            TakerSwapCommand::ValidateMakerPayment => self.validate_maker_payment().await,
            TakerSwapCommand::SendTakerPayment => self.send_taker_payment().await,
            TakerSwapCommand::WaitForTakerPaymentSpend => self.wait_for_taker_payment_spend().await,
            TakerSwapCommand::SpendMakerPayment => self.spend_maker_payment().await,
            TakerSwapCommand::RefundTakerPayment => self.refund_taker_payment().await,
            TakerSwapCommand::Finish => Ok((None, vec![TakerSwapEvent::Finished])),
        }
    }

    #[allow(clippy::too_many_arguments)]
    pub fn new(
        ctx: MmArc,
        maker: bits256,
        maker_amount: BigDecimal,
        taker_amount: BigDecimal,
        my_persistent_pub: H264,
        uuid: String,
        conf_settings: SwapConfirmationsSettings,
        maker_coin: MmCoinEnum,
        taker_coin: MmCoinEnum,
        payment_locktime: u64,
    ) -> Self {
        TakerSwap {
            ctx,
            maker_coin,
            taker_coin,
            maker_amount,
            taker_amount,
            my_persistent_pub,
            maker,
            uuid,
            maker_payment_confirmed: Atomic::new(false),
            finished_at: Atomic::new(0),
            maker_payment_lock: Atomic::new(0),
            errors: PaMutex::new(Vec::new()),
            conf_settings,
            payment_locktime,
            mutable: RwLock::new(TakerSwapMut {
                data: TakerSwapData::default(),
                other_persistent_pub: H264::default(),
                taker_fee: None,
                maker_payment: None,
                taker_payment: None,
                taker_payment_spend: None,
                maker_payment_spend: None,
                taker_payment_refund: None,
                secret_hash: H160Json::default(),
                secret: H256Json::default(),
            }),
        }
    }

    async fn start(&self) -> Result<(Option<TakerSwapCommand>, Vec<TakerSwapEvent>), String> {
        let check_balance_f = check_balance_for_taker_swap(
            &self.ctx,
            &self.taker_coin,
            &self.maker_coin,
            self.taker_amount.clone().into(),
            Some(&self.uuid),
        );
        if let Err(e) = check_balance_f.await {
            return Ok((Some(TakerSwapCommand::Finish), vec![TakerSwapEvent::StartFailed(
                ERRL!("!check_balance_for_taker_swap {}", e).into(),
            )]));
        }

        if let Err(e) = self.maker_coin.can_i_spend_other_payment().compat().await {
            return Ok((Some(TakerSwapCommand::Finish), vec![TakerSwapEvent::StartFailed(
                ERRL!("!can_i_spend_other_payment {}", e).into(),
            )]));
        };

        let started_at = now_ms() / 1000;

        let maker_coin_start_block = match self.maker_coin.current_block().compat().await {
            Ok(b) => b,
            Err(e) => {
                return Ok((Some(TakerSwapCommand::Finish), vec![TakerSwapEvent::StartFailed(
                    ERRL!("!maker_coin.current_block {}", e).into(),
                )]))
            },
        };

        let taker_coin_start_block = match self.taker_coin.current_block().compat().await {
            Ok(b) => b,
            Err(e) => {
                return Ok((Some(TakerSwapCommand::Finish), vec![TakerSwapEvent::StartFailed(
                    ERRL!("!taker_coin.current_block {}", e).into(),
                )]))
            },
        };

        let data = TakerSwapData {
            taker_coin: self.taker_coin.ticker().to_owned(),
            maker_coin: self.maker_coin.ticker().to_owned(),
            maker: self.maker.bytes.into(),
            started_at,
            lock_duration: self.payment_locktime,
            maker_amount: self.maker_amount.clone(),
            taker_amount: self.taker_amount.clone(),
            maker_payment_confirmations: self.conf_settings.maker_coin_confs,
            maker_payment_requires_nota: Some(self.conf_settings.maker_coin_nota),
            taker_payment_confirmations: self.conf_settings.taker_coin_confs,
            taker_payment_requires_nota: Some(self.conf_settings.taker_coin_nota),
            taker_payment_lock: started_at + self.payment_locktime,
            my_persistent_pub: self.my_persistent_pub.clone().into(),
            uuid: self.uuid.clone(),
            maker_payment_wait: started_at + (self.payment_locktime * 2) / 5,
            maker_coin_start_block,
            taker_coin_start_block,
        };

        Ok((Some(TakerSwapCommand::Negotiate), vec![TakerSwapEvent::Started(data)]))
    }

    async fn negotiate(&self) -> Result<(Option<TakerSwapCommand>, Vec<TakerSwapEvent>), String> {
        let data = match recv_swap_msg(self.ctx.clone(), "negotiation", &self.uuid, 90).await {
            Ok(d) => d,
            Err(e) => {
                return Ok((Some(TakerSwapCommand::Finish), vec![TakerSwapEvent::NegotiateFailed(
                    ERRL!("{:?}", e).into(),
                )]))
            },
        };
        let maker_data: SwapNegotiationData = match deserialize(data.as_slice()) {
            Ok(d) => d,
            Err(e) => {
                return Ok((Some(TakerSwapCommand::Finish), vec![TakerSwapEvent::NegotiateFailed(
                    ERRL!("{:?}", e).into(),
                )]))
            },
        };

        let time_dif = (self.r().data.started_at as i64 - maker_data.started_at as i64).abs();
        if time_dif > 60 {
            return Ok((Some(TakerSwapCommand::Finish), vec![TakerSwapEvent::NegotiateFailed(
                ERRL!("Started_at time_dif over 60 {}", time_dif).into(),
            )]));
        }

        let expected_lock_time = maker_data.started_at + self.r().data.lock_duration * 2;
        if maker_data.payment_locktime != expected_lock_time {
            return Ok((Some(TakerSwapCommand::Finish), vec![TakerSwapEvent::NegotiateFailed(
                ERRL!(
                    "maker_data.payment_locktime {} not equal to expected {}",
                    maker_data.payment_locktime,
                    expected_lock_time
                )
                .into(),
            )]));
        }

        let taker_data = SwapNegotiationData {
            started_at: self.r().data.started_at,
            secret_hash: maker_data.secret_hash.clone(),
            payment_locktime: self.r().data.taker_payment_lock,
            persistent_pubkey: self.my_persistent_pub.clone(),
        };
        let bytes = serialize(&taker_data);
<<<<<<< HEAD
        let sending_f = send!(self.ctx, "negotiation-reply", swap_topic(&self.uuid), bytes.take());
        let data = match recv_swap_msg(self.ctx.clone(), "negotiated", &self.uuid, 90).await {
=======
        let sending_f = match send!(
            self.ctx,
            self.maker,
            fomat!(("negotiation-reply") '@' (self.uuid)),
            30,
            bytes.as_slice()
        ) {
            Ok(f) => f,
            Err(e) => {
                return Ok((Some(TakerSwapCommand::Finish), vec![TakerSwapEvent::NegotiateFailed(
                    ERRL!("{}", e).into(),
                )]))
            },
        };
        let data = match recv!(self, sending_f, "negotiated", 90, -1000, FixedValidator::AnythingGoes) {
>>>>>>> 8a284f02
            Ok(d) => d,
            Err(e) => {
                return Ok((Some(TakerSwapCommand::Finish), vec![TakerSwapEvent::NegotiateFailed(
                    ERRL!("{:?}", e).into(),
                )]))
            },
        };
        let negotiated: bool = match deserialize(data.as_slice()) {
            Ok(n) => n,
            Err(e) => {
                return Ok((Some(TakerSwapCommand::Finish), vec![TakerSwapEvent::NegotiateFailed(
                    ERRL!("{:?}", e).into(),
                )]))
            },
        };

        if !negotiated {
            return Ok((Some(TakerSwapCommand::Finish), vec![TakerSwapEvent::NegotiateFailed(
                ERRL!("Maker sent negotiated = false").into(),
            )]));
        }

        Ok((Some(TakerSwapCommand::SendTakerFee), vec![TakerSwapEvent::Negotiated(
            MakerNegotiationData {
                maker_payment_locktime: maker_data.payment_locktime,
                maker_pubkey: maker_data.persistent_pubkey.into(),
                secret_hash: maker_data.secret_hash.into(),
            },
        )]))
    }

    async fn send_taker_fee(&self) -> Result<(Option<TakerSwapCommand>, Vec<TakerSwapEvent>), String> {
        let timeout = self.r().data.started_at + self.r().data.lock_duration / 3;
        let now = now_ms() / 1000;
        if now > timeout {
            return Ok((Some(TakerSwapCommand::Finish), vec![
                TakerSwapEvent::TakerFeeSendFailed(ERRL!("Timeout {} > {}", now, timeout).into()),
            ]));
        }

        let fee_addr_pub_key = unwrap!(hex::decode(
            "03bc2c7ba671bae4a6fc835244c9762b41647b9827d4780a89a949b984a8ddcc06"
        ));
        let fee_amount = dex_fee_amount(
            &self.r().data.maker_coin,
            &self.r().data.taker_coin,
            &self.taker_amount.clone().into(),
        );
        let fee_tx = self
            .taker_coin
            .send_taker_fee(&fee_addr_pub_key, fee_amount.into())
            .compat()
            .await;
        let transaction = match fee_tx {
            Ok(t) => t,
            Err(err) => {
                return Ok((Some(TakerSwapCommand::Finish), vec![
                    TakerSwapEvent::TakerFeeSendFailed(ERRL!("{}", err).into()),
                ]))
            },
        };

        let hash = transaction.tx_hash();
        // we can attempt to get the details in loop here as transaction was already sent and
        // is present on blockchain so only transport errors are expected to happen
        let tx_details = loop {
            match self.taker_coin.tx_details_by_hash(&hash).compat().await {
                Ok(details) => break details,
                Err(e) => {
                    log!({"Error {} getting tx details of {:02x}", e, hash});
                    Timer::sleep(30.).await;
                    continue;
                },
            }
        };
        log!({"Taker fee tx hash {:02x}", hash});
        Ok((Some(TakerSwapCommand::WaitForMakerPayment), vec![
            TakerSwapEvent::TakerFeeSent(tx_details),
        ]))
    }

    async fn wait_for_maker_payment(&self) -> Result<(Option<TakerSwapCommand>, Vec<TakerSwapEvent>), String> {
<<<<<<< HEAD
        let tx_hex = self.r().taker_fee.as_ref().unwrap().tx_hex.0.clone();
        let sending_f = send!(self.ctx, "taker-fee", swap_topic(&self.uuid), tx_hex);

        let payload = match recv_swap_msg(self.ctx.clone(), "maker-payment", &self.uuid, 180).await {
=======
        let tx_hex = self.r().taker_fee.as_ref().unwrap().tx_hex.clone();
        let sending_f = match send!(self.ctx, self.maker, fomat!(("taker-fee") '@' (self.uuid)), 60, tx_hex) {
            Ok(f) => f,
            Err(err) => {
                return Ok((Some(TakerSwapCommand::Finish), vec![
                    TakerSwapEvent::TakerFeeSendFailed(ERRL!("{}", err).into()),
                ]))
            },
        };

        let payload = match recv!(
            self,
            sending_f,
            "maker-payment",
            180,
            -1005,
            FixedValidator::AnythingGoes
        ) {
>>>>>>> 8a284f02
            Ok(p) => p,
            Err(e) => {
                return Ok((Some(TakerSwapCommand::Finish), vec![
                    TakerSwapEvent::MakerPaymentValidateFailed(
                        ERRL!("Error waiting for 'maker-payment' data: {}", e).into(),
                    ),
                ]))
            },
        };
        let maker_payment = match self.maker_coin.tx_enum_from_bytes(&payload) {
            Ok(p) => p,
            Err(e) => {
                return Ok((Some(TakerSwapCommand::Finish), vec![
                    TakerSwapEvent::MakerPaymentValidateFailed(
                        ERRL!("Error parsing the 'maker-payment': {}", e).into(),
                    ),
                ]))
            },
        };

        let hash = maker_payment.tx_hash();
        log!({"Got maker payment {:02x}", hash});
        let mut attempts = 0;
        log!({ "Before tx details" });
        let tx_details = loop {
            match self.maker_coin.tx_details_by_hash(&hash).compat().await {
                Ok(details) => break details,
                Err(e) => {
                    if attempts >= 3 {
                        return Ok((Some(TakerSwapCommand::Finish), vec![
                            TakerSwapEvent::MakerPaymentValidateFailed(
                                ERRL!("!maker_coin.tx_details_by_hash: {}", e).into(),
                            ),
                        ]));
                    } else {
                        attempts += 1;
                        Timer::sleep(10.).await;
                    }
                },
            };
        };
        log!({ "After tx details" });

        Ok((Some(TakerSwapCommand::ValidateMakerPayment), vec![
            TakerSwapEvent::MakerPaymentReceived(tx_details),
            TakerSwapEvent::MakerPaymentWaitConfirmStarted,
        ]))
    }

    async fn validate_maker_payment(&self) -> Result<(Option<TakerSwapCommand>, Vec<TakerSwapEvent>), String> {
        let validated_f = self.maker_coin.validate_maker_payment(
            &unwrap!(self.r().maker_payment.clone()).tx_hex,
            self.maker_payment_lock.load(Ordering::Relaxed) as u32,
            &*self.r().other_persistent_pub,
            &self.r().secret_hash.0,
            self.maker_amount.clone(),
        );
        let validated = validated_f.compat().await;

        if let Err(e) = validated {
            return Ok((Some(TakerSwapCommand::Finish), vec![
                TakerSwapEvent::MakerPaymentValidateFailed(ERRL!("!validate maker payment: {}", e).into()),
            ]));
        }
        log!({ "Before wait confirm" });

        let f = self.maker_coin.wait_for_confirmations(
            &unwrap!(self.r().maker_payment.clone()).tx_hex,
            self.r().data.maker_payment_confirmations,
            self.r().data.maker_payment_requires_nota.unwrap_or(false),
            self.r().data.maker_payment_wait,
            WAIT_CONFIRM_INTERVAL,
        );
        if let Err(err) = f.compat().await {
            return Ok((Some(TakerSwapCommand::Finish), vec![
                TakerSwapEvent::MakerPaymentWaitConfirmFailed(
                    ERRL!("!wait for maker payment confirmations: {}", err).into(),
                ),
            ]));
        }
        log!({ "After wait confirm" });

        Ok((Some(TakerSwapCommand::SendTakerPayment), vec![
            TakerSwapEvent::MakerPaymentValidatedAndConfirmed,
        ]))
    }

    async fn send_taker_payment(&self) -> Result<(Option<TakerSwapCommand>, Vec<TakerSwapEvent>), String> {
        let timeout = self.r().data.started_at + self.r().data.lock_duration / 3;
        let now = now_ms() / 1000;
        if now > timeout {
            return Ok((Some(TakerSwapCommand::Finish), vec![
                TakerSwapEvent::TakerPaymentTransactionFailed(ERRL!("Timeout {} > {}", now, timeout).into()),
            ]));
        }

        let f = self.taker_coin.check_if_my_payment_sent(
            self.r().data.taker_payment_lock as u32,
            &*self.r().other_persistent_pub,
            &self.r().secret_hash.0,
            self.r().data.taker_coin_start_block,
        );
        let transaction = match f.compat().await {
            Ok(res) => match res {
                Some(tx) => tx,
                None => {
                    let payment_fut = self.taker_coin.send_taker_payment(
                        self.r().data.taker_payment_lock as u32,
                        &*self.r().other_persistent_pub,
                        &self.r().secret_hash.0,
                        self.taker_amount.clone(),
                    );

                    match payment_fut.compat().await {
                        Ok(t) => t,
                        Err(e) => {
                            return Ok((Some(TakerSwapCommand::Finish), vec![
                                TakerSwapEvent::TakerPaymentTransactionFailed(ERRL!("{}", e).into()),
                            ]))
                        },
                    }
                },
            },
            Err(e) => {
                return Ok((Some(TakerSwapCommand::Finish), vec![
                    TakerSwapEvent::TakerPaymentTransactionFailed(ERRL!("{}", e).into()),
                ]))
            },
        };

        let hash = transaction.tx_hash();
        log!({"Taker payment tx hash {:02x}", hash});
        // we can attempt to get the details in loop here as transaction was already sent and
        // is present on blockchain so only transport errors are expected to happen
        let tx_details = loop {
            match self.taker_coin.tx_details_by_hash(&hash).compat().await {
                Ok(details) => break details,
                Err(e) => {
                    log!({"Error {} getting tx details of {:02x}", e, hash});
                    Timer::sleep(30.).await;
                    continue;
                },
            }
        };

        Ok((Some(TakerSwapCommand::WaitForTakerPaymentSpend), vec![
            TakerSwapEvent::TakerPaymentSent(tx_details),
        ]))
    }

    async fn wait_for_taker_payment_spend(&self) -> Result<(Option<TakerSwapCommand>, Vec<TakerSwapEvent>), String> {
<<<<<<< HEAD
        let tx_hex = self.r().taker_payment.as_ref().unwrap().tx_hex.0.clone();
        let sending_f = send!(self.ctx, "taker-payment", swap_topic(&self.uuid), tx_hex);
=======
        let tx_hex = self.r().taker_payment.as_ref().unwrap().tx_hex.clone();
        let sending_f = match send!(
            self.ctx,
            self.maker,
            fomat!(("taker-payment") '@' (self.uuid)),
            60,
            tx_hex
        ) {
            Ok(f) => f,
            Err(e) => {
                return Ok((Some(TakerSwapCommand::RefundTakerPayment), vec![
                    TakerSwapEvent::TakerPaymentDataSendFailed(e.into()),
                    TakerSwapEvent::TakerPaymentWaitRefundStarted {
                        wait_until: self.wait_refund_until(),
                    },
                ]))
            },
        };
>>>>>>> 8a284f02

        let wait_duration = (self.r().data.lock_duration * 4) / 5;
        let wait_taker_payment = self.r().data.started_at + wait_duration;
        let wait_f = self
            .taker_coin
            .wait_for_confirmations(
                &unwrap!(self.r().taker_payment.clone()).tx_hex,
                self.r().data.taker_payment_confirmations,
                self.r().data.taker_payment_requires_nota.unwrap_or(false),
                wait_taker_payment,
                WAIT_CONFIRM_INTERVAL,
            )
            .compat();

        if let Err(err) = wait_f.await {
            return Ok((Some(TakerSwapCommand::RefundTakerPayment), vec![
                TakerSwapEvent::TakerPaymentWaitConfirmFailed(
                    ERRL!("!taker_coin.wait_for_confirmations: {}", err).into(),
                ),
                TakerSwapEvent::TakerPaymentWaitRefundStarted {
                    wait_until: self.wait_refund_until(),
                },
            ]));
        }

        let f = self.taker_coin.wait_for_tx_spend(
            &self.r().taker_payment.clone().unwrap().tx_hex,
            self.r().data.taker_payment_lock,
            self.r().data.taker_coin_start_block,
        );
        let tx = match f.compat().await {
            Ok(t) => t,
            Err(e) => {
                return Ok((Some(TakerSwapCommand::RefundTakerPayment), vec![
                    TakerSwapEvent::TakerPaymentWaitForSpendFailed(e.into()),
                    TakerSwapEvent::TakerPaymentWaitRefundStarted {
                        wait_until: self.wait_refund_until(),
                    },
                ]))
            },
        };
        drop(sending_f);
        let hash = tx.tx_hash();
        log!({"Taker payment spend tx {:02x}", hash});
        // we can attempt to get the details in loop here as transaction was already sent and
        // is present on blockchain so only transport errors are expected to happen
        let tx_details = loop {
            match self.taker_coin.tx_details_by_hash(&hash).compat().await {
                Ok(details) => break details,
                Err(e) => {
                    log!({"Error {} getting tx details of {:02x}", e, hash});
                    Timer::sleep(30.).await;
                    continue;
                },
            }
        };
        let secret = match tx.extract_secret() {
            Ok(bytes) => H256Json::from(bytes.as_slice()),
            Err(e) => {
                return Ok((Some(TakerSwapCommand::Finish), vec![
                    TakerSwapEvent::TakerPaymentWaitForSpendFailed(ERRL!("{}", e).into()),
                ]))
            },
        };

        Ok((Some(TakerSwapCommand::SpendMakerPayment), vec![
            TakerSwapEvent::TakerPaymentSpent(TakerPaymentSpentData {
                transaction: tx_details,
                secret,
            }),
        ]))
    }

    async fn spend_maker_payment(&self) -> Result<(Option<TakerSwapCommand>, Vec<TakerSwapEvent>), String> {
        let spend_fut = self.maker_coin.send_taker_spends_maker_payment(
            &unwrap!(self.r().maker_payment.clone()).tx_hex,
            self.maker_payment_lock.load(Ordering::Relaxed) as u32,
            &*self.r().other_persistent_pub,
            &self.r().secret.0,
        );
        let transaction = match spend_fut.compat().await {
            Ok(t) => t,
            Err(err) => {
                return Ok((Some(TakerSwapCommand::Finish), vec![
                    TakerSwapEvent::MakerPaymentSpendFailed(ERRL!("{}", err).into()),
                ]))
            },
        };

        let hash = transaction.tx_hash();
        log!({"Maker payment spend tx {:02x}", hash});
        // we can attempt to get the details in loop here as transaction was already sent and
        // is present on blockchain so only transport errors are expected to happen
        let tx_details = loop {
            match self.maker_coin.tx_details_by_hash(&hash).compat().await {
                Ok(details) => break details,
                Err(e) => {
                    log!({"Error {} getting tx details of {:02x}", e, hash});
                    Timer::sleep(30.).await;
                    continue;
                },
            }
        };
        Ok((Some(TakerSwapCommand::Finish), vec![TakerSwapEvent::MakerPaymentSpent(
            tx_details,
        )]))
    }

    async fn refund_taker_payment(&self) -> Result<(Option<TakerSwapCommand>, Vec<TakerSwapEvent>), String> {
        loop {
            // have to wait for 1 hour more because some coins have BIP113 activated so these will reject transactions with locktime == present time
            // https://github.com/bitcoin/bitcoin/blob/master/doc/release-notes/release-notes-0.11.2.md#bip113-mempool-only-locktime-enforcement-using-getmediantimepast
            if now_ms() / 1000 > self.wait_refund_until() {
                break;
            }
            Timer::sleep(10.).await;
        }
        let refund_fut = self.taker_coin.send_taker_refunds_payment(
            &self.r().taker_payment.clone().unwrap().tx_hex.0,
            self.r().data.taker_payment_lock as u32,
            &*self.r().other_persistent_pub,
            &self.r().secret_hash.0,
        );

        let transaction = match refund_fut.compat().await {
            Ok(t) => t,
            Err(err) => {
                return Ok((Some(TakerSwapCommand::Finish), vec![
                    TakerSwapEvent::TakerPaymentRefundFailed(ERRL!("{}", err).into()),
                ]))
            },
        };

        let hash = transaction.tx_hash();
        log!({"Taker refund tx hash {:02x}", hash});
        // we can attempt to get the details in loop here as transaction was already sent and
        // is present on blockchain so only transport errors are expected to happen
        let tx_details = loop {
            match self.taker_coin.tx_details_by_hash(&hash).compat().await {
                Ok(details) => break details,
                Err(e) => {
                    log!({"Error {} getting tx details of {:02x}", e, hash});
                    Timer::sleep(30.).await;
                    continue;
                },
            }
        };
        Ok((Some(TakerSwapCommand::Finish), vec![
            TakerSwapEvent::TakerPaymentRefunded(tx_details),
        ]))
    }

    pub fn load_from_db_by_uuid(
        ctx: MmArc,
        maker_coin: MmCoinEnum,
        taker_coin: MmCoinEnum,
        swap_uuid: &str,
    ) -> Result<(Self, Option<TakerSwapCommand>), String> {
        let path = my_swap_file_path(&ctx, swap_uuid);
        let saved: SavedSwap = try_s!(json::from_slice(&try_s!(slurp(&path))));
        let saved = match saved {
            SavedSwap::Taker(swap) => swap,
            SavedSwap::Maker(_) => return ERR!("Can not load TakerSwap from SavedSwap::Maker uuid: {}", swap_uuid),
        };
        Self::load_from_saved(ctx, maker_coin, taker_coin, saved)
    }

    pub fn load_from_saved(
        ctx: MmArc,
        maker_coin: MmCoinEnum,
        taker_coin: MmCoinEnum,
        saved: TakerSavedSwap,
    ) -> Result<(Self, Option<TakerSwapCommand>), String> {
        if saved.events.is_empty() {
            return ERR!("Can't restore swap from empty events set");
        };

        match &saved.events[0].event {
            TakerSwapEvent::Started(data) => {
                let mut maker = bits256::from([0; 32]);
                maker.bytes = data.maker.0;
                let my_persistent_pub = H264::from(&**ctx.secp256k1_key_pair().public());
                let conf_settings = SwapConfirmationsSettings {
                    maker_coin_confs: data.maker_payment_confirmations,
                    maker_coin_nota: data
                        .maker_payment_requires_nota
                        .unwrap_or_else(|| maker_coin.requires_notarization()),
                    taker_coin_confs: data.taker_payment_confirmations,
                    taker_coin_nota: data
                        .taker_payment_requires_nota
                        .unwrap_or_else(|| taker_coin.requires_notarization()),
                };

                let swap = TakerSwap::new(
                    ctx,
                    maker,
                    data.maker_amount.clone(),
                    data.taker_amount.clone(),
                    my_persistent_pub,
                    saved.uuid,
                    conf_settings,
                    maker_coin,
                    taker_coin,
                    data.lock_duration,
                );
                let command = saved.events.last().unwrap().get_command();
                for saved_event in saved.events {
                    try_s!(swap.apply_event(saved_event.event));
                }
                Ok((swap, command))
            },
            _ => ERR!("First swap event must be Started"),
        }
    }

    pub fn recover_funds(&self) -> Result<RecoveredSwap, String> {
        if self.finished_at.load(Ordering::Relaxed) == 0 {
            return ERR!("Swap must be finished before recover funds attempt");
        }

        if self.r().taker_payment_refund.is_some() {
            return ERR!("Taker payment is refunded, swap is not recoverable");
        }

        if self.r().maker_payment_spend.is_some() {
            return ERR!("Maker payment is spent, swap is not recoverable");
        }

        let maker_payment = match &self.r().maker_payment {
            Some(tx) => tx.tx_hex.0.clone(),
            None => return ERR!("No info about maker payment, swap is not recoverable"),
        };

        macro_rules! check_maker_payment_is_not_spent {
            // validate that maker payment is not spent
            () => {
                match self.maker_coin.search_for_swap_tx_spend_other(
                    self.maker_payment_lock.load(Ordering::Relaxed) as u32,
                    &*self.r().other_persistent_pub,
                    &self.r().secret_hash.0,
                    &maker_payment,
                    self.r().data.maker_coin_start_block,
                ) {
                    Ok(Some(FoundSwapTxSpend::Spent(tx))) => {
                        return ERR!(
                            "Maker payment was already spent by {} tx {:02x}",
                            self.maker_coin.ticker(),
                            tx.tx_hash()
                        )
                    },
                    Ok(Some(FoundSwapTxSpend::Refunded(tx))) => {
                        return ERR!(
                            "Maker payment was already refunded by {} tx {:02x}",
                            self.maker_coin.ticker(),
                            tx.tx_hash()
                        )
                    },
                    Err(e) => return ERR!("Error {} when trying to find maker payment spend", e),
                    Ok(None) => (), // payment is not spent, continue
                }
            };
        }

        let taker_payment = match &self.r().taker_payment {
            Some(tx) => tx.tx_hex.0.clone(),
            None => {
                let maybe_sent = try_s!(self
                    .taker_coin
                    .check_if_my_payment_sent(
                        self.r().data.taker_payment_lock as u32,
                        &*self.r().other_persistent_pub,
                        &self.r().secret_hash.0,
                        self.r().data.taker_coin_start_block,
                    )
                    .wait());
                match maybe_sent {
                    Some(tx) => tx.tx_hex(),
                    None => return ERR!("Taker payment is not found, swap is not recoverable"),
                }
            },
        };

        if self.r().taker_payment_spend.is_some() {
            check_maker_payment_is_not_spent!();
            let transaction = try_s!(self
                .maker_coin
                .send_taker_spends_maker_payment(
                    &maker_payment,
                    self.maker_payment_lock.load(Ordering::Relaxed) as u32,
                    &*self.r().other_persistent_pub,
                    &self.r().secret.0,
                )
                .wait());

            return Ok(RecoveredSwap {
                action: RecoveredSwapAction::SpentOtherPayment,
                coin: self.maker_coin.ticker().to_string(),
                transaction,
            });
        }

        let taker_payment_spend = try_s!(self.taker_coin.search_for_swap_tx_spend_my(
            self.r().data.taker_payment_lock as u32,
            &*self.r().other_persistent_pub,
            &self.r().secret_hash.0,
            &taker_payment,
            self.r().data.taker_coin_start_block,
        ));

        match taker_payment_spend {
            Some(spend) => match spend {
                FoundSwapTxSpend::Spent(tx) => {
                    check_maker_payment_is_not_spent!();
                    let secret = try_s!(tx.extract_secret());
                    let transaction = try_s!(self
                        .maker_coin
                        .send_taker_spends_maker_payment(
                            &maker_payment,
                            self.maker_payment_lock.load(Ordering::Relaxed) as u32,
                            &*self.r().other_persistent_pub,
                            &secret,
                        )
                        .wait());

                    Ok(RecoveredSwap {
                        action: RecoveredSwapAction::SpentOtherPayment,
                        coin: self.maker_coin.ticker().to_string(),
                        transaction,
                    })
                },
                FoundSwapTxSpend::Refunded(tx) => ERR!(
                    "Taker payment has been refunded already by transaction {:02x}",
                    tx.tx_hash()
                ),
            },
            None => {
                if now_ms() / 1000 < self.r().data.taker_payment_lock + 3700 {
                    return ERR!(
                        "Too early to refund, wait until {}",
                        self.r().data.taker_payment_lock + 3700
                    );
                }

                let transaction = try_s!(self
                    .taker_coin
                    .send_taker_refunds_payment(
                        &taker_payment,
                        self.r().data.taker_payment_lock as u32,
                        &*self.r().other_persistent_pub,
                        &self.r().secret_hash.0,
                    )
                    .wait());

                Ok(RecoveredSwap {
                    action: RecoveredSwapAction::RefundedMyPayment,
                    coin: self.maker_coin.ticker().to_string(),
                    transaction,
                })
            },
        }
    }
}

impl AtomicSwap for TakerSwap {
    fn locked_amount(&self, trade_fee: &TradeFee) -> LockedAmount {
        // if taker payment is not sent yet the taker fee amount must be virtually locked
        let dex_fee_amount = match self.r().taker_fee {
            Some(_) => 0.into(),
            None => {
                let amount = dex_fee_amount(
                    self.maker_coin.ticker(),
                    self.taker_coin.ticker(),
                    &self.taker_amount.clone().into(),
                );
                if self.taker_coin.ticker() == trade_fee.coin {
                    &amount + &trade_fee.amount
                } else {
                    amount
                }
            },
        };
        let amount = match self.r().taker_payment {
            Some(_) => 0.into(),
            None => {
                let amount = &dex_fee_amount + &MmNumber::from(self.taker_amount.clone());
                if self.taker_coin.ticker() == trade_fee.coin {
                    &amount + &trade_fee.amount
                } else {
                    amount
                }
            },
        };

        LockedAmount {
            coin: self.taker_coin.ticker().to_string(),
            amount,
        }
    }

    fn uuid(&self) -> &str { &self.uuid }

    fn maker_coin(&self) -> &str { self.maker_coin.ticker() }

    fn taker_coin(&self) -> &str { self.taker_coin.ticker() }
}

pub async fn check_balance_for_taker_swap(
    ctx: &MmArc,
    my_coin: &MmCoinEnum,
    other_coin: &MmCoinEnum,
    volume: MmNumber,
    swap_uuid: Option<&str>,
) -> Result<(), String> {
    let miner_fee = try_s!(my_coin.get_trade_fee().compat().await);
    log!("check_balance_for_taker_swap miner fee "[miner_fee.amount.to_fraction()]);
    let locked = match swap_uuid {
        Some(u) => get_locked_amount_by_other_swaps(ctx, u, my_coin.ticker(), &miner_fee),
        None => get_locked_amount(&ctx, my_coin.ticker(), &miner_fee),
    };
    log!("check_balance_for_taker_swap locked "[locked.to_fraction()]);
    let my_balance = try_s!(my_coin.my_balance().compat().await).into();
    log!("check_balance_for_taker_swap balance "(my_balance));
    let dex_fee = dex_fee_amount(my_coin.ticker(), other_coin.ticker(), &volume);
    log!("check_balance_for_taker_swap dex_fee "[dex_fee.to_fraction()]);
    let total_miner_fee = &MmNumber::from(2) * &(miner_fee.amount.clone());
    let total = if my_coin.ticker() == miner_fee.coin {
        &volume + &dex_fee + total_miner_fee
    } else {
        let base_coin_balance: MmNumber = try_s!(my_coin.base_coin_balance().compat().await).into();
        if total_miner_fee > base_coin_balance {
            return ERR!(
                "Base coin {} balance {} is not sufficient to pay total miner fees {}",
                miner_fee.coin,
                base_coin_balance,
                total_miner_fee
            );
        }
        &volume + &dex_fee
    };
    let available = &my_balance - &locked;
    if total <= available {
        Ok(())
    } else {
        ERR!(
            "The total required {} amount {} is larger than available {:.8}, balance: {}, locked by swaps: {:.8}",
            my_coin.ticker(),
            total,
            available,
            my_balance,
            locked
        )
    }
}

pub async fn max_taker_vol(ctx: MmArc, req: Json) -> Result<Response<Vec<u8>>, String> {
    let ticker = try_s!(req["coin"].as_str().ok_or("No 'coin' field")).to_owned();
    let coin = match lp_coinfindᵃ(&ctx, &ticker).await {
        Ok(Some(t)) => t,
        Ok(None) => return ERR!("No such coin: {}", ticker),
        Err(err) => return ERR!("!lp_coinfind({}): {}", ticker, err),
    };
    let balance = try_s!(coin.my_balance().compat().await);
    let fee_info = try_s!(coin.get_trade_fee().compat().await);
    let locked = get_locked_amount(&ctx, coin.ticker(), &fee_info);
    let mut available_vol = MmNumber::from(balance) - locked;
    if fee_info.coin == coin.ticker() {
        available_vol = available_vol - fee_info.amount * 2.into();
    }
    available_vol = available_vol * 777.into() / 778.into();

    let res = try_s!(json::to_vec(&json!({
        "result": available_vol.to_fraction()
    })));
    Ok(try_s!(Response::builder().body(res)))
}

#[cfg(test)]
mod taker_swap_tests {
    use super::*;
    use coins::eth::{signed_eth_tx_from_bytes, SignedEthTx};
    use coins::utxo::UtxoTx;
    use coins::{FoundSwapTxSpend, MarketCoinOps, SwapOps, TestCoin};
    use common::mm_ctx::MmCtxBuilder;
    use common::privkey::key_pair_from_seed;
    use mocktopus::mocking::*;

    fn eth_tx_for_test() -> SignedEthTx {
        // raw transaction bytes of https://etherscan.io/tx/0x0869be3e5d4456a29d488a533ad6c118620fef450f36778aecf31d356ff8b41f
        let tx_bytes = [
            248, 240, 3, 133, 1, 42, 5, 242, 0, 131, 2, 73, 240, 148, 133, 0, 175, 192, 188, 82, 20, 114, 128, 130, 22,
            51, 38, 194, 255, 12, 115, 244, 168, 113, 135, 110, 205, 245, 24, 127, 34, 254, 184, 132, 21, 44, 243, 175,
            73, 33, 143, 82, 117, 16, 110, 27, 133, 82, 200, 114, 233, 42, 140, 198, 35, 21, 201, 249, 187, 180, 20,
            46, 148, 40, 9, 228, 193, 130, 71, 199, 0, 0, 0, 0, 0, 0, 0, 0, 0, 0, 0, 0, 152, 41, 132, 9, 201, 73, 19,
            94, 237, 137, 35, 61, 4, 194, 207, 239, 152, 75, 175, 245, 157, 174, 10, 214, 161, 207, 67, 70, 87, 246,
            231, 212, 47, 216, 119, 68, 237, 197, 125, 141, 0, 0, 0, 0, 0, 0, 0, 0, 0, 0, 0, 0, 0, 0, 0, 0, 0, 0, 0, 0,
            0, 0, 0, 0, 0, 0, 0, 0, 0, 0, 0, 0, 0, 0, 0, 0, 0, 0, 0, 0, 93, 72, 125, 102, 28, 159, 180, 237, 198, 97,
            87, 80, 82, 200, 104, 40, 245, 221, 7, 28, 122, 104, 91, 99, 1, 159, 140, 25, 131, 101, 74, 87, 50, 168,
            146, 187, 90, 160, 51, 1, 123, 247, 6, 108, 165, 181, 188, 40, 56, 47, 211, 229, 221, 73, 5, 15, 89, 81,
            117, 225, 216, 108, 98, 226, 119, 232, 94, 184, 42, 106,
        ];
        unwrap!(signed_eth_tx_from_bytes(&tx_bytes))
    }

    #[test]
    fn test_recover_funds_taker_swap_maker_payment_spend_errored() {
        let taker_saved_json = r#"{"error_events":["StartFailed","NegotiateFailed","TakerFeeSendFailed","MakerPaymentValidateFailed","TakerPaymentTransactionFailed","TakerPaymentDataSendFailed","TakerPaymentWaitForSpendFailed","MakerPaymentSpendFailed","TakerPaymentRefunded","TakerPaymentRefundFailed"],"events":[{"event":{"data":{"lock_duration":7800,"maker":"1bb83b58ec130e28e0a6d5d2acf2eb01b0d3f1670e021d47d31db8a858219da8","maker_amount":"0.12596566232185483","maker_coin":"KMD","maker_coin_start_block":1458035,"maker_payment_confirmations":1,"maker_payment_wait":1564053079,"my_persistent_pub":"0326846707a52a233cfc49a61ef51b1698bbe6aa78fa8b8d411c02743c09688f0a","started_at":1564050479,"taker_amount":"50.000000000000001504212457800000","taker_coin":"DOGE","taker_coin_start_block":2823448,"taker_payment_confirmations":1,"taker_payment_lock":1564058279,"uuid":"41383f43-46a5-478c-9386-3b2cce0aca20"},"type":"Started"},"timestamp":1564050480269},{"event":{"data":{"maker_payment_locktime":1564066080,"maker_pubkey":"031bb83b58ec130e28e0a6d5d2acf2eb01b0d3f1670e021d47d31db8a858219da8","secret_hash":"3669eb83a007a3c507448d79f45a9f06ec2f36a8"},"type":"Negotiated"},"timestamp":1564050540991},{"event":{"data":{"block_height":0,"coin":"DOGE","fee_details":{"amount":5},"from":["DBNHC8sQS8SCwCrKzG57G7ZVCh1zaih2tx"],"internal_id":"bdde828b492d6d1cc25cd2322fd592dafd722fcc7d8b0fedce4d3bb4a1a8c8ff","my_balance_change":-5.05791505,"received_by_me":96.85084225,"spent_by_me":101.9087573,"timestamp":0,"to":["DBNHC8sQS8SCwCrKzG57G7ZVCh1zaih2tx","DPZnzesTGPD42AXY1qX8BQp78jLbmzpRT7"],"total_amount":101.9087573,"tx_hash":"bdde828b492d6d1cc25cd2322fd592dafd722fcc7d8b0fedce4d3bb4a1a8c8ff","tx_hex":"0100000002c7efa995c8b7be0a8b6c2d526c6c444c1634d65584e9ee89904e9d8675eac88c010000006a473044022051f34d5e3b7d0b9098d5e35333f3550f9cb9e57df83d5e4635b7a8d2986d6d5602200288c98da05de6950e01229a637110a1800ba643e75cfec59d4eb1021ad9b40801210326846707a52a233cfc49a61ef51b1698bbe6aa78fa8b8d411c02743c09688f0affffffffae6c233989efa7c7d2aa6534adc96078917ff395b7f09f734a147b2f44ade164000000006a4730440220393a784c2da74d0e2a28ec4f7df6c8f9d8b2af6ae6957f1e68346d744223a8fd02201b7a96954ac06815a43a6c7668d829ae9cbb5de76fa77189ddfd9e3038df662c01210326846707a52a233cfc49a61ef51b1698bbe6aa78fa8b8d411c02743c09688f0affffffff02115f5800000000001976a914ca1e04745e8ca0c60d8c5881531d51bec470743f88ac41a84641020000001976a914444f0e1099709ba4d742454a7d98a5c9c162ceab88ac6d84395d"},"type":"TakerFeeSent"},"timestamp":1564050545296},{"event":{"data":{"block_height":0,"coin":"KMD","fee_details":{"amount":1e-05},"from":["RT9MpMyucqXiX8bZLimXBnrrn2ofmdGNKd"],"internal_id":"0a0f11fa82802c2c30862c50ab2162185dae8de7f7235f32c506f814c142b382","my_balance_change":0,"received_by_me":0,"spent_by_me":0,"timestamp":0,"to":["RT9MpMyucqXiX8bZLimXBnrrn2ofmdGNKd","bQTa5QiudricscFpKeJpcvi3rqFW4YEBcs"],"total_amount":1.10033066,"tx_hash":"0a0f11fa82802c2c30862c50ab2162185dae8de7f7235f32c506f814c142b382","tx_hex":"0400008085202f8902ace337db2dd4c56b0697f58fb8cfb6bd1cd6f469d925fc0376d1dcfb7581bf82000000006b483045022100d1f95be235c5c8880f5d703ace287e2768548792c58c5dbd27f5578881b30ea70220030596106e21c7e0057ee0dab283f9a1fe273f15208cba80870c447bd559ef0d0121031bb83b58ec130e28e0a6d5d2acf2eb01b0d3f1670e021d47d31db8a858219da8ffffffff9f339752567c404427fd77f2b35cecdb4c21489edc64e25e729fdb281785e423000000006a47304402203179e95877dbc107123a417f1e648e3ff13d384890f1e4a67b6dd5087235152e0220102a8ab799fadb26b5d89ceb9c7bc721a7e0c2a0d0d7e46bbe0cf3d130010d430121031bb83b58ec130e28e0a6d5d2acf2eb01b0d3f1670e021d47d31db8a858219da8ffffffff025635c0000000000017a91480a95d366d65e34a465ab17b0c9eb1d5a33bae08876cbfce05000000001976a914c3f710deb7320b0efa6edb14e3ebeeb9155fa90d88ac8d7c395d000000000000000000000000000000"},"type":"MakerPaymentReceived"},"timestamp":1564050588176},{"event":{"type":"MakerPaymentWaitConfirmStarted"},"timestamp":1564050588178},{"event":{"type":"MakerPaymentValidatedAndConfirmed"},"timestamp":1564050693585},{"event":{"data":{"block_height":0,"coin":"DOGE","fee_details":{"amount":5},"from":["DBNHC8sQS8SCwCrKzG57G7ZVCh1zaih2tx"],"internal_id":"539cb6dbdc25465bbccc575554f05d1bb04c70efce4316e41194e747375c3659","my_balance_change":-55,"received_by_me":41.85084225,"spent_by_me":96.85084225,"timestamp":0,"to":["AEb1iUQHozeuCifeFxbcvKmoKdFToF4p27","DBNHC8sQS8SCwCrKzG57G7ZVCh1zaih2tx"],"total_amount":96.85084225,"tx_hash":"539cb6dbdc25465bbccc575554f05d1bb04c70efce4316e41194e747375c3659","tx_hex":"0100000001ffc8a8a1b43b4dceed0f8b7dcc2f72fdda92d52f32d25cc21c6d2d498b82debd010000006a47304402203967b7f9f5532fa47116585c7d1bcba51861ea2059cca00409f34660db18e33a0220640991911852533a12fdfeb039fb9c8ca2c45482c6993bd84636af3670d49c1501210326846707a52a233cfc49a61ef51b1698bbe6aa78fa8b8d411c02743c09688f0affffffff0200f2052a0100000017a914f2fa08ae416b576779ae5da975e5442663215fce87415173f9000000001976a914444f0e1099709ba4d742454a7d98a5c9c162ceab88ac0585395d"},"type":"TakerPaymentSent"},"timestamp":1564050695611},{"event":{"data":{"secret":"1b8886b8a2cdb62505699400b694ac20f04d7bd4abd80e1ab154aa8d861fc093","transaction":{"block_height":0,"coin":"DOGE","fee_details":{"amount":5},"from":["AEb1iUQHozeuCifeFxbcvKmoKdFToF4p27"],"internal_id":"cc5af1cf68d246419fee49c3d74c0cd173599d115b86efe274368a614951bc47","my_balance_change":0,"received_by_me":0,"spent_by_me":0,"timestamp":1564050913,"to":["DP1GH73GKRdRz8Qxc8mxe2hFtu5NRwTBXV"],"total_amount":50,"tx_hash":"cc5af1cf68d246419fee49c3d74c0cd173599d115b86efe274368a614951bc47","tx_hex":"010000000159365c3747e79411e41643ceef704cb01b5df0545557ccbc5b4625dcdbb69c5300000000d747304402200e78e27d2f1c18676f98ca3dfa4e4a9eeaa8209b55f57b4dd5d9e1abdf034cfa0220623b5c22b62234cec230342aa306c497e43494b44ec2425b84e236b1bf01257001201b8886b8a2cdb62505699400b694ac20f04d7bd4abd80e1ab154aa8d861fc093004c6b6304a7a2395db175210326846707a52a233cfc49a61ef51b1698bbe6aa78fa8b8d411c02743c09688f0aac6782012088a9143669eb83a007a3c507448d79f45a9f06ec2f36a88821031bb83b58ec130e28e0a6d5d2acf2eb01b0d3f1670e021d47d31db8a858219da8ac68ffffffff01008d380c010000001976a914c3f710deb7320b0efa6edb14e3ebeeb9155fa90d88ac8c77395d"}},"type":"TakerPaymentSpent"},"timestamp":1564051092890},{"event":{"data":{"error":"lp_swap:1981] utxo:891] rpc_clients:738] JsonRpcError { request: JsonRpcRequest { jsonrpc: \"2.0\", id: \"67\", method: \"blockchain.transaction.broadcast\", params: [String(\"0400008085202f890182b342c114f806c5325f23f7e78dae5d186221ab502c86302c2c8082fa110f0a00000000d7473044022035791ea5548f87484065c9e1f0bdca9ebc699f2c7f51182c84f360102e32dc3d02200612ed53bca52d9c2568437f087598531534badf26229fe0f652ea72ddf03ca501201b8886b8a2cdb62505699400b694ac20f04d7bd4abd80e1ab154aa8d861fc093004c6b630420c1395db17521031bb83b58ec130e28e0a6d5d2acf2eb01b0d3f1670e021d47d31db8a858219da8ac6782012088a9143669eb83a007a3c507448d79f45a9f06ec2f36a888210326846707a52a233cfc49a61ef51b1698bbe6aa78fa8b8d411c02743c09688f0aac68ffffffff01460ec000000000001976a914444f0e1099709ba4d742454a7d98a5c9c162ceab88ac967e395d000000000000000000000000000000\")] }, error: Transport(\"rpc_clients:668] All electrums are currently disconnected\") }"},"type":"MakerPaymentSpendFailed"},"timestamp":1564051092897},{"event":{"type":"Finished"},"timestamp":1564051092900}],"success_events":["Started","Negotiated","TakerFeeSent","MakerPaymentReceived","MakerPaymentWaitConfirmStarted","MakerPaymentValidatedAndConfirmed","TakerPaymentSent","TakerPaymentSpent","MakerPaymentSpent","Finished"],"uuid":"41383f43-46a5-478c-9386-3b2cce0aca20"}"#;
        let taker_saved_swap: TakerSavedSwap = unwrap!(json::from_str(taker_saved_json));
        let key_pair = unwrap!(key_pair_from_seed(
            "spice describe gravity federal blast come thank unfair canal monkey style afraid"
        ));
        let ctx = MmCtxBuilder::default().with_secp256k1_key_pair(key_pair).into_mm_arc();

        TestCoin::ticker.mock_safe(|_| MockResult::Return("ticker"));
        static mut MAKER_PAYMENT_SPEND_CALLED: bool = false;
        TestCoin::send_taker_spends_maker_payment.mock_safe(|_, _, _, _, _| {
            unsafe { MAKER_PAYMENT_SPEND_CALLED = true };
            MockResult::Return(Box::new(futures01::future::ok(eth_tx_for_test().into())))
        });
        TestCoin::search_for_swap_tx_spend_other.mock_safe(|_, _, _, _, _, _| MockResult::Return(Ok(None)));
        let maker_coin = MmCoinEnum::Test(TestCoin {});
        let taker_coin = MmCoinEnum::Test(TestCoin {});
        let (taker_swap, _) = unwrap!(TakerSwap::load_from_saved(
            ctx,
            maker_coin,
            taker_coin,
            taker_saved_swap
        ));
        let actual = unwrap!(taker_swap.recover_funds());
        let expected = RecoveredSwap {
            action: RecoveredSwapAction::SpentOtherPayment,
            coin: "ticker".to_string(),
            transaction: eth_tx_for_test().into(),
        };
        assert_eq!(expected, actual);
        assert!(unsafe { MAKER_PAYMENT_SPEND_CALLED });
    }

    #[test]
    fn test_recover_funds_taker_swap_taker_payment_errored_but_sent_not_spent() {
        let taker_saved_json = r#"{"error_events":["StartFailed","NegotiateFailed","TakerFeeSendFailed","MakerPaymentValidateFailed","TakerPaymentTransactionFailed","TakerPaymentDataSendFailed","TakerPaymentWaitForSpendFailed","MakerPaymentSpendFailed","TakerPaymentRefunded","TakerPaymentRefundFailed"],"events":[{"event":{"data":{"lock_duration":7800,"maker":"1bb83b58ec130e28e0a6d5d2acf2eb01b0d3f1670e021d47d31db8a858219da8","maker_amount":"3.54932734","maker_coin":"KMD","maker_coin_start_block":1452970,"maker_payment_confirmations":1,"maker_payment_wait":1563746537,"my_persistent_pub":"03101ace6b08605b9424b0582b5cce044b70a3c8d8d10cb2965e039b0967ae92b9","started_at":1563743937,"taker_amount":"0.02004833998671660000000000","taker_coin":"ETH","taker_coin_start_block":8196380,"taker_payment_confirmations":1,"taker_payment_lock":1563751737,"uuid":"3447b727-fe93-4357-8e5a-8cf2699b7e86"},"type":"Started"},"timestamp":1563743937741},{"event":{"data":{"maker_payment_locktime":1563759539,"maker_pubkey":"031bb83b58ec130e28e0a6d5d2acf2eb01b0d3f1670e021d47d31db8a858219da8","secret_hash":"432c8272ac59b47dea2d299b5cf1ee64ea1917b9"},"type":"Negotiated"},"timestamp":1563744003530},{"event":{"data":{"block_height":0,"coin":"ETH","fee_details":null,"from":["0x3D6a2f4Dd6085b34EeD6cBc2D3aaABd0D3B697C1"],"internal_id":"00","my_balance_change":-0.0001,"received_by_me":0,"spent_by_me":0.0001,"timestamp":1563744020,"to":["0xD8997941Dd1346e9231118D5685d866294f59e5b"],"total_amount":0.0001,"tx_hash":"a59203eb2328827de00bed699a29389792906e4f39fdea145eb40dc6b3821bd6","tx_hex":"f8690284ee6b280082520894d8997941dd1346e9231118d5685d866294f59e5b865af3107a4000801ca0743d2b7c9fad65805d882179062012261be328d7628ae12ee08eff8d7657d993a07eecbd051f49d35279416778faa4664962726d516ce65e18755c9b9406a9c2fd"},"type":"TakerFeeSent"},"timestamp":1563744020598},{"event":{"data":{"block_height":0,"coin":"KMD","fee_details":{"amount":1e-05},"from":["RT9MpMyucqXiX8bZLimXBnrrn2ofmdGNKd"],"internal_id":"0cf4acbcefde53645851c5c6053ea61fe0cbb5f828a906d69eb809e0b071a03b","my_balance_change":0,"received_by_me":0,"spent_by_me":0,"timestamp":0,"to":["RT9MpMyucqXiX8bZLimXBnrrn2ofmdGNKd","bYAJo9wvPf3cBgPJ7NVwhoeAY1meGNxEGh"],"total_amount":12.51998004,"tx_hash":"0cf4acbcefde53645851c5c6053ea61fe0cbb5f828a906d69eb809e0b071a03b","tx_hex":"0400008085202f89025d5ae3e8c87418c9b735f8f2f7d29e26820c33c9f30d53f2d31f8b99ea9b1490010000006a47304402201185c06ca575261c539b287175751b7de642eb7466c59128639a19b4c2dd2f9b02201c8c4167d581864bedd4d1deb5596472e6e3ce29fe9e7996907a7b59c905d5490121031bb83b58ec130e28e0a6d5d2acf2eb01b0d3f1670e021d47d31db8a858219da8ffffffff06dbf9971c8dfd4a0c8c49f4f15c51de59ba13b2efa702682e26869843af9a87000000006a473044022012b47c12c7f6ad7d8b778fc4b5dcfd56a39325daf302f56e7b84753ba5216cfa022076bf571cf9e20facf70d2f134e8ed2de67aa08581a27ff3128bf93a9b594ac770121031bb83b58ec130e28e0a6d5d2acf2eb01b0d3f1670e021d47d31db8a858219da8ffffffff02fed727150000000017a914d5268b31131a652f9b6ddf57db62f02285cdfad1874e1d7835000000001976a914c3f710deb7320b0efa6edb14e3ebeeb9155fa90d88ac37cf345d000000000000000000000000000000"},"type":"MakerPaymentReceived"},"timestamp":1563744071778},{"event":{"type":"MakerPaymentWaitConfirmStarted"},"timestamp":1563744071781},{"event":{"type":"MakerPaymentValidatedAndConfirmed"},"timestamp":1563744118073},{"event":{"data":{"error":"lp_swap:1888] eth:654] RPC error: Error { code: ServerError(-32010), message: \"Transaction with the same hash was already imported.\", data: None }"},"type":"TakerPaymentTransactionFailed"},"timestamp":1563744118577},{"event":{"type":"Finished"},"timestamp":1563744118580}],"success_events":["Started","Negotiated","TakerFeeSent","MakerPaymentReceived","MakerPaymentWaitConfirmStarted","MakerPaymentValidatedAndConfirmed","TakerPaymentSent","TakerPaymentSpent","MakerPaymentSpent","Finished"],"uuid":"3447b727-fe93-4357-8e5a-8cf2699b7e86"}"#;
        let taker_saved_swap: TakerSavedSwap = unwrap!(json::from_str(taker_saved_json));
        let key_pair = unwrap!(key_pair_from_seed(
            "spice describe gravity federal blast come thank unfair canal monkey style afraid"
        ));
        let ctx = MmCtxBuilder::default().with_secp256k1_key_pair(key_pair).into_mm_arc();

        TestCoin::ticker.mock_safe(|_| MockResult::Return("ticker"));

        static mut MY_PAYMENT_SENT_CALLED: bool = false;
        TestCoin::check_if_my_payment_sent.mock_safe(|_, _, _, _, _| {
            unsafe { MY_PAYMENT_SENT_CALLED = true };
            MockResult::Return(Box::new(futures01::future::ok(Some(eth_tx_for_test().into()))))
        });

        static mut TX_SPEND_CALLED: bool = false;
        TestCoin::search_for_swap_tx_spend_my.mock_safe(|_, _, _, _, _, _| {
            unsafe { TX_SPEND_CALLED = true };
            MockResult::Return(Ok(None))
        });

        static mut TAKER_PAYMENT_REFUND_CALLED: bool = false;
        TestCoin::send_taker_refunds_payment.mock_safe(|_, _, _, _, _| {
            unsafe { TAKER_PAYMENT_REFUND_CALLED = true };
            MockResult::Return(Box::new(futures01::future::ok(eth_tx_for_test().into())))
        });
        let maker_coin = MmCoinEnum::Test(TestCoin {});
        let taker_coin = MmCoinEnum::Test(TestCoin {});
        let (taker_swap, _) = unwrap!(TakerSwap::load_from_saved(
            ctx,
            maker_coin,
            taker_coin,
            taker_saved_swap
        ));
        let actual = unwrap!(taker_swap.recover_funds());
        let expected = RecoveredSwap {
            action: RecoveredSwapAction::RefundedMyPayment,
            coin: "ticker".to_string(),
            transaction: eth_tx_for_test().into(),
        };
        assert_eq!(expected, actual);
        assert!(unsafe { MY_PAYMENT_SENT_CALLED });
        assert!(unsafe { TX_SPEND_CALLED });
        assert!(unsafe { TAKER_PAYMENT_REFUND_CALLED });
    }

    #[test]
    fn test_recover_funds_taker_swap_taker_payment_errored_but_sent_and_spent_by_maker() {
        let taker_saved_json = r#"{"error_events":["StartFailed","NegotiateFailed","TakerFeeSendFailed","MakerPaymentValidateFailed","TakerPaymentTransactionFailed","TakerPaymentDataSendFailed","TakerPaymentWaitForSpendFailed","MakerPaymentSpendFailed","TakerPaymentRefunded","TakerPaymentRefundFailed"],"events":[{"event":{"data":{"lock_duration":7800,"maker":"1bb83b58ec130e28e0a6d5d2acf2eb01b0d3f1670e021d47d31db8a858219da8","maker_amount":"3.54932734","maker_coin":"KMD","maker_coin_start_block":1452970,"maker_payment_confirmations":1,"maker_payment_wait":1563746537,"my_persistent_pub":"03101ace6b08605b9424b0582b5cce044b70a3c8d8d10cb2965e039b0967ae92b9","started_at":1563743937,"taker_amount":"0.02004833998671660000000000","taker_coin":"ETH","taker_coin_start_block":8196380,"taker_payment_confirmations":1,"taker_payment_lock":1563751737,"uuid":"3447b727-fe93-4357-8e5a-8cf2699b7e86"},"type":"Started"},"timestamp":1563743937741},{"event":{"data":{"maker_payment_locktime":1563759539,"maker_pubkey":"031bb83b58ec130e28e0a6d5d2acf2eb01b0d3f1670e021d47d31db8a858219da8","secret_hash":"432c8272ac59b47dea2d299b5cf1ee64ea1917b9"},"type":"Negotiated"},"timestamp":1563744003530},{"event":{"data":{"block_height":0,"coin":"ETH","fee_details":null,"from":["0x3D6a2f4Dd6085b34EeD6cBc2D3aaABd0D3B697C1"],"internal_id":"00","my_balance_change":-0.0001,"received_by_me":0,"spent_by_me":0.0001,"timestamp":1563744020,"to":["0xD8997941Dd1346e9231118D5685d866294f59e5b"],"total_amount":0.0001,"tx_hash":"a59203eb2328827de00bed699a29389792906e4f39fdea145eb40dc6b3821bd6","tx_hex":"f8690284ee6b280082520894d8997941dd1346e9231118d5685d866294f59e5b865af3107a4000801ca0743d2b7c9fad65805d882179062012261be328d7628ae12ee08eff8d7657d993a07eecbd051f49d35279416778faa4664962726d516ce65e18755c9b9406a9c2fd"},"type":"TakerFeeSent"},"timestamp":1563744020598},{"event":{"data":{"block_height":0,"coin":"KMD","fee_details":{"amount":1e-05},"from":["RT9MpMyucqXiX8bZLimXBnrrn2ofmdGNKd"],"internal_id":"0cf4acbcefde53645851c5c6053ea61fe0cbb5f828a906d69eb809e0b071a03b","my_balance_change":0,"received_by_me":0,"spent_by_me":0,"timestamp":0,"to":["RT9MpMyucqXiX8bZLimXBnrrn2ofmdGNKd","bYAJo9wvPf3cBgPJ7NVwhoeAY1meGNxEGh"],"total_amount":12.51998004,"tx_hash":"0cf4acbcefde53645851c5c6053ea61fe0cbb5f828a906d69eb809e0b071a03b","tx_hex":"0400008085202f89025d5ae3e8c87418c9b735f8f2f7d29e26820c33c9f30d53f2d31f8b99ea9b1490010000006a47304402201185c06ca575261c539b287175751b7de642eb7466c59128639a19b4c2dd2f9b02201c8c4167d581864bedd4d1deb5596472e6e3ce29fe9e7996907a7b59c905d5490121031bb83b58ec130e28e0a6d5d2acf2eb01b0d3f1670e021d47d31db8a858219da8ffffffff06dbf9971c8dfd4a0c8c49f4f15c51de59ba13b2efa702682e26869843af9a87000000006a473044022012b47c12c7f6ad7d8b778fc4b5dcfd56a39325daf302f56e7b84753ba5216cfa022076bf571cf9e20facf70d2f134e8ed2de67aa08581a27ff3128bf93a9b594ac770121031bb83b58ec130e28e0a6d5d2acf2eb01b0d3f1670e021d47d31db8a858219da8ffffffff02fed727150000000017a914d5268b31131a652f9b6ddf57db62f02285cdfad1874e1d7835000000001976a914c3f710deb7320b0efa6edb14e3ebeeb9155fa90d88ac37cf345d000000000000000000000000000000"},"type":"MakerPaymentReceived"},"timestamp":1563744071778},{"event":{"type":"MakerPaymentWaitConfirmStarted"},"timestamp":1563744071781},{"event":{"type":"MakerPaymentValidatedAndConfirmed"},"timestamp":1563744118073},{"event":{"data":{"error":"lp_swap:1888] eth:654] RPC error: Error { code: ServerError(-32010), message: \"Transaction with the same hash was already imported.\", data: None }"},"type":"TakerPaymentTransactionFailed"},"timestamp":1563744118577},{"event":{"type":"Finished"},"timestamp":1563744118580}],"success_events":["Started","Negotiated","TakerFeeSent","MakerPaymentReceived","MakerPaymentWaitConfirmStarted","MakerPaymentValidatedAndConfirmed","TakerPaymentSent","TakerPaymentSpent","MakerPaymentSpent","Finished"],"uuid":"3447b727-fe93-4357-8e5a-8cf2699b7e86"}"#;
        let taker_saved_swap: TakerSavedSwap = unwrap!(json::from_str(taker_saved_json));
        let key_pair = unwrap!(key_pair_from_seed(
            "spice describe gravity federal blast come thank unfair canal monkey style afraid"
        ));
        let ctx = MmCtxBuilder::default().with_secp256k1_key_pair(key_pair).into_mm_arc();

        TestCoin::ticker.mock_safe(|_| MockResult::Return("ticker"));

        static mut MY_PAYMENT_SENT_CALLED: bool = false;
        TestCoin::check_if_my_payment_sent.mock_safe(|_, _, _, _, _| {
            unsafe { MY_PAYMENT_SENT_CALLED = true };
            MockResult::Return(Box::new(futures01::future::ok(Some(eth_tx_for_test().into()))))
        });

        static mut SEARCH_TX_SPEND_CALLED: bool = false;
        TestCoin::search_for_swap_tx_spend_my.mock_safe(|_, _, _, _, _, _| {
            unsafe { SEARCH_TX_SPEND_CALLED = true };
            let tx: UtxoTx = "0100000001de7aa8d29524906b2b54ee2e0281f3607f75662cbc9080df81d1047b78e21dbc00000000d7473044022079b6c50820040b1fbbe9251ced32ab334d33830f6f8d0bf0a40c7f1336b67d5b0220142ccf723ddabb34e542ed65c395abc1fbf5b6c3e730396f15d25c49b668a1a401209da937e5609680cb30bff4a7661364ca1d1851c2506fa80c443f00a3d3bf7365004c6b6304f62b0e5cb175210270e75970bb20029b3879ec76c4acd320a8d0589e003636264d01a7d566504bfbac6782012088a9142fb610d856c19fd57f2d0cffe8dff689074b3d8a882103f368228456c940ac113e53dad5c104cf209f2f102a409207269383b6ab9b03deac68ffffffff01d0dc9800000000001976a9146d9d2b554d768232320587df75c4338ecc8bf37d88ac40280e5c".into();
            MockResult::Return(Ok(Some(FoundSwapTxSpend::Spent(tx.into()))))
        });

        TestCoin::search_for_swap_tx_spend_other.mock_safe(|_, _, _, _, _, _| MockResult::Return(Ok(None)));

        static mut MAKER_PAYMENT_SPEND_CALLED: bool = false;
        TestCoin::send_taker_spends_maker_payment.mock_safe(|_, _, _, _, _| {
            unsafe { MAKER_PAYMENT_SPEND_CALLED = true };
            MockResult::Return(Box::new(futures01::future::ok(eth_tx_for_test().into())))
        });
        let maker_coin = MmCoinEnum::Test(TestCoin {});
        let taker_coin = MmCoinEnum::Test(TestCoin {});
        let (taker_swap, _) = unwrap!(TakerSwap::load_from_saved(
            ctx,
            maker_coin,
            taker_coin,
            taker_saved_swap
        ));
        let actual = unwrap!(taker_swap.recover_funds());
        let expected = RecoveredSwap {
            action: RecoveredSwapAction::SpentOtherPayment,
            coin: "ticker".to_string(),
            transaction: eth_tx_for_test().into(),
        };
        assert_eq!(expected, actual);
        assert!(unsafe { MY_PAYMENT_SENT_CALLED });
        assert!(unsafe { SEARCH_TX_SPEND_CALLED });
        assert!(unsafe { MAKER_PAYMENT_SPEND_CALLED });
    }

    #[test]
    fn test_recover_funds_taker_swap_taker_payment_refund_failed_not_spent() {
        let taker_saved_json = r#"{"error_events":["StartFailed","NegotiateFailed","TakerFeeSendFailed","MakerPaymentValidateFailed","TakerPaymentTransactionFailed","TakerPaymentDataSendFailed","TakerPaymentWaitForSpendFailed","MakerPaymentSpendFailed","TakerPaymentRefunded","TakerPaymentRefundFailed"],"events":[{"event":{"data":{"lock_duration":7800,"maker":"1bb83b58ec130e28e0a6d5d2acf2eb01b0d3f1670e021d47d31db8a858219da8","maker_amount":"0.58610590","maker_coin":"KMD","maker_coin_start_block":1450923,"maker_payment_confirmations":1,"maker_payment_wait":1563623475,"my_persistent_pub":"02713015d3fa4d30259e90be5f131beb593bf0131f3af2dcdb304e3322d8d52b91","started_at":1563620875,"taker_amount":"0.0077700000552410000000000","taker_coin":"LTC","taker_coin_start_block":1670837,"taker_payment_confirmations":1,"taker_payment_lock":1563628675,"uuid":"9db641f5-4300-4527-9fa6-f1c391d42c35"},"type":"Started"},"timestamp":1563620875766},{"event":{"data":{"maker_payment_locktime":1563636475,"maker_pubkey":"031bb83b58ec130e28e0a6d5d2acf2eb01b0d3f1670e021d47d31db8a858219da8","secret_hash":"7ed38daab6085c1a1e4426e61dc87a3c2c081a95"},"type":"Negotiated"},"timestamp":1563620955014},{"event":{"data":{"block_height":0,"coin":"LTC","fee_details":{"amount":0.001},"from":["LKquWDGkJHEcFn85Dzw4FV5XwYp8GT3WvD"],"internal_id":"6740136eaaa615d9d231969e3a9599d0fc59e53989237a8d31cd6fc86c160013","my_balance_change":-0.0011,"received_by_me":0.0168204,"spent_by_me":0.0179204,"timestamp":0,"to":["LKquWDGkJHEcFn85Dzw4FV5XwYp8GT3WvD","LdeeicEe3dYpjy36TPWrufiGToyaaEP2Zs"],"total_amount":0.0179204,"tx_hash":"6740136eaaa615d9d231969e3a9599d0fc59e53989237a8d31cd6fc86c160013","tx_hex":"0100000001a2586ea8294cedc55741bef625ba72c646399903391a7f6c604a58c6263135f2000000006b4830450221009c78c8ba4a7accab6b09f9a95da5bc59c81f4fc1e60b288ec3c5462b4d02ef01022056b63be1629cf17751d3cc5ffec51bcb1d7f9396e9ce9ca254d0f34104f7263a012102713015d3fa4d30259e90be5f131beb593bf0131f3af2dcdb304e3322d8d52b91ffffffff0210270000000000001976a914ca1e04745e8ca0c60d8c5881531d51bec470743f88ac78aa1900000000001976a91406ccabfd5f9075ecd5e8d0d31c0e973a54d51e8288ac5bf6325d"},"type":"TakerFeeSent"},"timestamp":1563620958220},{"event":{"data":{"block_height":0,"coin":"KMD","fee_details":{"amount":1e-05},"from":["RT9MpMyucqXiX8bZLimXBnrrn2ofmdGNKd"],"internal_id":"d0f6e664cea9d89fe7b5cf8005fdca070d1ab1d05a482aaef95c08cdaecddf0a","my_balance_change":0,"received_by_me":0,"spent_by_me":0,"timestamp":0,"to":["RT9MpMyucqXiX8bZLimXBnrrn2ofmdGNKd","bLVo4svJDxUF6C2fVivmV91HJqVjrkkAf4"],"total_amount":0.99998999,"tx_hash":"d0f6e664cea9d89fe7b5cf8005fdca070d1ab1d05a482aaef95c08cdaecddf0a","tx_hex":"0400008085202f89019f1cbda354342cdf982046b331bbd3791f53b692efc6e4becc36be495b2977d9000000006b483045022100fa9d4557394141f6a8b9bfb8cd594a521fd8bcd1965dbf8bc4e04abc849ac66e0220589f521814c10a7561abfd5e432f7a2ee60d4875fe4604618af3207dae531ac00121031bb83b58ec130e28e0a6d5d2acf2eb01b0d3f1670e021d47d31db8a858219da8ffffffff029e537e030000000017a9145534898009f1467191065f6890b96914b39a1c018791857702000000001976a914c3f710deb7320b0efa6edb14e3ebeeb9155fa90d88ac72ee325d000000000000000000000000000000"},"type":"MakerPaymentReceived"},"timestamp":1563620999307},{"event":{"type":"MakerPaymentWaitConfirmStarted"},"timestamp":1563620999310},{"event":{"type":"MakerPaymentValidatedAndConfirmed"},"timestamp":1563621244153},{"event":{"data":{"block_height":0,"coin":"LTC","fee_details":{"amount":0.001},"from":["LKquWDGkJHEcFn85Dzw4FV5XwYp8GT3WvD"],"internal_id":"1e883eb2f3991e84ba27f53651f89b7dda708678a5b9813d043577f222b9ca30","my_balance_change":-0.00877,"received_by_me":0.0080504,"spent_by_me":0.0168204,"timestamp":0,"to":["3DgMcEEjxwXfnEVapgQSCBVy2tz9X41RmR","LKquWDGkJHEcFn85Dzw4FV5XwYp8GT3WvD"],"total_amount":0.0168204,"tx_hash":"1e883eb2f3991e84ba27f53651f89b7dda708678a5b9813d043577f222b9ca30","tx_hex":"01000000011300166cc86fcd318d7a238939e559fcd099953a9e9631d2d915a6aa6e134067010000006a47304402206781d5f2db2ff13d2ec7e266f774ea5630cc2dba4019e18e9716131b8b026051022006ebb33857b6d180f13aa6be2fc532f9734abde9d00ae14757e7d7ba3741c08c012102713015d3fa4d30259e90be5f131beb593bf0131f3af2dcdb304e3322d8d52b91ffffffff0228db0b000000000017a91483818667161bf94adda3964a81a231cbf6f5338187b0480c00000000001976a91406ccabfd5f9075ecd5e8d0d31c0e973a54d51e8288ac7cf7325d"},"type":"TakerPaymentSent"},"timestamp":1563621246370},{"event":{"data":{"error":"utxo:1145] rpc_clients:782] Waited too long until 1563628675 for output TransactionOutput { value: 777000, script_pubkey: a91483818667161bf94adda3964a81a231cbf6f5338187 } to be spent "},"type":"TakerPaymentWaitForSpendFailed"},"timestamp":1563638060370},{"event":{"data":{"error":"lp_swap:2025] utxo:938] rpc_clients:719] JsonRpcError { request: JsonRpcRequest { jsonrpc: \"2.0\", id: \"9\", method: \"blockchain.transaction.broadcast\", params: [String(\"010000000130cab922f27735043d81b9a5788670da7d9bf85136f527ba841e99f3b23e881e00000000b6473044022058a0c1da6bcf8c1418899ff8475f3ab6dddbff918528451c1fe71c2f7dad176302204c2e0bcf8f9b5f09e02ccfeb9256e9b34fb355ea655a5704a8a3fa920079b91501514c6b63048314335db1752102713015d3fa4d30259e90be5f131beb593bf0131f3af2dcdb304e3322d8d52b91ac6782012088a9147ed38daab6085c1a1e4426e61dc87a3c2c081a958821031bb83b58ec130e28e0a6d5d2acf2eb01b0d3f1670e021d47d31db8a858219da8ac68feffffff0188540a00000000001976a91406ccabfd5f9075ecd5e8d0d31c0e973a54d51e8288ac1c2b335d\")] }, error: Response(Object({\"code\": Number(1), \"message\": String(\"the transaction was rejected by network rules.\\n\\nMissing inputs\\n[010000000130cab922f27735043d81b9a5788670da7d9bf85136f527ba841e99f3b23e881e00000000b6473044022058a0c1da6bcf8c1418899ff8475f3ab6dddbff918528451c1fe71c2f7dad176302204c2e0bcf8f9b5f09e02ccfeb9256e9b34fb355ea655a5704a8a3fa920079b91501514c6b63048314335db1752102713015d3fa4d30259e90be5f131beb593bf0131f3af2dcdb304e3322d8d52b91ac6782012088a9147ed38daab6085c1a1e4426e61dc87a3c2c081a958821031bb83b58ec130e28e0a6d5d2acf2eb01b0d3f1670e021d47d31db8a858219da8ac68feffffff0188540a00000000001976a91406ccabfd5f9075ecd5e8d0d31c0e973a54d51e8288ac1c2b335d]\")})) }"},"type":"TakerPaymentRefundFailed"},"timestamp":1563638060583},{"event":{"type":"Finished"},"timestamp":1563638060585}],"success_events":["Started","Negotiated","TakerFeeSent","MakerPaymentReceived","MakerPaymentWaitConfirmStarted","MakerPaymentValidatedAndConfirmed","TakerPaymentSent","TakerPaymentSpent","MakerPaymentSpent","Finished"],"uuid":"9db641f5-4300-4527-9fa6-f1c391d42c35"}"#;
        let taker_saved_swap: TakerSavedSwap = unwrap!(json::from_str(taker_saved_json));
        let key_pair = unwrap!(key_pair_from_seed(
            "spice describe gravity federal blast come thank unfair canal monkey style afraid"
        ));
        let ctx = MmCtxBuilder::default().with_secp256k1_key_pair(key_pair).into_mm_arc();

        TestCoin::ticker.mock_safe(|_| MockResult::Return("ticker"));

        static mut SEARCH_TX_SPEND_CALLED: bool = false;
        TestCoin::search_for_swap_tx_spend_my.mock_safe(|_, _, _, _, _, _| {
            unsafe { SEARCH_TX_SPEND_CALLED = true };
            MockResult::Return(Ok(None))
        });

        static mut REFUND_CALLED: bool = false;
        TestCoin::send_taker_refunds_payment.mock_safe(|_, _, _, _, _| {
            unsafe { REFUND_CALLED = true };
            MockResult::Return(Box::new(futures01::future::ok(eth_tx_for_test().into())))
        });
        let maker_coin = MmCoinEnum::Test(TestCoin {});
        let taker_coin = MmCoinEnum::Test(TestCoin {});
        let (taker_swap, _) = unwrap!(TakerSwap::load_from_saved(
            ctx,
            maker_coin,
            taker_coin,
            taker_saved_swap
        ));
        let actual = unwrap!(taker_swap.recover_funds());
        let expected = RecoveredSwap {
            action: RecoveredSwapAction::RefundedMyPayment,
            coin: "ticker".to_string(),
            transaction: eth_tx_for_test().into(),
        };
        assert_eq!(expected, actual);
        assert!(unsafe { SEARCH_TX_SPEND_CALLED });
        assert!(unsafe { REFUND_CALLED });
    }

    #[test]
    fn test_recover_funds_taker_swap_taker_payment_refund_failed_not_spent_too_early_to_refund() {
        let taker_saved_json = r#"{"error_events":["StartFailed","NegotiateFailed","TakerFeeSendFailed","MakerPaymentValidateFailed","TakerPaymentTransactionFailed","TakerPaymentDataSendFailed","TakerPaymentWaitForSpendFailed","MakerPaymentSpendFailed","TakerPaymentRefunded","TakerPaymentRefundFailed"],"events":[{"event":{"data":{"lock_duration":7800,"maker":"1bb83b58ec130e28e0a6d5d2acf2eb01b0d3f1670e021d47d31db8a858219da8","maker_amount":"0.58610590","maker_coin":"KMD","maker_coin_start_block":1450923,"maker_payment_confirmations":1,"maker_payment_wait":1563623475,"my_persistent_pub":"02713015d3fa4d30259e90be5f131beb593bf0131f3af2dcdb304e3322d8d52b91","started_at":1563620875,"taker_amount":"0.0077700000552410000000000","taker_coin":"LTC","taker_coin_start_block":1670837,"taker_payment_confirmations":1,"taker_payment_lock":1563628675,"uuid":"9db641f5-4300-4527-9fa6-f1c391d42c35"},"type":"Started"},"timestamp":1563620875766},{"event":{"data":{"maker_payment_locktime":1563636475,"maker_pubkey":"031bb83b58ec130e28e0a6d5d2acf2eb01b0d3f1670e021d47d31db8a858219da8","secret_hash":"7ed38daab6085c1a1e4426e61dc87a3c2c081a95"},"type":"Negotiated"},"timestamp":1563620955014},{"event":{"data":{"block_height":0,"coin":"LTC","fee_details":{"amount":0.001},"from":["LKquWDGkJHEcFn85Dzw4FV5XwYp8GT3WvD"],"internal_id":"6740136eaaa615d9d231969e3a9599d0fc59e53989237a8d31cd6fc86c160013","my_balance_change":-0.0011,"received_by_me":0.0168204,"spent_by_me":0.0179204,"timestamp":0,"to":["LKquWDGkJHEcFn85Dzw4FV5XwYp8GT3WvD","LdeeicEe3dYpjy36TPWrufiGToyaaEP2Zs"],"total_amount":0.0179204,"tx_hash":"6740136eaaa615d9d231969e3a9599d0fc59e53989237a8d31cd6fc86c160013","tx_hex":"0100000001a2586ea8294cedc55741bef625ba72c646399903391a7f6c604a58c6263135f2000000006b4830450221009c78c8ba4a7accab6b09f9a95da5bc59c81f4fc1e60b288ec3c5462b4d02ef01022056b63be1629cf17751d3cc5ffec51bcb1d7f9396e9ce9ca254d0f34104f7263a012102713015d3fa4d30259e90be5f131beb593bf0131f3af2dcdb304e3322d8d52b91ffffffff0210270000000000001976a914ca1e04745e8ca0c60d8c5881531d51bec470743f88ac78aa1900000000001976a91406ccabfd5f9075ecd5e8d0d31c0e973a54d51e8288ac5bf6325d"},"type":"TakerFeeSent"},"timestamp":1563620958220},{"event":{"data":{"block_height":0,"coin":"KMD","fee_details":{"amount":1e-05},"from":["RT9MpMyucqXiX8bZLimXBnrrn2ofmdGNKd"],"internal_id":"d0f6e664cea9d89fe7b5cf8005fdca070d1ab1d05a482aaef95c08cdaecddf0a","my_balance_change":0,"received_by_me":0,"spent_by_me":0,"timestamp":0,"to":["RT9MpMyucqXiX8bZLimXBnrrn2ofmdGNKd","bLVo4svJDxUF6C2fVivmV91HJqVjrkkAf4"],"total_amount":0.99998999,"tx_hash":"d0f6e664cea9d89fe7b5cf8005fdca070d1ab1d05a482aaef95c08cdaecddf0a","tx_hex":"0400008085202f89019f1cbda354342cdf982046b331bbd3791f53b692efc6e4becc36be495b2977d9000000006b483045022100fa9d4557394141f6a8b9bfb8cd594a521fd8bcd1965dbf8bc4e04abc849ac66e0220589f521814c10a7561abfd5e432f7a2ee60d4875fe4604618af3207dae531ac00121031bb83b58ec130e28e0a6d5d2acf2eb01b0d3f1670e021d47d31db8a858219da8ffffffff029e537e030000000017a9145534898009f1467191065f6890b96914b39a1c018791857702000000001976a914c3f710deb7320b0efa6edb14e3ebeeb9155fa90d88ac72ee325d000000000000000000000000000000"},"type":"MakerPaymentReceived"},"timestamp":1563620999307},{"event":{"type":"MakerPaymentWaitConfirmStarted"},"timestamp":1563620999310},{"event":{"type":"MakerPaymentValidatedAndConfirmed"},"timestamp":1563621244153},{"event":{"data":{"block_height":0,"coin":"LTC","fee_details":{"amount":0.001},"from":["LKquWDGkJHEcFn85Dzw4FV5XwYp8GT3WvD"],"internal_id":"1e883eb2f3991e84ba27f53651f89b7dda708678a5b9813d043577f222b9ca30","my_balance_change":-0.00877,"received_by_me":0.0080504,"spent_by_me":0.0168204,"timestamp":0,"to":["3DgMcEEjxwXfnEVapgQSCBVy2tz9X41RmR","LKquWDGkJHEcFn85Dzw4FV5XwYp8GT3WvD"],"total_amount":0.0168204,"tx_hash":"1e883eb2f3991e84ba27f53651f89b7dda708678a5b9813d043577f222b9ca30","tx_hex":"01000000011300166cc86fcd318d7a238939e559fcd099953a9e9631d2d915a6aa6e134067010000006a47304402206781d5f2db2ff13d2ec7e266f774ea5630cc2dba4019e18e9716131b8b026051022006ebb33857b6d180f13aa6be2fc532f9734abde9d00ae14757e7d7ba3741c08c012102713015d3fa4d30259e90be5f131beb593bf0131f3af2dcdb304e3322d8d52b91ffffffff0228db0b000000000017a91483818667161bf94adda3964a81a231cbf6f5338187b0480c00000000001976a91406ccabfd5f9075ecd5e8d0d31c0e973a54d51e8288ac7cf7325d"},"type":"TakerPaymentSent"},"timestamp":1563621246370},{"event":{"data":{"error":"utxo:1145] rpc_clients:782] Waited too long until 1563628675 for output TransactionOutput { value: 777000, script_pubkey: a91483818667161bf94adda3964a81a231cbf6f5338187 } to be spent "},"type":"TakerPaymentWaitForSpendFailed"},"timestamp":1563638060370},{"event":{"data":{"error":"lp_swap:2025] utxo:938] rpc_clients:719] JsonRpcError { request: JsonRpcRequest { jsonrpc: \"2.0\", id: \"9\", method: \"blockchain.transaction.broadcast\", params: [String(\"010000000130cab922f27735043d81b9a5788670da7d9bf85136f527ba841e99f3b23e881e00000000b6473044022058a0c1da6bcf8c1418899ff8475f3ab6dddbff918528451c1fe71c2f7dad176302204c2e0bcf8f9b5f09e02ccfeb9256e9b34fb355ea655a5704a8a3fa920079b91501514c6b63048314335db1752102713015d3fa4d30259e90be5f131beb593bf0131f3af2dcdb304e3322d8d52b91ac6782012088a9147ed38daab6085c1a1e4426e61dc87a3c2c081a958821031bb83b58ec130e28e0a6d5d2acf2eb01b0d3f1670e021d47d31db8a858219da8ac68feffffff0188540a00000000001976a91406ccabfd5f9075ecd5e8d0d31c0e973a54d51e8288ac1c2b335d\")] }, error: Response(Object({\"code\": Number(1), \"message\": String(\"the transaction was rejected by network rules.\\n\\nMissing inputs\\n[010000000130cab922f27735043d81b9a5788670da7d9bf85136f527ba841e99f3b23e881e00000000b6473044022058a0c1da6bcf8c1418899ff8475f3ab6dddbff918528451c1fe71c2f7dad176302204c2e0bcf8f9b5f09e02ccfeb9256e9b34fb355ea655a5704a8a3fa920079b91501514c6b63048314335db1752102713015d3fa4d30259e90be5f131beb593bf0131f3af2dcdb304e3322d8d52b91ac6782012088a9147ed38daab6085c1a1e4426e61dc87a3c2c081a958821031bb83b58ec130e28e0a6d5d2acf2eb01b0d3f1670e021d47d31db8a858219da8ac68feffffff0188540a00000000001976a91406ccabfd5f9075ecd5e8d0d31c0e973a54d51e8288ac1c2b335d]\")})) }"},"type":"TakerPaymentRefundFailed"},"timestamp":1563638060583},{"event":{"type":"Finished"},"timestamp":1563638060585}],"success_events":["Started","Negotiated","TakerFeeSent","MakerPaymentReceived","MakerPaymentWaitConfirmStarted","MakerPaymentValidatedAndConfirmed","TakerPaymentSent","TakerPaymentSpent","MakerPaymentSpent","Finished"],"uuid":"9db641f5-4300-4527-9fa6-f1c391d42c35"}"#;
        let taker_saved_swap: TakerSavedSwap = unwrap!(json::from_str(taker_saved_json));
        let key_pair = unwrap!(key_pair_from_seed(
            "spice describe gravity federal blast come thank unfair canal monkey style afraid"
        ));
        let ctx = MmCtxBuilder::default().with_secp256k1_key_pair(key_pair).into_mm_arc();

        TestCoin::ticker.mock_safe(|_| MockResult::Return("ticker"));

        static mut SEARCH_TX_SPEND_CALLED: bool = false;
        TestCoin::search_for_swap_tx_spend_my.mock_safe(|_, _, _, _, _, _| {
            unsafe { SEARCH_TX_SPEND_CALLED = true };
            MockResult::Return(Ok(None))
        });
        let maker_coin = MmCoinEnum::Test(TestCoin {});
        let taker_coin = MmCoinEnum::Test(TestCoin {});
        let (taker_swap, _) = unwrap!(TakerSwap::load_from_saved(
            ctx,
            maker_coin,
            taker_coin,
            taker_saved_swap
        ));
        taker_swap.w().data.taker_payment_lock = (now_ms() / 1000) - 3690;
        assert!(taker_swap.recover_funds().is_err());
        assert!(unsafe { SEARCH_TX_SPEND_CALLED });
    }

    #[test]
    fn test_recover_funds_taker_swap_taker_payment_refund_failed_spent_by_maker() {
        let taker_saved_json = r#"{"error_events":["StartFailed","NegotiateFailed","TakerFeeSendFailed","MakerPaymentValidateFailed","TakerPaymentTransactionFailed","TakerPaymentDataSendFailed","TakerPaymentWaitForSpendFailed","MakerPaymentSpendFailed","TakerPaymentRefunded","TakerPaymentRefundFailed"],"events":[{"event":{"data":{"lock_duration":7800,"maker":"1bb83b58ec130e28e0a6d5d2acf2eb01b0d3f1670e021d47d31db8a858219da8","maker_amount":"0.58610590","maker_coin":"KMD","maker_coin_start_block":1450923,"maker_payment_confirmations":1,"maker_payment_wait":1563623475,"my_persistent_pub":"02713015d3fa4d30259e90be5f131beb593bf0131f3af2dcdb304e3322d8d52b91","started_at":1563620875,"taker_amount":"0.0077700000552410000000000","taker_coin":"LTC","taker_coin_start_block":1670837,"taker_payment_confirmations":1,"taker_payment_lock":1563628675,"uuid":"9db641f5-4300-4527-9fa6-f1c391d42c35"},"type":"Started"},"timestamp":1563620875766},{"event":{"data":{"maker_payment_locktime":1563636475,"maker_pubkey":"031bb83b58ec130e28e0a6d5d2acf2eb01b0d3f1670e021d47d31db8a858219da8","secret_hash":"7ed38daab6085c1a1e4426e61dc87a3c2c081a95"},"type":"Negotiated"},"timestamp":1563620955014},{"event":{"data":{"block_height":0,"coin":"LTC","fee_details":{"amount":0.001},"from":["LKquWDGkJHEcFn85Dzw4FV5XwYp8GT3WvD"],"internal_id":"6740136eaaa615d9d231969e3a9599d0fc59e53989237a8d31cd6fc86c160013","my_balance_change":-0.0011,"received_by_me":0.0168204,"spent_by_me":0.0179204,"timestamp":0,"to":["LKquWDGkJHEcFn85Dzw4FV5XwYp8GT3WvD","LdeeicEe3dYpjy36TPWrufiGToyaaEP2Zs"],"total_amount":0.0179204,"tx_hash":"6740136eaaa615d9d231969e3a9599d0fc59e53989237a8d31cd6fc86c160013","tx_hex":"0100000001a2586ea8294cedc55741bef625ba72c646399903391a7f6c604a58c6263135f2000000006b4830450221009c78c8ba4a7accab6b09f9a95da5bc59c81f4fc1e60b288ec3c5462b4d02ef01022056b63be1629cf17751d3cc5ffec51bcb1d7f9396e9ce9ca254d0f34104f7263a012102713015d3fa4d30259e90be5f131beb593bf0131f3af2dcdb304e3322d8d52b91ffffffff0210270000000000001976a914ca1e04745e8ca0c60d8c5881531d51bec470743f88ac78aa1900000000001976a91406ccabfd5f9075ecd5e8d0d31c0e973a54d51e8288ac5bf6325d"},"type":"TakerFeeSent"},"timestamp":1563620958220},{"event":{"data":{"block_height":0,"coin":"KMD","fee_details":{"amount":1e-05},"from":["RT9MpMyucqXiX8bZLimXBnrrn2ofmdGNKd"],"internal_id":"d0f6e664cea9d89fe7b5cf8005fdca070d1ab1d05a482aaef95c08cdaecddf0a","my_balance_change":0,"received_by_me":0,"spent_by_me":0,"timestamp":0,"to":["RT9MpMyucqXiX8bZLimXBnrrn2ofmdGNKd","bLVo4svJDxUF6C2fVivmV91HJqVjrkkAf4"],"total_amount":0.99998999,"tx_hash":"d0f6e664cea9d89fe7b5cf8005fdca070d1ab1d05a482aaef95c08cdaecddf0a","tx_hex":"0400008085202f89019f1cbda354342cdf982046b331bbd3791f53b692efc6e4becc36be495b2977d9000000006b483045022100fa9d4557394141f6a8b9bfb8cd594a521fd8bcd1965dbf8bc4e04abc849ac66e0220589f521814c10a7561abfd5e432f7a2ee60d4875fe4604618af3207dae531ac00121031bb83b58ec130e28e0a6d5d2acf2eb01b0d3f1670e021d47d31db8a858219da8ffffffff029e537e030000000017a9145534898009f1467191065f6890b96914b39a1c018791857702000000001976a914c3f710deb7320b0efa6edb14e3ebeeb9155fa90d88ac72ee325d000000000000000000000000000000"},"type":"MakerPaymentReceived"},"timestamp":1563620999307},{"event":{"type":"MakerPaymentWaitConfirmStarted"},"timestamp":1563620999310},{"event":{"type":"MakerPaymentValidatedAndConfirmed"},"timestamp":1563621244153},{"event":{"data":{"block_height":0,"coin":"LTC","fee_details":{"amount":0.001},"from":["LKquWDGkJHEcFn85Dzw4FV5XwYp8GT3WvD"],"internal_id":"1e883eb2f3991e84ba27f53651f89b7dda708678a5b9813d043577f222b9ca30","my_balance_change":-0.00877,"received_by_me":0.0080504,"spent_by_me":0.0168204,"timestamp":0,"to":["3DgMcEEjxwXfnEVapgQSCBVy2tz9X41RmR","LKquWDGkJHEcFn85Dzw4FV5XwYp8GT3WvD"],"total_amount":0.0168204,"tx_hash":"1e883eb2f3991e84ba27f53651f89b7dda708678a5b9813d043577f222b9ca30","tx_hex":"01000000011300166cc86fcd318d7a238939e559fcd099953a9e9631d2d915a6aa6e134067010000006a47304402206781d5f2db2ff13d2ec7e266f774ea5630cc2dba4019e18e9716131b8b026051022006ebb33857b6d180f13aa6be2fc532f9734abde9d00ae14757e7d7ba3741c08c012102713015d3fa4d30259e90be5f131beb593bf0131f3af2dcdb304e3322d8d52b91ffffffff0228db0b000000000017a91483818667161bf94adda3964a81a231cbf6f5338187b0480c00000000001976a91406ccabfd5f9075ecd5e8d0d31c0e973a54d51e8288ac7cf7325d"},"type":"TakerPaymentSent"},"timestamp":1563621246370},{"event":{"data":{"error":"utxo:1145] rpc_clients:782] Waited too long until 1563628675 for output TransactionOutput { value: 777000, script_pubkey: a91483818667161bf94adda3964a81a231cbf6f5338187 } to be spent "},"type":"TakerPaymentWaitForSpendFailed"},"timestamp":1563638060370},{"event":{"data":{"error":"lp_swap:2025] utxo:938] rpc_clients:719] JsonRpcError { request: JsonRpcRequest { jsonrpc: \"2.0\", id: \"9\", method: \"blockchain.transaction.broadcast\", params: [String(\"010000000130cab922f27735043d81b9a5788670da7d9bf85136f527ba841e99f3b23e881e00000000b6473044022058a0c1da6bcf8c1418899ff8475f3ab6dddbff918528451c1fe71c2f7dad176302204c2e0bcf8f9b5f09e02ccfeb9256e9b34fb355ea655a5704a8a3fa920079b91501514c6b63048314335db1752102713015d3fa4d30259e90be5f131beb593bf0131f3af2dcdb304e3322d8d52b91ac6782012088a9147ed38daab6085c1a1e4426e61dc87a3c2c081a958821031bb83b58ec130e28e0a6d5d2acf2eb01b0d3f1670e021d47d31db8a858219da8ac68feffffff0188540a00000000001976a91406ccabfd5f9075ecd5e8d0d31c0e973a54d51e8288ac1c2b335d\")] }, error: Response(Object({\"code\": Number(1), \"message\": String(\"the transaction was rejected by network rules.\\n\\nMissing inputs\\n[010000000130cab922f27735043d81b9a5788670da7d9bf85136f527ba841e99f3b23e881e00000000b6473044022058a0c1da6bcf8c1418899ff8475f3ab6dddbff918528451c1fe71c2f7dad176302204c2e0bcf8f9b5f09e02ccfeb9256e9b34fb355ea655a5704a8a3fa920079b91501514c6b63048314335db1752102713015d3fa4d30259e90be5f131beb593bf0131f3af2dcdb304e3322d8d52b91ac6782012088a9147ed38daab6085c1a1e4426e61dc87a3c2c081a958821031bb83b58ec130e28e0a6d5d2acf2eb01b0d3f1670e021d47d31db8a858219da8ac68feffffff0188540a00000000001976a91406ccabfd5f9075ecd5e8d0d31c0e973a54d51e8288ac1c2b335d]\")})) }"},"type":"TakerPaymentRefundFailed"},"timestamp":1563638060583},{"event":{"type":"Finished"},"timestamp":1563638060585}],"success_events":["Started","Negotiated","TakerFeeSent","MakerPaymentReceived","MakerPaymentWaitConfirmStarted","MakerPaymentValidatedAndConfirmed","TakerPaymentSent","TakerPaymentSpent","MakerPaymentSpent","Finished"],"uuid":"9db641f5-4300-4527-9fa6-f1c391d42c35"}"#;
        let taker_saved_swap: TakerSavedSwap = unwrap!(json::from_str(taker_saved_json));
        let key_pair = unwrap!(key_pair_from_seed(
            "spice describe gravity federal blast come thank unfair canal monkey style afraid"
        ));
        let ctx = MmCtxBuilder::default().with_secp256k1_key_pair(key_pair).into_mm_arc();

        TestCoin::ticker.mock_safe(|_| MockResult::Return("ticker"));

        static mut SEARCH_TX_SPEND_CALLED: bool = false;
        TestCoin::search_for_swap_tx_spend_my.mock_safe(|_, _, _, _, _, _| {
            unsafe { SEARCH_TX_SPEND_CALLED = true };
            let tx: UtxoTx = "0100000001de7aa8d29524906b2b54ee2e0281f3607f75662cbc9080df81d1047b78e21dbc00000000d7473044022079b6c50820040b1fbbe9251ced32ab334d33830f6f8d0bf0a40c7f1336b67d5b0220142ccf723ddabb34e542ed65c395abc1fbf5b6c3e730396f15d25c49b668a1a401209da937e5609680cb30bff4a7661364ca1d1851c2506fa80c443f00a3d3bf7365004c6b6304f62b0e5cb175210270e75970bb20029b3879ec76c4acd320a8d0589e003636264d01a7d566504bfbac6782012088a9142fb610d856c19fd57f2d0cffe8dff689074b3d8a882103f368228456c940ac113e53dad5c104cf209f2f102a409207269383b6ab9b03deac68ffffffff01d0dc9800000000001976a9146d9d2b554d768232320587df75c4338ecc8bf37d88ac40280e5c".into();
            MockResult::Return(Ok(Some(FoundSwapTxSpend::Spent(tx.into()))))
        });

        TestCoin::search_for_swap_tx_spend_other.mock_safe(|_, _, _, _, _, _| MockResult::Return(Ok(None)));

        static mut MAKER_PAYMENT_SPEND_CALLED: bool = false;
        TestCoin::send_taker_spends_maker_payment.mock_safe(|_, _, _, _, _| {
            unsafe { MAKER_PAYMENT_SPEND_CALLED = true };
            MockResult::Return(Box::new(futures01::future::ok(eth_tx_for_test().into())))
        });
        let maker_coin = MmCoinEnum::Test(TestCoin {});
        let taker_coin = MmCoinEnum::Test(TestCoin {});
        let (taker_swap, _) = unwrap!(TakerSwap::load_from_saved(
            ctx,
            maker_coin,
            taker_coin,
            taker_saved_swap
        ));
        let actual = unwrap!(taker_swap.recover_funds());
        let expected = RecoveredSwap {
            action: RecoveredSwapAction::SpentOtherPayment,
            coin: "ticker".to_string(),
            transaction: eth_tx_for_test().into(),
        };
        assert_eq!(expected, actual);
        assert!(unsafe { SEARCH_TX_SPEND_CALLED });
        assert!(unsafe { MAKER_PAYMENT_SPEND_CALLED });
    }

    #[test]
    fn test_recover_funds_taker_swap_not_finished() {
        // the json doesn't have Finished event at the end
        let taker_saved_json = r#"{"error_events":["StartFailed","NegotiateFailed","TakerFeeSendFailed","MakerPaymentValidateFailed","TakerPaymentTransactionFailed","TakerPaymentDataSendFailed","TakerPaymentWaitForSpendFailed","MakerPaymentSpendFailed","TakerPaymentRefunded","TakerPaymentRefundFailed"],"events":[{"event":{"data":{"lock_duration":7800,"maker":"1bb83b58ec130e28e0a6d5d2acf2eb01b0d3f1670e021d47d31db8a858219da8","maker_amount":"0.12596566232185483","maker_coin":"KMD","maker_coin_start_block":1458035,"maker_payment_confirmations":1,"maker_payment_wait":1564053079,"my_persistent_pub":"0326846707a52a233cfc49a61ef51b1698bbe6aa78fa8b8d411c02743c09688f0a","started_at":1564050479,"taker_amount":"50.000000000000001504212457800000","taker_coin":"DOGE","taker_coin_start_block":2823448,"taker_payment_confirmations":1,"taker_payment_lock":1564058279,"uuid":"41383f43-46a5-478c-9386-3b2cce0aca20"},"type":"Started"},"timestamp":1564050480269},{"event":{"data":{"maker_payment_locktime":1564066080,"maker_pubkey":"031bb83b58ec130e28e0a6d5d2acf2eb01b0d3f1670e021d47d31db8a858219da8","secret_hash":"3669eb83a007a3c507448d79f45a9f06ec2f36a8"},"type":"Negotiated"},"timestamp":1564050540991},{"event":{"data":{"block_height":0,"coin":"DOGE","fee_details":{"amount":5},"from":["DBNHC8sQS8SCwCrKzG57G7ZVCh1zaih2tx"],"internal_id":"bdde828b492d6d1cc25cd2322fd592dafd722fcc7d8b0fedce4d3bb4a1a8c8ff","my_balance_change":-5.05791505,"received_by_me":96.85084225,"spent_by_me":101.9087573,"timestamp":0,"to":["DBNHC8sQS8SCwCrKzG57G7ZVCh1zaih2tx","DPZnzesTGPD42AXY1qX8BQp78jLbmzpRT7"],"total_amount":101.9087573,"tx_hash":"bdde828b492d6d1cc25cd2322fd592dafd722fcc7d8b0fedce4d3bb4a1a8c8ff","tx_hex":"0100000002c7efa995c8b7be0a8b6c2d526c6c444c1634d65584e9ee89904e9d8675eac88c010000006a473044022051f34d5e3b7d0b9098d5e35333f3550f9cb9e57df83d5e4635b7a8d2986d6d5602200288c98da05de6950e01229a637110a1800ba643e75cfec59d4eb1021ad9b40801210326846707a52a233cfc49a61ef51b1698bbe6aa78fa8b8d411c02743c09688f0affffffffae6c233989efa7c7d2aa6534adc96078917ff395b7f09f734a147b2f44ade164000000006a4730440220393a784c2da74d0e2a28ec4f7df6c8f9d8b2af6ae6957f1e68346d744223a8fd02201b7a96954ac06815a43a6c7668d829ae9cbb5de76fa77189ddfd9e3038df662c01210326846707a52a233cfc49a61ef51b1698bbe6aa78fa8b8d411c02743c09688f0affffffff02115f5800000000001976a914ca1e04745e8ca0c60d8c5881531d51bec470743f88ac41a84641020000001976a914444f0e1099709ba4d742454a7d98a5c9c162ceab88ac6d84395d"},"type":"TakerFeeSent"},"timestamp":1564050545296},{"event":{"data":{"block_height":0,"coin":"KMD","fee_details":{"amount":1e-05},"from":["RT9MpMyucqXiX8bZLimXBnrrn2ofmdGNKd"],"internal_id":"0a0f11fa82802c2c30862c50ab2162185dae8de7f7235f32c506f814c142b382","my_balance_change":0,"received_by_me":0,"spent_by_me":0,"timestamp":0,"to":["RT9MpMyucqXiX8bZLimXBnrrn2ofmdGNKd","bQTa5QiudricscFpKeJpcvi3rqFW4YEBcs"],"total_amount":1.10033066,"tx_hash":"0a0f11fa82802c2c30862c50ab2162185dae8de7f7235f32c506f814c142b382","tx_hex":"0400008085202f8902ace337db2dd4c56b0697f58fb8cfb6bd1cd6f469d925fc0376d1dcfb7581bf82000000006b483045022100d1f95be235c5c8880f5d703ace287e2768548792c58c5dbd27f5578881b30ea70220030596106e21c7e0057ee0dab283f9a1fe273f15208cba80870c447bd559ef0d0121031bb83b58ec130e28e0a6d5d2acf2eb01b0d3f1670e021d47d31db8a858219da8ffffffff9f339752567c404427fd77f2b35cecdb4c21489edc64e25e729fdb281785e423000000006a47304402203179e95877dbc107123a417f1e648e3ff13d384890f1e4a67b6dd5087235152e0220102a8ab799fadb26b5d89ceb9c7bc721a7e0c2a0d0d7e46bbe0cf3d130010d430121031bb83b58ec130e28e0a6d5d2acf2eb01b0d3f1670e021d47d31db8a858219da8ffffffff025635c0000000000017a91480a95d366d65e34a465ab17b0c9eb1d5a33bae08876cbfce05000000001976a914c3f710deb7320b0efa6edb14e3ebeeb9155fa90d88ac8d7c395d000000000000000000000000000000"},"type":"MakerPaymentReceived"},"timestamp":1564050588176},{"event":{"type":"MakerPaymentWaitConfirmStarted"},"timestamp":1564050588178},{"event":{"type":"MakerPaymentValidatedAndConfirmed"},"timestamp":1564050693585},{"event":{"data":{"block_height":0,"coin":"DOGE","fee_details":{"amount":5},"from":["DBNHC8sQS8SCwCrKzG57G7ZVCh1zaih2tx"],"internal_id":"539cb6dbdc25465bbccc575554f05d1bb04c70efce4316e41194e747375c3659","my_balance_change":-55,"received_by_me":41.85084225,"spent_by_me":96.85084225,"timestamp":0,"to":["AEb1iUQHozeuCifeFxbcvKmoKdFToF4p27","DBNHC8sQS8SCwCrKzG57G7ZVCh1zaih2tx"],"total_amount":96.85084225,"tx_hash":"539cb6dbdc25465bbccc575554f05d1bb04c70efce4316e41194e747375c3659","tx_hex":"0100000001ffc8a8a1b43b4dceed0f8b7dcc2f72fdda92d52f32d25cc21c6d2d498b82debd010000006a47304402203967b7f9f5532fa47116585c7d1bcba51861ea2059cca00409f34660db18e33a0220640991911852533a12fdfeb039fb9c8ca2c45482c6993bd84636af3670d49c1501210326846707a52a233cfc49a61ef51b1698bbe6aa78fa8b8d411c02743c09688f0affffffff0200f2052a0100000017a914f2fa08ae416b576779ae5da975e5442663215fce87415173f9000000001976a914444f0e1099709ba4d742454a7d98a5c9c162ceab88ac0585395d"},"type":"TakerPaymentSent"},"timestamp":1564050695611},{"event":{"data":{"secret":"1b8886b8a2cdb62505699400b694ac20f04d7bd4abd80e1ab154aa8d861fc093","transaction":{"block_height":0,"coin":"DOGE","fee_details":{"amount":5},"from":["AEb1iUQHozeuCifeFxbcvKmoKdFToF4p27"],"internal_id":"cc5af1cf68d246419fee49c3d74c0cd173599d115b86efe274368a614951bc47","my_balance_change":0,"received_by_me":0,"spent_by_me":0,"timestamp":1564050913,"to":["DP1GH73GKRdRz8Qxc8mxe2hFtu5NRwTBXV"],"total_amount":50,"tx_hash":"cc5af1cf68d246419fee49c3d74c0cd173599d115b86efe274368a614951bc47","tx_hex":"010000000159365c3747e79411e41643ceef704cb01b5df0545557ccbc5b4625dcdbb69c5300000000d747304402200e78e27d2f1c18676f98ca3dfa4e4a9eeaa8209b55f57b4dd5d9e1abdf034cfa0220623b5c22b62234cec230342aa306c497e43494b44ec2425b84e236b1bf01257001201b8886b8a2cdb62505699400b694ac20f04d7bd4abd80e1ab154aa8d861fc093004c6b6304a7a2395db175210326846707a52a233cfc49a61ef51b1698bbe6aa78fa8b8d411c02743c09688f0aac6782012088a9143669eb83a007a3c507448d79f45a9f06ec2f36a88821031bb83b58ec130e28e0a6d5d2acf2eb01b0d3f1670e021d47d31db8a858219da8ac68ffffffff01008d380c010000001976a914c3f710deb7320b0efa6edb14e3ebeeb9155fa90d88ac8c77395d"}},"type":"TakerPaymentSpent"},"timestamp":1564051092890},{"event":{"data":{"error":"lp_swap:1981] utxo:891] rpc_clients:738] JsonRpcError { request: JsonRpcRequest { jsonrpc: \"2.0\", id: \"67\", method: \"blockchain.transaction.broadcast\", params: [String(\"0400008085202f890182b342c114f806c5325f23f7e78dae5d186221ab502c86302c2c8082fa110f0a00000000d7473044022035791ea5548f87484065c9e1f0bdca9ebc699f2c7f51182c84f360102e32dc3d02200612ed53bca52d9c2568437f087598531534badf26229fe0f652ea72ddf03ca501201b8886b8a2cdb62505699400b694ac20f04d7bd4abd80e1ab154aa8d861fc093004c6b630420c1395db17521031bb83b58ec130e28e0a6d5d2acf2eb01b0d3f1670e021d47d31db8a858219da8ac6782012088a9143669eb83a007a3c507448d79f45a9f06ec2f36a888210326846707a52a233cfc49a61ef51b1698bbe6aa78fa8b8d411c02743c09688f0aac68ffffffff01460ec000000000001976a914444f0e1099709ba4d742454a7d98a5c9c162ceab88ac967e395d000000000000000000000000000000\")] }, error: Transport(\"rpc_clients:668] All electrums are currently disconnected\") }"},"type":"MakerPaymentSpendFailed"},"timestamp":1564051092897}],"success_events":["Started","Negotiated","TakerFeeSent","MakerPaymentReceived","MakerPaymentWaitConfirmStarted","MakerPaymentValidatedAndConfirmed","TakerPaymentSent","TakerPaymentSpent","MakerPaymentSpent","Finished"],"uuid":"41383f43-46a5-478c-9386-3b2cce0aca20"}"#;
        let taker_saved_swap: TakerSavedSwap = unwrap!(json::from_str(taker_saved_json));
        let key_pair = unwrap!(key_pair_from_seed(
            "spice describe gravity federal blast come thank unfair canal monkey style afraid"
        ));
        let ctx = MmCtxBuilder::default().with_secp256k1_key_pair(key_pair).into_mm_arc();

        TestCoin::ticker.mock_safe(|_| MockResult::Return("ticker"));
        let maker_coin = MmCoinEnum::Test(TestCoin {});
        let taker_coin = MmCoinEnum::Test(TestCoin {});
        let (taker_swap, _) = unwrap!(TakerSwap::load_from_saved(
            ctx,
            maker_coin,
            taker_coin,
            taker_saved_swap
        ));
        assert!(taker_swap.recover_funds().is_err());
    }

    #[test]
    fn test_taker_swap_event_should_ban() {
        let event = TakerSwapEvent::TakerPaymentWaitConfirmFailed("err".into());
        assert!(!event.should_ban_maker());

        let event = TakerSwapEvent::MakerPaymentWaitConfirmFailed("err".into());
        assert!(!event.should_ban_maker());

        let event = TakerSwapEvent::NegotiateFailed("err".into());
        assert!(event.should_ban_maker());

        let event = TakerSwapEvent::MakerPaymentValidateFailed("err".into());
        assert!(event.should_ban_maker());

        let event = TakerSwapEvent::TakerPaymentWaitForSpendFailed("err".into());
        assert!(event.should_ban_maker());
    }

    #[test]
    // https://github.com/KomodoPlatform/atomicDEX-API/issues/647
    fn test_recoverable() {
        // Swap ended with MakerPaymentWaitConfirmFailed event.
        // MM2 did not attempt to send the payment in this case so swap is not recoverable.
        let swap: TakerSavedSwap = json::from_str(r#"{"error_events":["StartFailed","NegotiateFailed","TakerFeeSendFailed","MakerPaymentValidateFailed","MakerPaymentWaitConfirmFailed","TakerPaymentTransactionFailed","TakerPaymentWaitConfirmFailed","TakerPaymentDataSendFailed","TakerPaymentWaitForSpendFailed","MakerPaymentSpendFailed","TakerPaymentWaitRefundStarted","TakerPaymentRefunded","TakerPaymentRefundFailed"],"events":[{"event":{"data":{"lock_duration":7800,"maker":"1bb83b58ec130e28e0a6d5d2acf2eb01b0d3f1670e021d47d31db8a858219da8","maker_amount":"0.12596566232185483","maker_coin":"KMD","maker_coin_start_block":1458035,"maker_payment_confirmations":1,"maker_payment_wait":1564053079,"my_persistent_pub":"0326846707a52a233cfc49a61ef51b1698bbe6aa78fa8b8d411c02743c09688f0a","started_at":1564050479,"taker_amount":"50.000000000000001504212457800000","taker_coin":"DOGE","taker_coin_start_block":2823448,"taker_payment_confirmations":1,"taker_payment_lock":1564058279,"uuid":"41383f43-46a5-478c-9386-3b2cce0aca20"},"type":"Started"},"timestamp":1564050480269},{"event":{"data":{"maker_payment_locktime":1564066080,"maker_pubkey":"031bb83b58ec130e28e0a6d5d2acf2eb01b0d3f1670e021d47d31db8a858219da8","secret_hash":"3669eb83a007a3c507448d79f45a9f06ec2f36a8"},"type":"Negotiated"},"timestamp":1564050540991},{"event":{"data":{"block_height":0,"coin":"DOGE","fee_details":{"amount":5},"from":["DBNHC8sQS8SCwCrKzG57G7ZVCh1zaih2tx"],"internal_id":"bdde828b492d6d1cc25cd2322fd592dafd722fcc7d8b0fedce4d3bb4a1a8c8ff","my_balance_change":-5.05791505,"received_by_me":96.85084225,"spent_by_me":101.9087573,"timestamp":0,"to":["DBNHC8sQS8SCwCrKzG57G7ZVCh1zaih2tx","DPZnzesTGPD42AXY1qX8BQp78jLbmzpRT7"],"total_amount":101.9087573,"tx_hash":"bdde828b492d6d1cc25cd2322fd592dafd722fcc7d8b0fedce4d3bb4a1a8c8ff","tx_hex":"0100000002c7efa995c8b7be0a8b6c2d526c6c444c1634d65584e9ee89904e9d8675eac88c010000006a473044022051f34d5e3b7d0b9098d5e35333f3550f9cb9e57df83d5e4635b7a8d2986d6d5602200288c98da05de6950e01229a637110a1800ba643e75cfec59d4eb1021ad9b40801210326846707a52a233cfc49a61ef51b1698bbe6aa78fa8b8d411c02743c09688f0affffffffae6c233989efa7c7d2aa6534adc96078917ff395b7f09f734a147b2f44ade164000000006a4730440220393a784c2da74d0e2a28ec4f7df6c8f9d8b2af6ae6957f1e68346d744223a8fd02201b7a96954ac06815a43a6c7668d829ae9cbb5de76fa77189ddfd9e3038df662c01210326846707a52a233cfc49a61ef51b1698bbe6aa78fa8b8d411c02743c09688f0affffffff02115f5800000000001976a914ca1e04745e8ca0c60d8c5881531d51bec470743f88ac41a84641020000001976a914444f0e1099709ba4d742454a7d98a5c9c162ceab88ac6d84395d"},"type":"TakerFeeSent"},"timestamp":1564050545296},{"event":{"data":{"block_height":0,"coin":"KMD","fee_details":{"amount":0.00001},"from":["RT9MpMyucqXiX8bZLimXBnrrn2ofmdGNKd"],"internal_id":"0a0f11fa82802c2c30862c50ab2162185dae8de7f7235f32c506f814c142b382","my_balance_change":0,"received_by_me":0,"spent_by_me":0,"timestamp":0,"to":["RT9MpMyucqXiX8bZLimXBnrrn2ofmdGNKd","bQTa5QiudricscFpKeJpcvi3rqFW4YEBcs"],"total_amount":1.10033066,"tx_hash":"0a0f11fa82802c2c30862c50ab2162185dae8de7f7235f32c506f814c142b382","tx_hex":"0400008085202f8902ace337db2dd4c56b0697f58fb8cfb6bd1cd6f469d925fc0376d1dcfb7581bf82000000006b483045022100d1f95be235c5c8880f5d703ace287e2768548792c58c5dbd27f5578881b30ea70220030596106e21c7e0057ee0dab283f9a1fe273f15208cba80870c447bd559ef0d0121031bb83b58ec130e28e0a6d5d2acf2eb01b0d3f1670e021d47d31db8a858219da8ffffffff9f339752567c404427fd77f2b35cecdb4c21489edc64e25e729fdb281785e423000000006a47304402203179e95877dbc107123a417f1e648e3ff13d384890f1e4a67b6dd5087235152e0220102a8ab799fadb26b5d89ceb9c7bc721a7e0c2a0d0d7e46bbe0cf3d130010d430121031bb83b58ec130e28e0a6d5d2acf2eb01b0d3f1670e021d47d31db8a858219da8ffffffff025635c0000000000017a91480a95d366d65e34a465ab17b0c9eb1d5a33bae08876cbfce05000000001976a914c3f710deb7320b0efa6edb14e3ebeeb9155fa90d88ac8d7c395d000000000000000000000000000000"},"type":"MakerPaymentReceived"},"timestamp":1564050588176},{"event":{"type":"MakerPaymentWaitConfirmStarted"},"timestamp":1564050588178},{"event":{"data":{"error":"error"},"type":"MakerPaymentWaitConfirmFailed"},"timestamp":1564051092897},{"event":{"type":"Finished"},"timestamp":1564051092900}],"success_events":["Started","Negotiated","TakerFeeSent","MakerPaymentReceived","MakerPaymentWaitConfirmStarted","MakerPaymentValidatedAndConfirmed","TakerPaymentSent","TakerPaymentSpent","MakerPaymentSpent","Finished"],"uuid":"41383f43-46a5-478c-9386-3b2cce0aca20"}"#).unwrap();
        assert!(!swap.is_recoverable());
    }
}<|MERGE_RESOLUTION|>--- conflicted
+++ resolved
@@ -21,15 +21,11 @@
 use serialization::{deserialize, serialize};
 use std::path::PathBuf;
 use std::sync::atomic::Ordering;
-<<<<<<< HEAD
 use super::{ban_pubkey, broadcast_my_swap_status, dex_fee_amount, get_locked_amount,
             get_locked_amount_by_other_swaps, my_swap_file_path, my_swaps_dir, recv_swap_msg, swap_topic,
             AtomicSwap, LockedAmount, MySwapInfo, RecoveredSwap, RecoveredSwapAction,
             SavedSwap, SwapConfirmationsSettings, SwapsContext, SwapError, SwapNegotiationData, SwapMsg,
             BASIC_COMM_TIMEOUT, WAIT_CONFIRM_INTERVAL};
-=======
-use std::sync::{Arc, RwLock, RwLockReadGuard, RwLockWriteGuard};
->>>>>>> 8a284f02
 
 pub fn stats_taker_swap_file_path(ctx: &MmArc, uuid: &str) -> PathBuf {
     ctx.dbdir()
@@ -723,26 +719,8 @@
             persistent_pubkey: self.my_persistent_pub.clone(),
         };
         let bytes = serialize(&taker_data);
-<<<<<<< HEAD
         let sending_f = send!(self.ctx, "negotiation-reply", swap_topic(&self.uuid), bytes.take());
         let data = match recv_swap_msg(self.ctx.clone(), "negotiated", &self.uuid, 90).await {
-=======
-        let sending_f = match send!(
-            self.ctx,
-            self.maker,
-            fomat!(("negotiation-reply") '@' (self.uuid)),
-            30,
-            bytes.as_slice()
-        ) {
-            Ok(f) => f,
-            Err(e) => {
-                return Ok((Some(TakerSwapCommand::Finish), vec![TakerSwapEvent::NegotiateFailed(
-                    ERRL!("{}", e).into(),
-                )]))
-            },
-        };
-        let data = match recv!(self, sending_f, "negotiated", 90, -1000, FixedValidator::AnythingGoes) {
->>>>>>> 8a284f02
             Ok(d) => d,
             Err(e) => {
                 return Ok((Some(TakerSwapCommand::Finish), vec![TakerSwapEvent::NegotiateFailed(
@@ -825,31 +803,10 @@
     }
 
     async fn wait_for_maker_payment(&self) -> Result<(Option<TakerSwapCommand>, Vec<TakerSwapEvent>), String> {
-<<<<<<< HEAD
         let tx_hex = self.r().taker_fee.as_ref().unwrap().tx_hex.0.clone();
         let sending_f = send!(self.ctx, "taker-fee", swap_topic(&self.uuid), tx_hex);
 
         let payload = match recv_swap_msg(self.ctx.clone(), "maker-payment", &self.uuid, 180).await {
-=======
-        let tx_hex = self.r().taker_fee.as_ref().unwrap().tx_hex.clone();
-        let sending_f = match send!(self.ctx, self.maker, fomat!(("taker-fee") '@' (self.uuid)), 60, tx_hex) {
-            Ok(f) => f,
-            Err(err) => {
-                return Ok((Some(TakerSwapCommand::Finish), vec![
-                    TakerSwapEvent::TakerFeeSendFailed(ERRL!("{}", err).into()),
-                ]))
-            },
-        };
-
-        let payload = match recv!(
-            self,
-            sending_f,
-            "maker-payment",
-            180,
-            -1005,
-            FixedValidator::AnythingGoes
-        ) {
->>>>>>> 8a284f02
             Ok(p) => p,
             Err(e) => {
                 return Ok((Some(TakerSwapCommand::Finish), vec![
@@ -1001,29 +958,8 @@
     }
 
     async fn wait_for_taker_payment_spend(&self) -> Result<(Option<TakerSwapCommand>, Vec<TakerSwapEvent>), String> {
-<<<<<<< HEAD
         let tx_hex = self.r().taker_payment.as_ref().unwrap().tx_hex.0.clone();
         let sending_f = send!(self.ctx, "taker-payment", swap_topic(&self.uuid), tx_hex);
-=======
-        let tx_hex = self.r().taker_payment.as_ref().unwrap().tx_hex.clone();
-        let sending_f = match send!(
-            self.ctx,
-            self.maker,
-            fomat!(("taker-payment") '@' (self.uuid)),
-            60,
-            tx_hex
-        ) {
-            Ok(f) => f,
-            Err(e) => {
-                return Ok((Some(TakerSwapCommand::RefundTakerPayment), vec![
-                    TakerSwapEvent::TakerPaymentDataSendFailed(e.into()),
-                    TakerSwapEvent::TakerPaymentWaitRefundStarted {
-                        wait_until: self.wait_refund_until(),
-                    },
-                ]))
-            },
-        };
->>>>>>> 8a284f02
 
         let wait_duration = (self.r().data.lock_duration * 4) / 5;
         let wait_taker_payment = self.r().data.started_at + wait_duration;
