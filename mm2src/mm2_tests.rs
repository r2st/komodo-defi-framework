--- conflicted
+++ resolved
@@ -569,21 +569,15 @@
         match var ("LOCAL_THREAD_MM") {Ok (ref e) if e == "bob" => Some (local_start()), _ => None}
     ));
 
-<<<<<<< HEAD
-=======
     let (_bob_dump_log, _bob_dump_dashboard) = mm_dump (&mm_bob.log_path);
     log!({"Bob log path: {}", mm_bob.log_path.display()});
 
->>>>>>> 2a970b73
     // Both Alice and Bob might try to bind on the "0.0.0.0:47773" DHT port in this test
     // (because the local "127.0.0.*:47773" addresses aren't that useful for DHT).
     // We want to give Bob a headstart in acquiring the port,
     // because Alice will then be able to directly reach it (thanks to "seednode").
     // Direct communication is not required in this test, but it's nice to have.
-<<<<<<< HEAD
-=======
     // The port differs for another netid, should be 43804 for 9000
->>>>>>> 2a970b73
     unwrap! (mm_bob.wait_for_log (9., &|log| log.contains ("preferred port 43804 drill true")));
 
     let mut mm_alice = unwrap! (MarketMakerIt::start (
@@ -595,11 +589,7 @@
             "rpcip": env::var ("ALICE_TRADE_IP") .ok(),
             "passphrase": alice_passphrase,
             "coins": coins,
-<<<<<<< HEAD
             // We're using the open (non-NAT) netid 9000 seed instead, 195.201.42.102 // "seednode": fomat!((mm_bob.ip))
-=======
-            "seednode": fomat!((mm_bob.ip))
->>>>>>> 2a970b73
         }),
         alice_userpass,
         match var ("LOCAL_THREAD_MM") {Ok (ref e) if e == "alice" => Some (local_start()), _ => None}
