/******************************************************************************
 * Copyright © 2014-2018 The SuperNET Developers.                             *
 *                                                                            *
 * See the AUTHORS, DEVELOPER-AGREEMENT and LICENSE files at                  *
 * the top-level directory of this distribution for the individual copyright  *
 * holder information and the developer policies on copyright and licensing.  *
 *                                                                            *
 * Unless otherwise agreed in a custom licensing agreement, no part of the    *
 * SuperNET software, including this file may be copied, modified, propagated *
 * or distributed except according to the terms contained in the LICENSE file *
 *                                                                            *
 * Removal or modification of this copyright notice is prohibited.            *
 *                                                                            *
 ******************************************************************************/
//
//  LP_nativeDEX.rs
//  marketmaker
//
// portfolio to set prices from historical
// portfolio value based on ask?
// else claim path
//
// WONTFIX:
// dPoW security -> 4: KMD notarized, 5: BTC notarized, after next notary elections
// bigendian architectures need to use little endian for sighash calcs
// improve critical section detection when parallel trades
// use electrum in case of addr change in swap
// locktime claiming on sporadic assetchains
// there is an issue about waiting for notarization for a swap that never starts (expiration ok)

use common::{coins_iter, lp, slurp_url, CJSON, MM_VERSION, os};
use common::mm_ctx::{MmCtx, MmArc};
use common::nn::*;
use crc::crc32;
use futures::{Future};
use gstuff::{now_ms, slurp};
use hex;
use libc::{self, c_char, c_void};
use peers;
use portfolio::prices_loop;
use rand::random;
use serde_json::{Value as Json};
use std::borrow::Cow;
use std::fs;
use std::ffi::{CStr, CString};
use std::io::{Cursor, Read, Write};
use std::mem::{size_of, transmute, zeroed};
use std::net::{IpAddr, SocketAddr};
use std::path::Path;
use std::ptr::null_mut;
use std::str;
use std::str::from_utf8;
use std::sync::atomic::{AtomicBool, Ordering};
use std::thread::{self, sleep};
use std::time::Duration;

use crate::lp_network::{lp_command_q_loop, lp_queue_command};
use crate::lp_ordermatch::{lp_trade_command, lp_trades_loop};
use crate::rpc::{self, SINGLE_THREADED_C_LOCK};

/*
#include <stdio.h>
#ifndef MM_VERSION
#define MM_VERSION "UNKNOWN"
#endif

long LP_cjson_allocated,LP_cjson_total,LP_cjson_count;

struct LP_millistats
{
    double lastmilli,millisum,threshold;
    uint32_t count;
    char name[64];
} LP_psockloop_stats,LP_reserved_msgs_stats,utxosQ_loop_stats,command_rpcloop_stats,queue_loop_stats,prices_loop_stats,LP_coinsloop_stats,LP_coinsloopBTC_stats,LP_coinsloopKMD_stats,LP_pubkeysloop_stats,LP_swapsloop_stats,LP_gcloop_stats,LP_tradesloop_stats;
extern int32_t IAMLP;
char LP_methodstr[64];

void LP_millistats_update(struct LP_millistats *mp)
{
    double elapsed,millis;
    if ( mp == 0 )
    {
        if ( IAMLP != 0 )
        {
            mp = &LP_psockloop_stats, printf("%32s lag %10.2f millis, threshold %10.2f, ave %10.2f millis, count.%u\n",mp->name,OS_milliseconds() - mp->lastmilli,mp->threshold,mp->millisum/(mp->count > 0 ? mp->count: 1),mp->count);
        }
        mp = &LP_reserved_msgs_stats, printf("%32s lag %10.2f millis, threshold %10.2f, ave %10.2f millis, count.%u\n",mp->name,OS_milliseconds() - mp->lastmilli,mp->threshold,mp->millisum/(mp->count > 0 ? mp->count: 1),mp->count);
        mp = &utxosQ_loop_stats, printf("%32s lag %10.2f millis, threshold %10.2f, ave %10.2f millis, count.%u\n",mp->name,OS_milliseconds() - mp->lastmilli,mp->threshold,mp->millisum/(mp->count > 0 ? mp->count: 1),mp->count);
        mp = &command_rpcloop_stats, printf("%32s lag %10.2f millis, threshold %10.2f, ave %10.2f millis, count.%u\n",mp->name,OS_milliseconds() - mp->lastmilli,mp->threshold,mp->millisum/(mp->count > 0 ? mp->count: 1),mp->count);
        mp = &queue_loop_stats, printf("%32s lag %10.2f millis, threshold %10.2f, ave %10.2f millis, count.%u\n",mp->name,OS_milliseconds() - mp->lastmilli,mp->threshold,mp->millisum/(mp->count > 0 ? mp->count: 1),mp->count);
        mp = &prices_loop_stats, printf("%32s lag %10.2f millis, threshold %10.2f, ave %10.2f millis, count.%u\n",mp->name,OS_milliseconds() - mp->lastmilli,mp->threshold,mp->millisum/(mp->count > 0 ? mp->count: 1),mp->count);
        mp = &LP_coinsloop_stats, printf("%32s lag %10.2f millis, threshold %10.2f, ave %10.2f millis, count.%u\n",mp->name,OS_milliseconds() - mp->lastmilli,mp->threshold,mp->millisum/(mp->count > 0 ? mp->count: 1),mp->count);
        mp = &LP_coinsloopBTC_stats, printf("%32s lag %10.2f millis, threshold %10.2f, ave %10.2f millis, count.%u\n",mp->name,OS_milliseconds() - mp->lastmilli,mp->threshold,mp->millisum/(mp->count > 0 ? mp->count: 1),mp->count);
        mp = &LP_coinsloopKMD_stats, printf("%32s lag %10.2f millis, threshold %10.2f, ave %10.2f millis, count.%u\n",mp->name,OS_milliseconds() - mp->lastmilli,mp->threshold,mp->millisum/(mp->count > 0 ? mp->count: 1),mp->count);
        mp = &LP_pubkeysloop_stats, printf("%32s lag %10.2f millis, threshold %10.2f, ave %10.2f millis, count.%u\n",mp->name,OS_milliseconds() - mp->lastmilli,mp->threshold,mp->millisum/(mp->count > 0 ? mp->count: 1),mp->count);
        mp = &LP_tradesloop_stats, printf("%32s lag %10.2f millis, threshold %10.2f, ave %10.2f millis, count.%u\n",mp->name,OS_milliseconds() - mp->lastmilli,mp->threshold,mp->millisum/(mp->count > 0 ? mp->count: 1),mp->count);
        mp = &LP_swapsloop_stats, printf("%32s lag %10.2f millis, threshold %10.2f, ave %10.2f millis, count.%u\n",mp->name,OS_milliseconds() - mp->lastmilli,mp->threshold,mp->millisum/(mp->count > 0 ? mp->count: 1),mp->count);
        mp = &LP_gcloop_stats, printf("%32s lag %10.2f millis, threshold %10.2f, ave %10.2f millis, count.%u\n",mp->name,OS_milliseconds() - mp->lastmilli,mp->threshold,mp->millisum/(mp->count > 0 ? mp->count: 1),mp->count);
    }
    else
    {
        if ( mp->lastmilli == 0. )
            mp->lastmilli = OS_milliseconds();
        else
        {
            mp->count++;
            millis = OS_milliseconds();
            elapsed = (millis - mp->lastmilli);
            mp->millisum += elapsed;
            if ( mp->threshold != 0. && elapsed > mp->threshold )
            {
                //if ( IAMLP == 0 )
                    printf("%32s elapsed %10.2f millis > threshold %10.2f, ave %10.2f millis, count.%u %s\n",mp->name,elapsed,mp->threshold,mp->millisum/mp->count,mp->count,LP_methodstr);
            }
            mp->lastmilli = millis;
        }
    }
}

#include "LP_include.h"

#ifndef NOTETOMIC
#include "LP_etomic.h"
#endif

portable_mutex_t LP_peermutex,LP_UTXOmutex,LP_utxomutex,LP_commandmutex,LP_cachemutex,LP_swaplistmutex,LP_forwardmutex,LP_pubkeymutex,LP_networkmutex,LP_psockmutex,LP_coinmutex,LP_messagemutex,LP_electrummutex,LP_butxomutex,LP_reservedmutex,LP_nanorecvsmutex,LP_tradebotsmutex,LP_gcmutex,LP_inusemutex,LP_cJSONmutex,LP_logmutex,LP_statslogmutex,LP_tradesmutex,LP_commandQmutex,LP_blockinit_mutex,LP_pendswap_mutex,LP_listmutex,LP_gtcmutex;
int32_t LP_canbind;
char *Broadcaststr,*Reserved_msgs[2][1000];
int32_t num_Reserved_msgs[2],max_Reserved_msgs[2];
struct LP_peerinfo  *LP_peerinfos,*LP_mypeer;
struct LP_forwardinfo *LP_forwardinfos;
struct iguana_info *LP_coins;
struct LP_pubkey_info *LP_pubkeyinfos;
struct rpcrequest_info *LP_garbage_collector;
struct LP_address_utxo *LP_garbage_collector2;
struct LP_trade *LP_trades,*LP_tradesQ;

//uint32_t LP_deadman_switch;
uint16_t LP_fixed_pairport;//,LP_publicport;
uint32_t LP_lastnonce,LP_swap_endcritical,LP_swap_critical,LP_RTcount,LP_swapscount;
int32_t LP_STOP_RECEIVED,LP_numactive_LP;//,LP_mybussock = -1;
int32_t LP_mypubsock = -1,IPC_ENDPOINT = -1;
int32_t LP_cmdcount,LP_mypullsock = -1;
int32_t LP_numfinished,LP_showwif,IAMLP = 0;
double LP_profitratio = 1.;

struct LP_privkey { bits256 privkey; uint8_t rmd160[20]; };

struct LP_globals
{
    //struct LP_utxoinfo  *LP_utxoinfos[2],*LP_utxoinfos2[2];
    bits256 LP_mypub25519,LP_privkey,LP_mypriv25519,LP_passhash;
    uint64_t LP_skipstatus[10000], LP_required_etomic_balance;
    uint16_t netid;
    uint8_t LP_myrmd160[20],LP_pubsecp[33];
    uint32_t LP_sessionid,counter,mpnet;
    int32_t LP_IAMLP,LP_pendingswaps,USERPASS_COUNTER,LP_numprivkeys,initializing,waiting,LP_numskips;
    char seednode[64],USERPASS[65],USERPASS_WIFSTR[64],LP_myrmd160str[41],gui[65],LP_NXTaddr[64];
    struct LP_privkey LP_privkeys[100];
} G;

uint32_t LP_rand()
{
    uint32_t retval;
    retval = rand();
    retval = (retval << 7) ^ (retval >> 17) ^ rand();
    retval = (retval << 13) ^ (retval >> 13) ^ rand();
    retval = (retval << 17) ^ (retval >> 7) ^ rand();
    return(retval);
}

#include "LP_network.c"

char *activecoins[] = { "BTC", "KMD" };
char GLOBAL_DBDIR[] = { "DB" };
char LP_myipaddr[64],USERHOME[512] = { "/root" };
char LP_gui[65] = { "cli" };

// stubs

void tradebot_swap_balancingtrade(struct basilisk_swap *swap,int32_t iambob)
{
    
}

void tradebot_pendingadd(cJSON *tradejson,char *base,double basevolume,char *rel,double relvolume)
{
    // add to trades
}

char *LP_getdatadir()
{
    return(USERHOME);
}

char *blocktrail_listtransactions(char *symbol,char *coinaddr,int32_t num,int32_t skip)
{
    return(0);
}

#include "LP_mmjson.c"
#include "LP_socket.c"
#include "LP_secp.c"
#include "LP_bitcoin.c"
#include "LP_coins.c"
#include "LP_rpc.c"
#include "LP_mpnet.c"
#include "LP_NXT.c"
#include "LP_cache.c"
#include "LP_RTmetrics.c"
#include "LP_utxo.c"
#include "LP_prices.c"
#include "LP_scan.c"
#include "LP_transaction.c"
#include "LP_stats.c"
#include "LP_remember.c"
#include "LP_instantdex.c"
#include "LP_swap.c"
#include "LP_peers.c"
#include "LP_privkey.c"
#include "LP_forwarding.c"
#include "LP_signatures.c"
#include "LP_ordermatch.c"
#include "LP_tradebots.c"
#include "LP_messages.c"
#include "LP_commands.c"
*/

/// Process a previously queued command that wasn't handled by the RPC `dispatcher`.  
/// NB: It might be preferable to port more commands into the RPC `dispatcher`, rather than `lp_command_process`, because:  
/// 1) It allows us to more easily test such commands through the local HTTP endpoint;  
/// 2) It allows the command handler to run asynchronously and use more time wihtout slowing down the queue loop;  
/// 3) By being present in the `dispatcher` table the commands are easier to find and to be accounted for;  
/// 4) No need for `unsafe`, `CJSON` and `*mut c_char` there.
pub unsafe fn lp_command_process(
    ctx: MmArc,
    pub_sock: i32,
    json: Json,
    c_json: CJSON,
    stats_json_only: i32,
) -> *mut libc::c_char {
    let my_ip = unwrap!(CString::new(format!("{}", ctx.rpc_ip_port.ip())));
    if !json["result"].is_null() || !json["error"].is_null() {
        null_mut()
    } else {
        let _lock = SINGLE_THREADED_C_LOCK.lock();
        let mut trade_command = -1;
        if stats_json_only == 0 {
            trade_command = lp_trade_command(ctx.clone(), json, &c_json);
        }
        if trade_command <= 0 {
            lp::stats_JSON(
                ctx.btc_ctx() as *mut c_void,
                0,
                my_ip.as_ptr() as *mut c_char,
                pub_sock,
                c_json.0,
                b"127.0.0.1\x00" as *const u8 as *const libc::c_char as *mut libc::c_char,
                stats_json_only as u16,
            )
        } else {
            null_mut()
        }
    }
}

/*
char *LP_decrypt(uint8_t decoded[LP_ENCRYPTED_MAXSIZE + crypto_box_ZEROBYTES],uint8_t *ptr,int32_t *recvlenp)
{
    uint8_t *nonce,*cipher; int32_t recvlen,cipherlen; char *jsonstr = 0;
    recvlen = *recvlenp;
    nonce = &ptr[2];
    cipher = &ptr[2 + crypto_box_NONCEBYTES];
    cipherlen = recvlen - (2 + crypto_box_NONCEBYTES);
    if ( cipherlen > 0 && cipherlen <= LP_ENCRYPTED_MAXSIZE + crypto_box_ZEROBYTES )
    {
        if ( (jsonstr= (char *)_SuperNET_decipher(nonce,cipher,decoded,cipherlen,GENESIS_PUBKEY,G.LP_mypriv25519)) != 0 )
        {
            recvlen = (cipherlen - crypto_box_ZEROBYTES);
            if ( strlen(jsonstr)+1 != recvlen )
            {
                printf("unexpected len %d vs recvlen.%d\n",(int32_t)strlen(jsonstr)+1,recvlen);
                jsonstr = 0;
            } //else printf("decrypted (%s)\n",jsonstr);
        }
    } else printf("cipher.%d too big for %d\n",cipherlen,LP_ENCRYPTED_MAXSIZE + crypto_box_ZEROBYTES);
    *recvlenp = recvlen;
    return(jsonstr);
}

char *LP_process_message(void *ctx,char *typestr,char *myipaddr,int32_t pubsock,uint8_t *ptr,int32_t recvlen,int32_t recvsock)
{
    static uint32_t dup,uniq;
    uint8_t jdecoded[LP_ENCRYPTED_MAXSIZE + crypto_box_ZEROBYTES]; int32_t i,len,cipherlen,datalen=0,duplicate=0,encrypted=0; char *method,*method2,*tmp,*cipherstr,*retstr=0,*jsonstr=0; cJSON *argjson; uint32_t crc32;
    //double millis = OS_milliseconds();
    crc32 = calc_crc32(0,&ptr[2],recvlen-2);
    if ( (crc32 & 0xff) == ptr[0] && ((crc32>>8) & 0xff) == ptr[1] )
        encrypted = 1;
    i = LP_crc32find(&duplicate,-1,crc32);
    if ( duplicate != 0 )
        dup++;
    else uniq++;
    portable_mutex_lock(&LP_commandmutex);
    if ( (LP_rand() % 100000) == 0 )
        printf("%s dup.%d (%u / %u) %.1f%% encrypted.%d recv.%u [%02x %02x] vs %02x %02x\n",typestr,duplicate,dup,dup+uniq,(double)100*dup/(dup+uniq),encrypted,crc32,ptr[0],ptr[1],crc32&0xff,(crc32>>8)&0xff);
    if ( duplicate == 0 )
    {
        if ( i >= 0 )
            LP_crc32find(&duplicate,i,crc32);
        if ( encrypted != 0 )
            jsonstr = LP_decrypt(jdecoded,ptr,&recvlen);
        else if ( (datalen= is_hexstr((char *)ptr,0)) > 0 )
        {
            datalen >>= 1;
            jsonstr = malloc(datalen + 1);
            decode_hex((void *)jsonstr,datalen,(char *)ptr);
            jsonstr[datalen] = 0;
        } else jsonstr = (char *)ptr;
        if ( jsonstr != 0 && (argjson= cJSON_Parse(jsonstr)) != 0 )
        {
            uint8_t decoded[LP_ENCRYPTED_MAXSIZE + crypto_box_ZEROBYTES];
            //printf("[%s]\n",jsonstr);
            cipherlen = 0;
            if ( (cipherstr= jstr(argjson,"cipher")) != 0 && (cipherlen= is_hexstr(cipherstr,0)) > 32 && cipherlen <= sizeof(decoded)*2 )
            {
                method2 = jstr(argjson,"method2");
                if ( (method= jstr(argjson,"method")) != 0 && (strcmp(method,"encrypted") == 0 ||(method2 != 0 && strcmp(method2,"encrypted") == 0)) )
                {
                    cipherlen >>= 1;
                    decode_hex(decoded,cipherlen,cipherstr);
                    crc32 = calc_crc32(0,&decoded[2],cipherlen-2);
                    if ( (tmp= LP_decrypt(jdecoded,decoded,&cipherlen)) != 0 )
                    {
                        jsonstr = tmp;
                        free_json(argjson);
                        argjson = cJSON_Parse(jsonstr);
                        recvlen = cipherlen;
                        encrypted = 1;
                        if ( (crc32 & 0xff) == decoded[0] && ((crc32>>8) & 0xff) == decoded[1] )
                        {
                            i = LP_crc32find(&duplicate,-1,crc32);
                            if ( duplicate == 0 && i >= 0 )
                                LP_crc32find(&duplicate,i,crc32);
                        }
                        printf("%02x %02x %08x duplicate.%d decrypted.(%s)\n",decoded[0],decoded[1],crc32,duplicate,jsonstr);
                    }
                    else
                    {
                        //printf("packet not for this node %u\n",crc32);
                    }
                } else printf("error (%s) method is %s\n",jsonstr,method);
            }
            if ( jsonstr != 0 && argjson != 0 )
            {
                len = (int32_t)strlen(jsonstr) + 1;
                if ( (method= jstr(argjson,"method")) != 0 && strcmp(method,"gettradestatus") != 0 && strcmp(method,"psock") != 0 && strcmp(method,"broadcast") == 0 )
                {
                    bits256 zero; cJSON *reqjson; char *cipherstr; int32_t cipherlen; uint8_t cipher[LP_ENCRYPTED_MAXSIZE];
                    if ( (reqjson= LP_dereference(argjson,"broadcast")) != 0 )
                    {
                        Broadcaststr = jprint(reqjson,0);
                        if ( (cipherstr= jstr(reqjson,"cipher")) != 0 )
                        {
                            cipherlen = (int32_t)strlen(cipherstr) >> 1;
                            if ( cipherlen <= sizeof(cipher) )
                            {
                                decode_hex(cipher,cipherlen,cipherstr);
                                LP_queuesend(calc_crc32(0,&cipher[2],cipherlen-2),LP_mypubsock,"","",cipher,cipherlen);
                            } else retstr = clonestr("{\"error\":\"cipher too big\"}");
                        }
                        else
                        {
                            memset(zero.bytes,0,sizeof(zero));
                            if ( 0 && (method= jstr(reqjson,"method")) != 0 && (strcmp(method,"tradestatus") == 0) )
                                    printf("broadcast.(%s)\n",Broadcaststr);
                            LP_reserved_msg(0,"","",zero,jprint(reqjson,0));
                        }
                        retstr = clonestr("{\"result\":\"success\"}");
                        free_json(reqjson);
                    } else retstr = clonestr("{\"error\":\"couldnt dereference sendmessage\"}");
                }
                else
                {
                    LP_queuecommand(0,jsonstr,pubsock,0,0);
                    //if ( (retstr= LP_command_process(ctx,myipaddr,pubsock,argjson,&((uint8_t *)ptr)[len],recvlen - len)) != 0 )
                    //{
                    //}
                }
            }
            if ( argjson != 0 )
                free_json(argjson);
        }
    } //else printf("DUPLICATE.(%s)\n",(char *)ptr);
    portable_mutex_unlock(&LP_commandmutex);
    if ( jsonstr != 0 && (void *)jsonstr != (void *)ptr && encrypted == 0 )
        free(jsonstr);
    return(retstr);
}

int32_t LP_sock_check(char *typestr,void *ctx,char *myipaddr,int32_t pubsock,int32_t sock,char *remoteaddr,int32_t maxdepth)
{
    static char *line;
    int32_t recvlen=1,msglen,nonz = 0; cJSON *recvjson; void *ptr,*msg; char methodstr[64],*decodestr,*retstr,*str; struct nn_pollfd pfd;
    if ( line == 0 )
        line = calloc(1,1024*1024);
    if ( sock >= 0 )
    {
        while ( nonz < maxdepth && recvlen > 0 )
        {
            decodestr = 0;
            nonz++;
            memset(&pfd,0,sizeof(pfd));
            pfd.fd = sock;
            pfd.events = NN_POLLIN;
            if ( nn_poll(&pfd,1,1) != 1 )
                break;
            ptr = 0;
            if ( (recvlen= nn_recv(sock,&ptr,NN_MSG,0)) > 0 )
            {
                //printf("%s nn_recv.%d\n",typestr,recvlen);
                decodestr = 0;
                if ( recvlen > 32768 )
                {
                    printf("unexpectedly large packet\n");
                }
                else
                {
                    msg = ptr;
                    msglen = recvlen;
                    if ( (recvjson= cJSON_Parse((char *)ptr)) == 0 )
                    {
                        if ( (decodestr= MMJSON_decode(ptr,recvlen)) != 0 )
                        {
                            if ( (recvjson= cJSON_Parse(decodestr)) != 0 )
                            {
                                msg = decodestr;
                                msglen = (int32_t)strlen(decodestr) + 1;
                            }
                            //printf("decoded.(%s)\n",decodestr);
                        } else printf("couldnt decode linebuf[%d]\n",recvlen);
                    }
                    methodstr[0] = 0;
                    if ( recvjson != 0 )
                    {
                        safecopy(LP_methodstr,jstr(recvjson,"method"),sizeof(LP_methodstr));
                        free_json(recvjson);
                    }
                    int32_t validreq = 1;
                    /*if ( strlen((char *)ptr)+sizeof(bits256) <= recvlen )
                     {
                     if ( LP_magic_check(ptr,recvlen,remoteaddr) <= 0 )
                     {
                     //printf("magic check error\n");
                     } else validreq = 1;
                     recvlen -= sizeof(bits256);
                     }*/
                    if ( validreq != 0 )
                    {
                        if ( (retstr= LP_process_message(ctx,typestr,myipaddr,pubsock,msg,msglen,sock)) != 0 )
                            free(retstr);
                        
                        if ( Broadcaststr != 0 )
                        {
                            //printf("self broadcast.(%s)\n",Broadcaststr);
                            str = Broadcaststr;
                            Broadcaststr = 0;
                            LP_queuecommand(0,str,pubsock,0,0);
                            /*if ( (argjson= cJSON_Parse(str)) != 0 )
                            {
                                //portable_mutex_lock(&LP_commandmutex);
                                if ( LP_tradecommand(0,ctx,myipaddr,pubsock,argjson,0,0) <= 0 )
                                {
                                    if ( (retstr= stats_JSON(ctx,0,myipaddr,pubsock,argjson,remoteaddr,0)) != 0 )
                                        free(retstr);
                                }
                                //portable_mutex_unlock(&LP_commandmutex);
                                free_json(argjson);
                            }*/
                            free(str);
                        }
                    }
                }
            }
            if ( ptr != 0 )
            {
                nn_freemsg(ptr), ptr = 0;
                //free(buf);
            }
            if ( decodestr != 0 )
                free(decodestr);
        }
    }
    return(nonz);
}

int32_t LP_nanomsg_recvs(void *ctx)
{
    int32_t n=0,nonz = 0; char *origipaddr; struct LP_peerinfo *peer,*tmp;
    if ( (origipaddr= LP_myipaddr) == 0 )
        origipaddr = "127.0.0.1";
    portable_mutex_lock(&LP_nanorecvsmutex);
    HASH_ITER(hh,LP_peerinfos,peer,tmp)
    {
        if ( n++ > 0 && peer->errors >= LP_MAXPEER_ERRORS )
        {
            if ( (LP_rand() % 10000) == 0 )
                peer->errors--;
            else
            {
                //printf("skip %s\n",peer->ipaddr);
                continue;
            }
        }
        nonz += LP_sock_check("SUB",ctx,origipaddr,LP_mypubsock,peer->subsock,peer->ipaddr,1);
    }
    /*HASH_ITER(hh,LP_coins,coin,ctmp) // firstrefht,firstscanht,lastscanht
     {
     if ( coin->inactive != 0 )
     continue;
     if ( coin->bussock >= 0 )
     nonz += LP_sock_check(coin->symbol,ctx,origipaddr,-1,coin->bussock,LP_profitratio - 1.);
     }*/
    if ( LP_mypullsock >= 0 )
    {
        nonz += LP_sock_check("PULL",ctx,origipaddr,-1,LP_mypullsock,"127.0.0.1",1);
    }
    portable_mutex_unlock(&LP_nanorecvsmutex);
    //if ( G.mpnet != 0 )
        LP_mpnet_check(ctx,origipaddr,LP_mypubsock);
    return(nonz);
}

void command_rpcloop(void *ctx)
{
    int32_t nonz = 0;
    strcpy(command_rpcloop_stats.name,"command_rpcloop");
    command_rpcloop_stats.threshold = 2500.;
    while ( LP_STOP_RECEIVED == 0 )
    {
        if ( G.initializing != 0 )
        {
            sleep(1);
            continue;
        }
        LP_millistats_update(&command_rpcloop_stats);
        nonz = LP_nanomsg_recvs(ctx);
        //if ( LP_mybussock >= 0 )
        //    nonz += LP_sock_check("BUS",ctx,origipaddr,-1,LP_mybussock);
        if ( nonz == 0 )
        {
            if ( IAMLP != 0 )
                usleep(10000);
            else usleep(50000);
        }
        else if ( IAMLP == 0 )
            usleep(1000);
    }
}

void LP_coinsloop(void *_coins)
{
    static int32_t didfilescreate;
    struct LP_address *ap=0; struct LP_transaction *tx; cJSON *retjson; struct LP_address_utxo *up,*tmp; struct iguana_info *coin,*ctmp; char str[65],*retstr,*hexstr,*txidstr; struct electrum_info *ep,*backupep=0; bits256 zero; int32_t notarized,oldht,j,nonz; char *coins = _coins;
    if ( strcmp("BTC",coins) == 0 )
    {
        strcpy(LP_coinsloopBTC_stats.name,"BTC coin loop");
        LP_coinsloopBTC_stats.threshold = 200000.;
    }
    else if ( strcmp("KMD",coins) == 0 )
    {
        strcpy(LP_coinsloopKMD_stats.name,"KMD coin loop");
        LP_coinsloopKMD_stats.threshold = 100000.;
    }
    else
    {
        strcpy(LP_coinsloop_stats.name,"other coins loop");
        LP_coinsloop_stats.threshold = 50000.;
    }
    while ( LP_STOP_RECEIVED == 0 )
    {
        if ( G.initializing != 0 )
        {
            sleep(1);
            continue;
        }
        if ( strcmp("BTC",coins) == 0 )
            LP_millistats_update(&LP_coinsloopBTC_stats);
        else if ( strcmp("KMD",coins) == 0 )
            LP_millistats_update(&LP_coinsloopKMD_stats);
        else LP_millistats_update(&LP_coinsloop_stats);
        nonz = 0;
        HASH_ITER(hh,LP_coins,coin,ctmp) // firstrefht,firstscanht,lastscanht
        {
            if ( coins != 0 )
            {
                if ( coins[0] != 0 )
                {
                    if ( strcmp(coins,coin->symbol) != 0 )
                        continue;
                }
                else // avoid hardcode special case LP_coinsloop
                {
                    if ( strcmp("BTC",coin->symbol) == 0 || strcmp("KMD",coin->symbol) == 0 )
                        continue;
                }
            }
            if ( coin->smartaddr[0] == 0 )
            {
                //printf("%s has no smartaddress??\n",coin->symbol);
                continue;
            }
            if ( didfilescreate == 0 && strcmp("KMD",coin->symbol) == 0 )
            {
                LP_instantdex_filescreate(coin->smartaddr);
                didfilescreate = 1;
            }
            memset(&zero,0,sizeof(zero));
            if ( coin->inactive != 0 )
                continue;
            if ( coin->did_addrutxo_reset == 0 )
            {
                int32_t num;
                LP_address_utxo_reset(&num,coin);
                coin->did_addrutxo_reset = 1;
            }
            //free_json(LP_address_balance(coin,coin->smartaddr,1)); expensive invoking gettxout
            if ( coin->do_autofill_merge != 0 )
            {
                if ( (retstr= LP_autofillbob(coin,coin->do_autofill_merge*1.02)) != 0 )
                {
                    if ( (retjson= cJSON_Parse(retstr)) != 0 )
                    {
                        if ( (hexstr= jstr(retjson,"hex")) != 0 )
                        {
                            if ( (txidstr= LP_sendrawtransaction(coin->symbol,hexstr,0)) != 0 )
                            {
                                printf("autofill created %s\n",txidstr);
                                free(txidstr);
                                coin->fillsatoshis = coin->do_autofill_merge;
                                coin->do_autofill_merge = 0;
                                coin->bobfillheight = LP_getheight(&notarized,coin);
                            }
                        }
                        free_json(retjson);
                    }
                    free(retstr);
                }
            }
            if ( coin->longestchain == 1 ) // special init value
                coin->longestchain = LP_getheight(&notarized,coin);
            if ( (ep= coin->electrum) != 0 )
            {
                if ( (backupep= ep->prev) == 0 )
                    backupep = ep;
                if ( (retjson= electrum_address_listunspent(coin->symbol,ep,&retjson,coin->smartaddr,1,zero,zero)) != 0 )
                    free_json(retjson);
                if ( (ap= LP_addressfind(coin,coin->smartaddr)) != 0 )
                {
                    DL_FOREACH_SAFE(ap->utxos,up,tmp)
                    {
                        if ( up->U.height > 0 && up->spendheight < 0 )
                        {
                            if ( up->SPV == 0 )
                            {
                                nonz++;
                                up->SPV = LP_merkleproof(coin,coin->smartaddr,backupep,up->U.txid,up->U.height);
                                if ( up->SPV > 0 )
                                {
                                    if ( (tx= LP_transactionfind(coin,up->U.txid)) != 0 && tx->SPV == 0 )
                                    {
                                        tx->SPV = up->SPV;
                                        //printf("%s %s: SPV.%d\n",coin->symbol,bits256_str(str,up->U.txid),up->SPV);
                                    }
                                }
                            }
                            else if ( up->SPV == -1 )
                            {
                                nonz++;
                                printf("SPV failure for %s %s\n",coin->symbol,bits256_str(str,up->U.txid));
                                oldht = up->U.height;
                                LP_txheight_check(coin,ap->coinaddr,up->U.txid);
                                if ( oldht != up->U.height )
                                    up->SPV = LP_merkleproof(coin,coin->smartaddr,backupep,up->U.txid,up->U.height);
                                if ( up->SPV <= 0 )
                                    up->SPV = -2;
                                else printf("%s %s: corrected SPV.%d\n",coin->symbol,bits256_str(str,up->U.txid),up->SPV);
                            }
                        }
                    }
                }
                while ( ep != 0 )
                {
                    if ( time(NULL) > ep->keepalive+LP_ELECTRUM_KEEPALIVE )
                    {
                        //printf("%s electrum.%p needs a keepalive: lag.%d\n",ep->symbol,ep,(int32_t)(time(NULL) - ep->keepalive));
                        if ( (retjson= electrum_banner(coin->symbol,ep,&retjson)) != 0 )
                            free_json(retjson);
                        ep->keepalive = (uint32_t)time(NULL);
                    }
                    ep = ep->prev;
                }
                continue;
            }
            if ( coin->firstrefht == 0 )
                continue;
            else if ( coin->firstscanht == 0 )
                coin->lastscanht = coin->firstscanht = coin->firstrefht;
            else if ( coin->firstrefht < coin->firstscanht )
            {
                printf("detected %s firstrefht.%d < firstscanht.%d\n",coin->symbol,coin->firstrefht,coin->firstscanht);
                coin->lastscanht = coin->firstscanht = coin->firstrefht;
            }
            if ( coin->lastscanht == coin->longestchain+1 )
            {
                //printf("%s lastscanht.%d is longest.%d + 1\n",coin->symbol,coin->lastscanht,coin->longestchain);
                continue;
            }
            else if ( coin->lastscanht > coin->longestchain+1 )
            {
                printf("detected chain rewind lastscanht.%d vs longestchain.%d, first.%d ref.%d\n",coin->lastscanht,coin->longestchain,coin->firstscanht,coin->firstrefht);
                LP_undospends(coin,coin->longestchain-1);
                //LP_mempoolscan(coin->symbol,zero);
                coin->lastscanht = coin->longestchain - 1;
                if ( coin->firstscanht < coin->lastscanht )
                    coin->lastscanht = coin->firstscanht;
                continue;
            }
            //if ( strcmp(coin->symbol,"BTC") != 0 && strcmp(coin->symbol,"KMD") != 0 ) // SPV as backup
            if ( coin->lastscanht < coin->longestchain )
            {
                nonz++;
                if ( strcmp("BTC",coins) == 0 )//&& coin->lastscanht < coin->longestchain-3 )
                    printf("[%s]: %s ref.%d scan.%d to %d, longest.%d\n",coins,coin->symbol,coin->firstrefht,coin->firstscanht,coin->lastscanht,coin->longestchain);
                for (j=0; j<100; j++)
                {
                    if ( LP_blockinit(coin,coin->lastscanht) < 0 )
                    {
                        printf("please ignore this blockinit.%s %d error\n",coin->symbol,coin->lastscanht);
                        sleep(10);
                        break;
                    }
                    coin->lastscanht++;
                    if ( coin->lastscanht == coin->longestchain+1 || strcmp("BTC",coins) == 0 )
                        break;
                }
                if ( strcmp("BTC",coins) == 0 )
                    printf("done [%s]: %s ref.%d scan.%d to %d, longest.%d\n",coins,coin->symbol,coin->firstrefht,coin->firstscanht,coin->lastscanht,coin->longestchain);
            }
        }
        if ( coins == 0 )
            return;
        //if ( nonz == 0 )
            usleep(100000);
    }
}

int32_t LP_mainloop_iter(void *ctx,char *myipaddr,struct LP_peerinfo *mypeer,int32_t pubsock)
{
    static uint32_t counter;//,didinstantdex;
    struct iguana_info *coin,*ctmp; char *origipaddr; uint32_t now; int32_t notarized,height,nonz = 0;
    if ( (origipaddr= myipaddr) == 0 )
        origipaddr = "127.0.0.1";
    if ( mypeer == 0 )
        myipaddr = "127.0.0.1";
    HASH_ITER(hh,LP_coins,coin,ctmp) // firstrefht,firstscanht,lastscanht
    {
        now = (uint32_t)time(NULL);
#ifdef bruteforce
        if ( IAMLP != 0 && coin->inactive == 0 && coin->electrum == 0 && didinstantdex == 0 && strcmp("KMD",coin->symbol) == 0 )
        {
            LP_instantdex_deposits(coin);
            didinstantdex = now;
        }
#endif
        /*if ( (coin->addr_listunspent_requested != 0 && now > coin->lastpushtime+LP_ORDERBOOK_DURATION*.5) || now > coin->lastpushtime+LP_ORDERBOOK_DURATION*5 )
        {
            //printf("PUSH addr_listunspent_requested %u\n",coin->addr_listunspent_requested);
            coin->lastpushtime = (uint32_t)now;
            LP_smartutxos_push(coin);
            coin->addr_listunspent_requested = 0;
        }*/
        if ( coin->electrum == 0 && coin->inactive == 0 && now > coin->lastgetinfo+LP_GETINFO_INCR )
        {
            nonz++;
            if ( (height= LP_getheight(&notarized,coin)) > coin->longestchain )
            {
                coin->longestchain = height;
                if ( notarized != 0 && notarized > coin->notarized )
                {
                    coin->notarized = notarized;
                    if ( IAMLP != 0 )
                        LP_dPoW_broadcast(coin);
                }
                if ( 0 && coin->firstrefht != 0 )
                    printf(">>>>>>>>>> set %s longestchain %d (ref.%d [%d, %d])\n",coin->symbol,height,coin->firstrefht,coin->firstscanht,coin->lastscanht);
            } //else LP_mempoolscan(coin->symbol,zero);
            coin->lastgetinfo = (uint32_t)now;
        }
    }
    counter++;
    return(nonz);
}

int my_strncasecmp(const char *s1,const char *s2,size_t n)
{
    size_t i = 0;
    while ( i < n )
    {
        char c1 = s1[i];
        char c2 = s2[i];
        if ( c1 >= 'A' && c1 <= 'Z')
            c1 = (c1 - 'A') + 'a';
        if ( c2 >= 'A' && c2 <= 'Z')
            c2 = (c2 - 'A') + 'a';
        if ( c1 < c2 )
            return(-1);
        if ( c1 > c2 )
            return(1);
        if ( c1 == 0 )
            return(0);
        ++i;
    }
    return(0);
}

void bech32_tests()
{
    //char *test = "an83characterlonghumanreadablepartthatcontainsthenumber1andtheexcludedcharactersbio1tt5tgs";
    //char *test = "bitcoincash:qpm2qsznhks23z7629mms6s4cwef74vcwvy22gdx6a";
    //char *test = "bitcoincash:qr95sy3j9xwd2ap32xkykttr4cvcu7as4y0qverfuy";
    //char *test = "prefix:x64nx6hz";
    char *test = "bitcoincash:pq4p38fll9uuh2mzkesqhmgt66du4u0zzy92jchqqa"; // 35Xbnq3kLoNsjN67knFewiRc9fqewrCzMW
    uint8_t data[82],data2[64],rmd160[21],addrtype; char rebuild[92],hrp[84]; int32_t data_len,data_len2; int32_t i;
    if ( bech32_decode(hrp,data,&data_len,test) == 0 )
    {
        printf("bech32_decode fails: '%s'\n",test);
    }
    else
    {
        bitcoin_addr2rmd160("BCH",0,&addrtype,rmd160,"pq4p38fll9uuh2mzkesqhmgt66du4u0zzy92jchqqa");
        bitcoin_address("BTC",rebuild,0,5,rmd160,20);
        for (i=0; i<20; i++)
            printf("%02x",rmd160[i]);
        printf("addr2rmd160 %d -> %s\n",addrtype,rebuild);
        
        data_len2 = 0;
        if ( bech32_convert_bits(data2,&data_len2,8,data,data_len,5,0) == 0 )
            printf("error converting data5\n");
        for (i=0; i<data_len2; i++)
            printf("%02x",data2[i]);
        printf(" compacted 5's -> %d\n",data_len2);
        bitcoin_addr2rmd160("BTC",0,&addrtype,rmd160+1,"35Xbnq3kLoNsjN67knFewiRc9fqewrCzMW");
        for (i=0; i<data_len; i++)
            printf("%02x",data[i]);
        printf(" datalen.%d <- %s (%s) -> ",(int32_t)data_len,test,"35Xbnq3kLoNsjN67knFewiRc9fqewrCzMW");
        for (i=0; i<20; i++)
            printf("%02x",rmd160[i+1]);
        printf("\n");
    }
    data_len2 = 0;
    rmd160[0] = (1 << 3);
    bech32_convert_bits(data2,&data_len2,5,rmd160,21,8,1);
    for (i=0; i<data_len2; i++)
        printf("%02x",data2[i]);
    printf(" converted bits.%d\n",(int32_t)data_len2);
    if ( bech32_encode(rebuild,hrp,data2,data_len2) == 0 )
    {
        for (i=0; i<data_len; i++)
            printf("%02x",data[i]);
        printf(" bech32_encode fails: '%s' -> hrp.(%s) datalen.%d\n",test,hrp,(int32_t)data_len);
    }
    if ( my_strncasecmp(rebuild,test,92))
    {
        printf("bech32_encode produces incorrect result: '%s' vs (%s)\n",test,rebuild);
    }
    printf("end of bech32 tests\n");
}

char *Notaries_elected1[][4] =
{
    {"0dev1_jl777", "03b7621b44118017a16043f19b30cc8a4cfe068ac4e42417bae16ba460c80f3828", "RNJmgYaFF5DbnrNUX6pMYz9rcnDKC2tuAc", "GWsW2A1ud72KoKJZysVLtEAYmgYZZzbMxG" },
    {"0dev2_kolo", "030f34af4b908fb8eb2099accb56b8d157d49f6cfb691baa80fdd34f385efed961" },
    {"0dev3_kolo", "025af9d2b2a05338478159e9ac84543968fd18c45fd9307866b56f33898653b014" },
    {"0dev4_decker", "028eea44a09674dda00d88ffd199a09c9b75ba9782382cc8f1e97c0fd565fe5707" },
    {"a-team_SH", "03b59ad322b17cb94080dc8e6dc10a0a865de6d47c16fb5b1a0b5f77f9507f3cce" },
    {"artik_AR", "029acf1dcd9f5ff9c455f8bb717d4ae0c703e089d16cf8424619c491dff5994c90" },
    {"artik_EU", "03f54b2c24f82632e3cdebe4568ba0acf487a80f8a89779173cdb78f74514847ce" },
    {"artik_NA", "0224e31f93eff0cc30eaf0b2389fbc591085c0e122c4d11862c1729d090106c842" },
    {"artik_SH", "02bdd8840a34486f38305f311c0e2ae73e84046f6e9c3dd3571e32e58339d20937" },
    {"badass_EU", "0209d48554768dd8dada988b98aca23405057ac4b5b46838a9378b95c3e79b9b9e" },
    {"badass_NA", "02afa1a9f948e1634a29dc718d218e9d150c531cfa852843a1643a02184a63c1a7" }, // 10
    {"batman_AR", "033ecb640ec5852f42be24c3bf33ca123fb32ced134bed6aa2ba249cf31b0f2563" },
    {"batman_SH", "02ca5898931181d0b8aafc75ef56fce9c43656c0b6c9f64306e7c8542f6207018c" },
    {"ca333_EU", "03fc87b8c804f12a6bd18efd43b0ba2828e4e38834f6b44c0bfee19f966a12ba99" },
    {"chainmakers_EU", "02f3b08938a7f8d2609d567aebc4989eeded6e2e880c058fdf092c5da82c3bc5ee" },
    {"chainmakers_NA", "0276c6d1c65abc64c8559710b8aff4b9e33787072d3dda4ec9a47b30da0725f57a" },
    {"chainstrike_SH", "0370bcf10575d8fb0291afad7bf3a76929734f888228bc49e35c5c49b336002153" },
    {"cipi_AR", "02c4f89a5b382750836cb787880d30e23502265054e1c327a5bfce67116d757ce8" },
    {"cipi_NA", "02858904a2a1a0b44df4c937b65ee1f5b66186ab87a751858cf270dee1d5031f18" },
    {"crackers_EU", "03bc819982d3c6feb801ec3b720425b017d9b6ee9a40746b84422cbbf929dc73c3" },
    {"crackers_NA", "03205049103113d48c7c7af811b4c8f194dafc43a50d5313e61a22900fc1805b45" }, // 20
    {"dwy_EU", "0259c646288580221fdf0e92dbeecaee214504fdc8bbdf4a3019d6ec18b7540424" },
    {"emmanux_SH", "033f316114d950497fc1d9348f03770cd420f14f662ab2db6172df44c389a2667a" },
    {"etszombi_EU", "0281b1ad28d238a2b217e0af123ce020b79e91b9b10ad65a7917216eda6fe64bf7" },
    {"fullmoon_AR", "03380314c4f42fa854df8c471618751879f9e8f0ff5dbabda2bd77d0f96cb35676" },
    {"fullmoon_NA", "030216211d8e2a48bae9e5d7eb3a42ca2b7aae8770979a791f883869aea2fa6eef" },
    {"fullmoon_SH", "03f34282fa57ecc7aba8afaf66c30099b5601e98dcbfd0d8a58c86c20d8b692c64" },
    {"goldenman_EU", "02d6f13a8f745921cdb811e32237bb98950af1a5952be7b3d429abd9152f8e388d" },
    {"indenodes_AR", "02ec0fa5a40f47fd4a38ea5c89e375ad0b6ddf4807c99733c9c3dc15fb978ee147" },
    {"indenodes_EU", "0221387ff95c44cb52b86552e3ec118a3c311ca65b75bf807c6c07eaeb1be8303c" },
    {"indenodes_NA", "02698c6f1c9e43b66e82dbb163e8df0e5a2f62f3a7a882ca387d82f86e0b3fa988" }, // 30
    {"indenodes_SH", "0334e6e1ec8285c4b85bd6dae67e17d67d1f20e7328efad17ce6fd24ae97cdd65e" },
    {"jackson_AR", "038ff7cfe34cb13b524e0941d5cf710beca2ffb7e05ddf15ced7d4f14fbb0a6f69" },
    {"jeezy_EU", "023cb3e593fb85c5659688528e9a4f1c4c7f19206edc7e517d20f794ba686fd6d6" },
    {"karasugoi_NA", "02a348b03b9c1a8eac1b56f85c402b041c9bce918833f2ea16d13452309052a982" },
    {"komodoninja_EU", "038e567b99806b200b267b27bbca2abf6a3e8576406df5f872e3b38d30843cd5ba" },
    {"komodoninja_SH", "033178586896915e8456ebf407b1915351a617f46984001790f0cce3d6f3ada5c2" },
    {"komodopioneers_SH", "033ace50aedf8df70035b962a805431363a61cc4e69d99d90726a2d48fb195f68c" },
    {"libscott_SH", "03301a8248d41bc5dc926088a8cf31b65e2daf49eed7eb26af4fb03aae19682b95" },
    {"lukechilds_AR", "031aa66313ee024bbee8c17915cf7d105656d0ace5b4a43a3ab5eae1e14ec02696" },
    {"madmax_AR", "03891555b4a4393d655bf76f0ad0fb74e5159a615b6925907678edc2aac5e06a75" }, // 40
    {"meshbits_AR", "02957fd48ae6cb361b8a28cdb1b8ccf5067ff68eb1f90cba7df5f7934ed8eb4b2c" },
    {"meshbits_SH", "025c6e94877515dfd7b05682b9cc2fe4a49e076efe291e54fcec3add78183c1edb" },
    {"metaphilibert_AR", "02adad675fae12b25fdd0f57250b0caf7f795c43f346153a31fe3e72e7db1d6ac6" },
    {"metaphilibert_SH", "0284af1a5ef01503e6316a2ca4abf8423a794e9fc17ac6846f042b6f4adedc3309" },
    {"patchkez_SH", "0296270f394140640f8fa15684fc11255371abb6b9f253416ea2734e34607799c4" },
    {"pbca26_NA", "0276aca53a058556c485bbb60bdc54b600efe402a8b97f0341a7c04803ce204cb5" },
    {"peer2cloud_AR", "034e5563cb885999ae1530bd66fab728e580016629e8377579493b386bf6cebb15" },
    {"peer2cloud_SH", "03396ac453b3f23e20f30d4793c5b8ab6ded6993242df4f09fd91eb9a4f8aede84" },
    {"polycryptoblog_NA", "02708dcda7c45fb54b78469673c2587bfdd126e381654819c4c23df0e00b679622" },
    {"hyper_AR", "020f2f984d522051bd5247b61b080b4374a7ab389d959408313e8062acad3266b4" }, // 50
    {"hyper_EU", "03d00cf9ceace209c59fb013e112a786ad583d7de5ca45b1e0df3b4023bb14bf51" },
    {"hyper_SH", "0383d0b37f59f4ee5e3e98a47e461c861d49d0d90c80e9e16f7e63686a2dc071f3" },
    {"hyper_NA", "03d91c43230336c0d4b769c9c940145a8c53168bf62e34d1bccd7f6cfc7e5592de" },
    {"popcornbag_AR", "02761f106fb34fbfc5ddcc0c0aa831ed98e462a908550b280a1f7bd32c060c6fa3" },
    {"popcornbag_NA", "03c6085c7fdfff70988fda9b197371f1caf8397f1729a844790e421ee07b3a93e8" },
    {"alien_AR", "0348d9b1fc6acf81290405580f525ee49b4749ed4637b51a28b18caa26543b20f0" },
    {"alien_EU", "020aab8308d4df375a846a9e3b1c7e99597b90497efa021d50bcf1bbba23246527" },
    {"thegaltmines_NA", "031bea28bec98b6380958a493a703ddc3353d7b05eb452109a773eefd15a32e421" },
    {"titomane_AR", "029d19215440d8cb9cc6c6b7a4744ae7fb9fb18d986e371b06aeb34b64845f9325" },
    {"titomane_EU", "0360b4805d885ff596f94312eed3e4e17cb56aa8077c6dd78d905f8de89da9499f" }, // 60
    {"titomane_SH", "03573713c5b20c1e682a2e8c0f8437625b3530f278e705af9b6614de29277a435b" },
    {"webworker01_NA", "03bb7d005e052779b1586f071834c5facbb83470094cff5112f0072b64989f97d7" },
    {"xrobesx_NA", "03f0cc6d142d14a40937f12dbd99dbd9021328f45759e26f1877f2a838876709e1" },
};

void gameaddrs()
{
    struct iguana_info *gamecoin,*kmdcoin; int32_t i; uint8_t pubkey33[33]; char gameaddr[64],kmdaddr[64];
    gamecoin = LP_coinfind("GAME");
    kmdcoin = LP_coinfind("KMD");
    if ( gamecoin != 0 && kmdcoin != 0 )
    {
        for (i=0; i<64; i++)
        {
            decode_hex(pubkey33,33,Notaries_elected1[i][1]);
            bitcoin_address(gamecoin->symbol,gameaddr,gamecoin->taddr,gamecoin->pubtype,pubkey33,33);
            bitcoin_address(kmdcoin->symbol,kmdaddr,kmdcoin->taddr,kmdcoin->pubtype,pubkey33,33);
            printf("{\"%s\", \"%s\", \"%s\", \"%s\"},\n",Notaries_elected1[i][0],Notaries_elected1[i][1],kmdaddr,gameaddr);
        }
    }
}


void LP_initcoins(void *ctx,int32_t pubsock,cJSON *coins)
{
    int32_t i,n,notarized; cJSON *item; char *symbol,*etomic; struct iguana_info *coin;
    for (i=0; i<sizeof(activecoins)/sizeof(*activecoins); i++)
    {
        printf("%s, ",activecoins[i]);
        LP_coinfind(activecoins[i]);
        LP_priceinfoadd(activecoins[i]);
        if ( (coin= LP_coinfind(activecoins[i])) != 0 )
        {
            if ( LP_getheight(&notarized,coin) <= 0 )
                coin->inactive = (uint32_t)time(NULL);
            else
            {
                LP_unspents_load(coin->symbol,coin->smartaddr);
                if ( strcmp(coin->symbol,"KMD") == 0 )
                {
                    LP_importaddress("KMD",BOTS_BONDADDRESS);
                    LP_dPoW_request(coin);
                }
            }
            if ( coin->txfee == 0 && strcmp(coin->symbol,"BTC") != 0 )
                coin->txfee = LP_MIN_TXFEE;
        }
    }
    if ( (n= cJSON_GetArraySize(coins)) > 0 )
    {
        for (i=0; i<n; i++)
        {
            item = jitem(coins,i);
            if ( (symbol= jstr(item,"coin")) != 0 )
            {
                printf("%s.%d ",jstr(item,"coin"),LP_numpriceinfos);
                LP_coincreate(item);
                LP_priceinfoadd(jstr(item,"coin"));
                if ( (coin= LP_coinfind(symbol)) != 0 )
                {
                    if ( (etomic= jstr(item,"etomic")) != 0 )
                        safecopy(coin->etomic,etomic,sizeof(coin->etomic));
                    else
                    {
                        if ( LP_getheight(&notarized,coin) <= 0 )
                            coin->inactive = (uint32_t)time(NULL);
                        else LP_unspents_load(coin->symbol,coin->smartaddr);
                    }
                    if ( coin->txfee == 0 && strcmp(coin->symbol,"BTC") != 0 )
                        coin->txfee = LP_MIN_TXFEE;
                    if ( 0 && strcmp(coin->symbol,"BCH") == 0 )
                    {
                        bech32_tests();
                    }
                    else if ( 0 && strcmp(coin->symbol,"GAME") == 0 )
                    {
                        gameaddrs();
                    }
                    else if ( 0 && strcmp(coin->symbol,"SMART") == 0 )
                    {
                        uint8_t txdata[8129]; int32_t len; bits256 txid,txid2,ktxid; char str[65];
                        char *txstr = "0100000005c9a9c56f4e702766c582127587ee49695ba5b9e5c449290a4f8a0505c12beeb7000000006b483045022100867f85d9f8d7f543225448f1d2383ff7d60a325b5f643557ea36325372de9993022034ccd202ee017c3d8a2dfa615b72d661b891d2071b1c15d4d7ab063762c79d2f012103f9be43471012e3e6daaa7a91a68cbc667fa61791e4a93f8e8d53255a93b68d03ffffffffe062eb6845b69856d62ceb3fd9b7e05c383b8b88b9359bc7c8ac49cd7dd2b2bb010000006b483045022100d4ef1c6d5f24ad3877f57f8ae4a1c0f8aa2f6de5ccaa8ed8e10b2937a4316c1402200d41b154a892a98d40c4d39e619992cca1eba4b5939bbf2b418062cd1275a8b101210302649cc91eda9d5fbc9d41b4a14f98917a00cdc6fc952c9fdf8a98a544cfcca9ffffffff561ee4189323bf8f619bcedd1f9e02033adb588db31cb3dc7ec3bda23f73aac4000000006b483045022100d4a5ab03675f585cc055c76fdaa80333757c42583883dfcde08cb0aeb57f256a022063440e24ef4ef5b44dcb0e7aacaa4562effd80f9a1d9b273daa581066c8359fb0121035c0e6d900a5e8c27901ce7edcdc9bfafea44dbfb714274271114245d7e895198ffffffff56cf1fa6d5779fd2bded063d63455809373ff2bf79edf921be7e92f918ef43df010000006b48304502210091d15d5fcb518103f04fdc819513200d30033f9a1e29960458375e7c71247d31022064a233c4073ac88652a0324f6973914b08bfcf76e928afae0099dc2d7eb227750121032946d47c35c0a98ae7ccad30fee846007434fff25cf70973b5c76deb4be2a14fffffffff4754ee214a33da0116730b43238cc6ff0510b8cebc59a42b1f0609e2a10aa8c8000000006b483045022100f3cea95cd6451d706fb1766cec30450ef000649df15d7d7bebcecbfe6ec48e98022016e687a7d956d2ab089d76306046d33ce5ace55fcb4595021de3f97c4293d1b601210367db63755cf13760c81b8cb0c13eee10474064dfacc7c45a8c3271b5b058f0ccffffffff025e489467030000001976a9147283e4813a5e5fb8d723e75403ba10e05a7820db88ac60f71b00000000001976a914d740ff057317d3b12d5a6dadac5bb7ff87e48afe88ac578a0500";
                        len = (int32_t)strlen(txstr) >> 1;
                        decode_hex(txdata,len,txstr);
                        vcalc_sha256(0,txid.bytes,txdata,len);
                        txid2 = bits256_doublesha256(0,txdata,len);
                        HashKeccak(ktxid.bytes,txdata,len);
                        printf("txid %s\n",bits256_str(str,txid));
                        printf("txid2 %s\n",bits256_str(str,txid2));
                        printf("ktxid %s\n",bits256_str(str,ktxid));
                    }
                }
            }
        }
        for (i=0; i<n; i++)
        {
            item = jitem(coins,i);
            printf("\"%s\", ",jstr(item,"coin"));
        }
    }
    printf("privkey updates\n");
}
*/

// TODO: Use MM2-nightly seed nodes.
//       MM1 nodes no longer compatible due to the UTXO reforms in particular.
//       We might also diverge in how we handle the p2p communication in the future.

/// Aka `default_LPnodes`. Initial nodes of the peer-to-peer network.
const P2P_SEED_NODES: [&'static str; 5] = [
    "5.9.253.195",
    "173.212.225.176",
    "136.243.45.140",
    "23.254.202.142",
    "45.32.19.196"
];

/// Default seed nodes for netid 9999 that is used for MM2 testing
const P2P_SEED_NODES_9999: [&'static str; 1] = [
    "195.201.116.176",
];

/// Setup the peer-to-peer network.
#[allow(unused_variables)]  // delme
pub unsafe fn lp_initpeers (ctx: &MmArc, pubsock: i32, mut mypeer: *mut lp::LP_peerinfo, myipaddr: &IpAddr, myport: u16,
                            netid: u16, seednode: Option<&str>) -> Result<(), String> {
    // Pick our ports.
    let (mut pullport, mut pubport, mut busport) = (0, 0, 0);
    lp::LP_ports (&mut pullport, &mut pubport, &mut busport, netid);

    // Add ourselves into the list of known peers.
    try_s! (peers::initialize (ctx, netid, lp::G.LP_mypub25519, pubport + 1, lp::G.LP_sessionid));
    let myipaddr_c = try_s! (CString::new (fomat! ((myipaddr))));
    mypeer = lp::LP_addpeer (mypeer, pubsock, myipaddr_c.as_ptr() as *mut c_char, myport, pullport, pubport, 1, lp::G.LP_sessionid, netid);
    lp::LP_mypeer = mypeer;
    if mypeer == null_mut() {return ERR! ("Error adding {} into the p2p ring", myipaddr)}

    type IP<'a> = Cow<'a, str>;

    /// True if the node is a liquid provider (e.g. Bob, server).  
    /// NB: We want the peers to be equal, freely functioning as either a Bob or an Alice, and I wonder how the p2p LP flags are affected by that.
    type IsLp = bool;

    let seeds: Vec<(IP, IsLp)> = if let Some (seednode) = seednode {
        vec! [(seednode.into(), true)]
<<<<<<< HEAD
    } else if netid == 0 {
        P2P_SEED_NODES.iter().map (|ip| (Cow::Borrowed (&ip[..]), false)) .collect()
    //} else if netid == 9999 {
        // TODO: Use hardcoded seed nodes for netid 9999
        //       in order to test the NAT traversal in exactly the same way the normal users would do it.
    } else {  // Default netid is 0. If we're using a non-default netid then we should skip adding the hardcoded seed nodes.
=======
    } else if netid > 0 && netid < 9 {
        vec! [(format! ("5.9.253.{}", 195 + netid) .into(), true)]
    } else if netid == 0 { // Default production netid is 0.
        P2P_SEED_NODES.iter().map (|ip| (Cow::Borrowed (&ip[..]), false)) .collect()
    } else if netid == 9999 { // MM2 testing netid is 999
        P2P_SEED_NODES_9999.iter().map (|ip| (Cow::Borrowed (&ip[..]), false)) .collect()
    } else { // If we're using a non-default netid then we should skip adding the hardcoded seed nodes.
>>>>>>> dddff9f5
        Vec::new()
    };

    for (seed_ip, is_lp) in seeds {
        try_s! (peers::investigate_peer (ctx, &seed_ip, pubport));
        let ip = try_s! (CString::new (&seed_ip[..]));
        lp::LP_addpeer (mypeer, pubsock, ip.as_ptr() as *mut c_char, myport, pullport, pubport, if is_lp {1} else {0}, lp::G.LP_sessionid, netid);
    }
    Ok(())
}

/*
void LP_pubkeysloop(void *ctx)
{
    static uint32_t lasttime;
    strcpy(LP_pubkeysloop_stats.name,"LP_pubkeysloop");
    LP_pubkeysloop_stats.threshold = 15000.;
    sleep(10);
    while ( LP_STOP_RECEIVED == 0 )
    {
        if ( G.initializing != 0 )
        {
            sleep(1);
            continue;
        }
        {
            LP_millistats_update(&LP_pubkeysloop_stats);
            if ( time(NULL) > lasttime+100 )
            {
                //printf("LP_pubkeysloop %u\n",(uint32_t)time(NULL));
                LP_notify_pubkeys(ctx,LP_mypubsock);
                lasttime = (uint32_t)time(NULL);
            }
        }
        sleep(3);
    }
}

struct LP_pendswap
{
    struct LP_pendswap *next,*prev;
    uint32_t expiration,requestid,quoteid,finished;
};

struct LP_pendswap *LP_pendingswaps;

void LP_pendswap_add(uint32_t expiration,uint32_t requestid,uint32_t quoteid)
{
    struct LP_pendswap *sp;
    printf("LP_pendswap_add expiration.%u %u-%u\n",expiration,requestid,quoteid);
    portable_mutex_lock(&LP_pendswap_mutex);
    sp = calloc(1,sizeof(*sp));
    sp->expiration = expiration;
    sp->requestid = requestid;
    sp->quoteid = quoteid;
    DL_APPEND(LP_pendingswaps,sp);
    portable_mutex_unlock(&LP_pendswap_mutex);
}

void LP_swapsloop(void *ctx)
{
    char *retstr; cJSON *retjson; uint32_t requestid,quoteid; int32_t i,nonz; struct LP_pendswap *sp,*tmp;
    strcpy(LP_swapsloop_stats.name,"LP_swapsloop");
    LP_swapsloop_stats.threshold = 605000.;
    if ( (retstr= basilisk_swapentry(0,0,0,1)) != 0 )
    {
        if ( (retjson= cJSON_Parse(retstr)) != 0 )
        {
            if ( (requestid= juint(retjson,"requestid")) != 0 && (quoteid= juint(retjson,"quoteid")) != 0 && jobj(retjson,"error") == 0 )
                LP_pendswap_add(0,requestid,quoteid);
        }
        free(retstr);
    }
    while ( LP_STOP_RECEIVED == 0 )
    {
        if ( G.initializing != 0 )
        {
            sleep(1);
            continue;
        }
        LP_millistats_update(&LP_swapsloop_stats);
        nonz = 0;
        DL_FOREACH_SAFE(LP_pendingswaps,sp,tmp)
        {
            if ( sp->finished == 0 )
            {
                nonz++;
                if ( (sp->finished= LP_swapwait(0,sp->requestid,sp->quoteid,-1,0)) != 0 )
                {
                }
                sleep(3);
            }
        }
        if ( nonz == 0 )
        {
            for (i=0; i<10; i++)
            {
                //fprintf(stderr,"check on alice expiration\n");
                LP_alice_eligible((uint32_t)time(NULL));
                sleep(6);
            }
        } else sleep(10);
        LP_gtc_iteration(ctx,LP_myipaddr,LP_mypubsock);
    }
}

void gc_loop(void *ctx)
{
    uint32_t now; struct LP_address_utxo *up,*utmp; struct rpcrequest_info *req,*rtmp; int32_t flag = 0;
    strcpy(LP_gcloop_stats.name,"gc_loop");
    LP_gcloop_stats.threshold = 11000.;
    while ( LP_STOP_RECEIVED == 0 )
    {
        if ( G.initializing != 0 )
        {
            sleep(1);
            continue;
        }
        flag = 0;
        LP_millistats_update(&LP_gcloop_stats);
        portable_mutex_lock(&LP_gcmutex);
        DL_FOREACH_SAFE(LP_garbage_collector,req,rtmp)
        {
            DL_DELETE(LP_garbage_collector,req);
            //printf("garbage collect ipbits.%x\n",req->ipbits);
            free(req);
            flag++;
        }
        now = (uint32_t)time(NULL);
        DL_FOREACH_SAFE(LP_garbage_collector2,up,utmp)
        {
            if ( now > (uint32_t)up->spendheight+120 )
            {
                DL_DELETE(LP_garbage_collector2,up);
                //char str[65]; printf("garbage collect %s/v%d lag.%d\n",bits256_str(str,up->U.txid),up->U.vout,now-up->spendheight);
                free(up);
            }
            flag++;
        }
        portable_mutex_unlock(&LP_gcmutex);
        if ( 0 && flag != 0 )
            printf("gc_loop.%d\n",flag);
        sleep(10);
    }
}

void queue_loop(void *ctx)
{
    struct LP_queue *ptr,*tmp; cJSON *json; uint8_t linebuf[32768]; int32_t k,sentbytes,nonz,flag,duplicate,n=0;
    strcpy(queue_loop_stats.name,"queue_loop");
    queue_loop_stats.threshold = 1000.;
    while ( LP_STOP_RECEIVED == 0 )
    {
        if ( G.initializing != 0 )
        {
            sleep(1);
            continue;
        }
        LP_millistats_update(&queue_loop_stats);
        n = nonz = flag = 0;
        DL_FOREACH_SAFE(LP_Q,ptr,tmp)
        {
            n++;
            flag = 0;
            if ( ptr->sock >= 0 )
            {
                //printf("sock.%d len.%d notready.%d\n",ptr->sock,ptr->msglen,ptr->notready);
                if ( ptr->notready == 0 || (LP_rand() % ptr->notready) == 0 )
                {
                    if ( LP_sockcheck(ptr->sock) > 0 )
                    {
                        //bits256 magic;
                        //magic = LP_calc_magic(ptr->msg,(int32_t)(ptr->msglen - sizeof(bits256)));
                        //memcpy(&ptr->msg[ptr->msglen - sizeof(bits256)],&magic,sizeof(magic));
                        if ( 0 )
                        {
                            static FILE *fp;
                            if ( fp == 0 )
                                fp = fopen("packet.log","wb");
                            if ( fp != 0 )
                            {
                                fprintf(fp,"%s\n",(char *)ptr->msg);
                                fflush(fp);
                            }
                        }
                        if ( (json= cJSON_Parse((char *)ptr->msg)) != 0 )
                        {
                            if ( ptr->msglen < sizeof(linebuf) )
                            {
                                if ( (k= MMJSON_encode(linebuf,(char *)ptr->msg)) > 0 )
                                {
                                    if ( (sentbytes= nn_send(ptr->sock,linebuf,k,0)) != k )
                                        printf("%d LP_send mmjson sent %d instead of %d\n",n,sentbytes,k);
                                    else
                                    {
                                        flag++;
                                        ptr->sock = -1;
                                    }
                                }
                                //printf("k.%d flag.%d SEND.(%s) sock.%d\n",k,flag,(char *)ptr->msg,ptr->sock);
                            }
                            free_json(json);
                        }
                        if ( flag == 0 )
                        {
                           // printf("non-encoded len.%d SEND.(%s) sock.%d\n",ptr->msglen,(char *)ptr->msg,ptr->sock);
                            if ( (sentbytes= nn_send(ptr->sock,ptr->msg,ptr->msglen,0)) != ptr->msglen )
                                printf("%d LP_send sent %d instead of %d\n",n,sentbytes,ptr->msglen);
                            else
                            {
                                flag++;
                                ptr->sock = -1;
                            }
                        }
                        if ( ptr->peerind > 0 )
                            ptr->starttime = (uint32_t)time(NULL);
                    }
                    else
                    {
                        if ( ptr->notready++ > 100 )
                        {
                            flag = 1;
                            //printf("queue_loop sock.%d len.%d notready.%d, skip\n",ptr->sock,ptr->msglen,ptr->notready);
                            ptr->sock = -1;
                        }
                    }
                }
            }
            else if ( 0 && time(NULL) > ptr->starttime+13 )
            {
                LP_crc32find(&duplicate,-1,ptr->crc32);
                if ( duplicate > 0 )
                {
                    LP_Qfound++;
                    if ( (LP_Qfound % 100) == 0 )
                        printf("found.%u Q.%d err.%d match.%d\n",ptr->crc32,LP_Qenqueued,LP_Qerrors,LP_Qfound);
                    flag++;
                }
                else if ( 0 ) // too much beyond duplicate filter when network is busy
                {
                    printf("couldnt find.%u peerind.%d Q.%d err.%d match.%d\n",ptr->crc32,ptr->peerind,LP_Qenqueued,LP_Qerrors,LP_Qfound);
                    ptr->peerind++;
                    if ( (ptr->sock= LP_peerindsock(&ptr->peerind)) < 0 )
                    {
                        printf("%d no more peers to try at peerind.%d %p Q_LP.%p\n",n,ptr->peerind,ptr,LP_Q);
                        flag++;
                        LP_Qerrors++;
                    }
                }
            }
            if ( flag != 0 )
            {
                nonz++;
                portable_mutex_lock(&LP_networkmutex);
                DL_DELETE(LP_Q,ptr);
                portable_mutex_unlock(&LP_networkmutex);
                free(ptr);
                ptr = 0;
                break;
            }
        }
        if ( nonz == 0 )
        {
            if ( IAMLP == 0 )
                usleep(50000);
            else usleep(10000);
        }
    }
}

void LP_reserved_msgs(void *ignore)
{
    bits256 zero; int32_t flag,nonz; struct nn_pollfd pfd;
    memset(zero.bytes,0,sizeof(zero));
    strcpy(LP_reserved_msgs_stats.name,"LP_reserved_msgs");
    LP_reserved_msgs_stats.threshold = 1000.;
    while ( LP_STOP_RECEIVED == 0 )
    {
        if ( G.initializing != 0 )
        {
            sleep(1);
            continue;
        }
        nonz = 0;
        LP_millistats_update(&LP_reserved_msgs_stats);
        if ( num_Reserved_msgs[1] > 0 )
        {
            nonz++;
            portable_mutex_lock(&LP_reservedmutex);
            if ( num_Reserved_msgs[1] > 0 )
            {
                num_Reserved_msgs[1]--;
                //printf("PRIORITY BROADCAST.(%s)\n",Reserved_msgs[1][num_Reserved_msgs[1]]);
                LP_broadcast_message(LP_mypubsock,"","",zero,Reserved_msgs[1][num_Reserved_msgs[1]]);
                Reserved_msgs[1][num_Reserved_msgs[1]] = 0;
            }
            portable_mutex_unlock(&LP_reservedmutex);
        }
        else if ( num_Reserved_msgs[0] > 0 )
        {
            nonz++;
            flag = 0;
            if ( flag == 0 && LP_mypubsock >= 0 )
            {
                memset(&pfd,0,sizeof(pfd));
                pfd.fd = LP_mypubsock;
                pfd.events = NN_POLLOUT;
                if ( nn_poll(&pfd,1,1) == 1 )
                    flag = 1;
            } else flag = 1;
            if ( flag == 1 )
            {
                portable_mutex_lock(&LP_reservedmutex);
                num_Reserved_msgs[0]--;
                //printf("BROADCAST.(%s)\n",Reserved_msgs[0][num_Reserved_msgs[0]]);
                LP_broadcast_message(LP_mypubsock,"","",zero,Reserved_msgs[0][num_Reserved_msgs[0]]);
                Reserved_msgs[0][num_Reserved_msgs[0]] = 0;
                portable_mutex_unlock(&LP_reservedmutex);
            }
        }
        if ( ignore == 0 )
            break;
        if ( nonz == 0 )
            usleep(5000);
    }
}

int32_t LP_reserved_msg(int32_t priority,char *base,char *rel,bits256 pubkey,char *msg)
{
    struct LP_pubkey_info *pubp; uint32_t timestamp; char *method; cJSON *argjson; int32_t skip,sentbytes,n = 0;
    skip = 0;
    if ( (argjson= cJSON_Parse(msg)) != 0 )
    {
        if ( (method= jstr(argjson,"method")) != 0 )
        {
            if ( strcmp(method,"gettradestatus") == 0 || strcmp(method,"wantnotify") == 0 || strcmp(method,"getdPoW") == 0 )
                skip = 1;
        }
        if ( (timestamp= juint(argjson,"timestamp")) != 0 && time(NULL) > timestamp+60 )
            skip = 1;
        free_json(argjson);
    }
    if ( skip != 0 )
        return(-1);
    //if ( strcmp(G.USERPASS,"1d8b27b21efabcd96571cd56f91a40fb9aa4cc623d273c63bf9223dc6f8cd81f") == 0 )
    //    return(-1);
    if ( priority > 0 && bits256_nonz(pubkey) != 0 )
    {
        if ( (pubp= LP_pubkeyfind(pubkey)) != 0 )
        {
            if ( pubp->pairsock >= 0 )
            {
                if ( (sentbytes= nn_send(pubp->pairsock,msg,(int32_t)strlen(msg)+1,0)) < 0 )
                {
                    //pubp->pairsock = -1;
                    //LP_peer_pairsock(pubkey);
                    //printf("mark cmdchannel %d closed sentbytes.%d\n",pubp->pairsock,sentbytes);
                }
                else
                {
                    printf("sent %d bytes to cmdchannel.%d\n",sentbytes,pubp->pairsock);
                    return(sentbytes);
                }
            }
        }
    }
    portable_mutex_lock(&LP_reservedmutex);
    if ( num_Reserved_msgs[priority] < sizeof(Reserved_msgs[priority])/sizeof(*Reserved_msgs[priority]) )
    {
        Reserved_msgs[priority][num_Reserved_msgs[priority]++] = msg;
        n = num_Reserved_msgs[priority];
    } //else LP_broadcast_message(LP_mypubsock,base,rel,pubkey,msg);
    if ( num_Reserved_msgs[priority] > max_Reserved_msgs[priority] )
    {
        max_Reserved_msgs[priority] = num_Reserved_msgs[priority];
        //if ( (max_Reserved_msgs[priority] % 100) == 0 )
            printf("New priority.%d max_Reserved_msgs.%d\n",priority,max_Reserved_msgs[priority]);
    }
    portable_mutex_unlock(&LP_reservedmutex);
    return(n);
}

*/
/// True during the threads initialization in `lp_init`.  
/// Mirrors the C `bitcoind_RPC_inittime`.
const BITCOIND_RPC_INITIALIZING: AtomicBool = AtomicBool::new (false);

// See if the CRC32 we have in Rust matches the C version.
#[test]
fn test_crc32() {
    use libc::c_void;
    assert_eq! (crc32::checksum_ieee (b"123456789"), 0xcbf43926);
    assert_eq! (unsafe {lp::calc_crc32 (0, b"123456789".as_ptr() as *mut c_void, 9)}, 0xcbf43926);
}

fn global_dbdir() -> &'static Path {
    Path::new (unwrap! (unsafe {CStr::from_ptr (lp::GLOBAL_DBDIR.as_ptr())} .to_str()))
}

/// Invokes `OS_ensure_directory`,
/// then prints an error and returns `false` if the directory is not writeable.
fn ensure_writable (dir_path: &Path) -> bool {
    let c_dir_path = unwrap! (dir_path.to_str());
    let c_dir_path = unwrap! (CString::new (c_dir_path));
    unsafe {os::OS_ensure_directory (c_dir_path.as_ptr() as *mut c_char)};

    /*
    char fname[512],str[65],str2[65]; bits256 r,check; FILE *fp;
    */
    let r: [u8; 32] = random();
    let mut check: Vec<u8> = Vec::with_capacity (r.len());
    let fname = dir_path.join ("checkval");
    let mut fp = match fs::File::create (&fname) {
        Ok (fp) => fp,
        Err (_) => {
            log! ({"FATAL ERROR cant create {:?}", fname});
            return false
        }
    };
    if fp.write_all (&r) .is_err() {
        log! ({"FATAL ERROR writing {:?}", fname});
        return false
    }
    drop (fp);
    let mut fp = match fs::File::open (&fname) {
        Ok (fp) => fp,
        Err (_) => {
            log! ({"FATAL ERROR cant open {:?}", fname});
            return false
        }
    };
    if fp.read_to_end (&mut check).is_err() || check.len() != r.len() {
        log! ({"FATAL ERROR reading {:?}", fname});
        return false
    }
    if check != r {
        log! ({"FATAL ERROR error comparing {:?} {:?} vs {:?}", fname, r, check});
        return false
    }
    true
}

fn fix_directories() -> bool {
    unsafe {os::OS_ensure_directory (lp::GLOBAL_DBDIR.as_ptr() as *mut c_char)};
    let dbdir = global_dbdir();
    if !ensure_writable (&dbdir.join ("SWAPS")) {return false}
    if !ensure_writable (&dbdir.join ("GTC")) {return false}
    if !ensure_writable (&dbdir.join ("PRICES")) {return false}
    if !ensure_writable (&dbdir.join ("UNSPENTS")) {return false}
    true
}

/// Resets the context (most of which resides currently in `lp::G` but eventually would move into `MmCtx`).
/// Restarts the peer connections.
/// Reloads the coin keys.
/// 
/// Besides the `passphrase` it also allows changing the `seednode` and `gui` at runtime.  
/// AG: While there might be value in changing `seednode` at runtime, I'm not sure if changing `gui` is actually necessary.
/// 
/// AG: If possible, I think we should avoid calling this function on a working MM, using it for initialization only,
///     in order to avoid the possibility of invalid state.
#[allow(unused_unsafe)]
pub unsafe fn lp_passphrase_init (ctx: &MmArc, passphrase: Option<&str>, gui: Option<&str>, seednode: Option<&str>) -> Result<(), String> {
    let passphrase = match passphrase {
        None | Some ("") => return ERR! ("jeezy says we cant use the nullstring as passphrase and I agree"),
        Some (s) => s.to_string()
    };
    if lp::G.LP_pendingswaps != 0 {return ERR! ("There are pending swaps")}

    // Prepare and check some of the `lp_initpeers` parameters.
    let netid = lp::G.netid;
    let myipaddr: IpAddr = try_s! (try_s! (CStr::from_ptr (lp::LP_myipaddr.as_ptr()) .to_str()) .parse());
    let seednode: Option<Cow<str>> = match seednode {
        Some (s) => Some (s.into()),  // Use a new `seednode`.
        None => match try_s! (CStr::from_ptr (lp::G.seednode.as_ptr()) .to_str()) {
            "" => None,  // No `seednode` specified or known.
            s => Some (s.to_string().into())  // Reuse the existing `seednode`.
        }
    };
    let seednode = seednode.as_ref().map (|s| &s[..]);

    let gui: Cow<str> = match gui {
        Some (g) => g.into(),
        None => match try_s! (CStr::from_ptr (lp::G.gui.as_ptr()) .to_str()) {
            "" => "cli".into(),  // Default.
            have => have.to_string().into()  // Reuse the existing `gui`.
        }
    };
    let userpass_counter = lp::G.USERPASS_COUNTER;
    try_s! (coins_iter (lp::LP_coins, &mut |coin| {
        (*coin).importedprivkey = 0;
        Ok(())
    }));

    {
        let mut status = ctx.log.status_handle();
        while lp::G.waiting == 0 {
            status.status (&[&"lp_passphrase_init"], "Waiting for `G.waiting`...");
            sleep (Duration::from_millis (100))
        }
        status.append (" Done.");
    }

    lp::G = zeroed();
    lp::G.initializing = 1;
    lp::G.netid = netid;
    try_s! (safecopy! (lp::G.seednode, "{}", if let Some (ref s) = seednode {s} else {""}));

    lp::vcalc_sha256 (null_mut(), lp::G.LP_passhash.bytes.as_mut_ptr(), passphrase.as_ptr() as *mut u8, passphrase.len() as i32);
    let passphrase_c = try_s! (CString::new (&passphrase[..]));
    lp::LP_privkey_updates (ctx.btc_ctx() as *mut c_void, lp::LP_mypubsock, passphrase_c.as_ptr() as *mut c_char);
    let mut pubkey33: [u8; 100] = zeroed();
    lp::bitcoin_pubkey33 (ctx.btc_ctx() as *mut c_void, pubkey33.as_mut_ptr(), lp::G.LP_privkey);
    lp::calc_rmd160_sha256 (lp::G.LP_myrmd160.as_mut_ptr(), pubkey33.as_mut_ptr(), 33);
    try_s! (safecopy! (lp::G.LP_myrmd160str, "{}", hex::encode (lp::G.LP_myrmd160)));
    lp::G.LP_sessionid = (now_ms() / 1000) as u32;
    try_s! (safecopy! (lp::G.gui, "{}", gui));

    lp::LP_closepeers();
    try_s! (lp_initpeers (ctx, lp::LP_mypubsock, lp::LP_mypeer, &myipaddr, lp::RPC_port, netid, seednode));

    lp::LP_tradebot_pauseall();
    lp::LP_portfolio_reset();
    lp::LP_priceinfos_clear();

    // Copy some of the fields from the old G.
    lp::G.USERPASS_COUNTER = userpass_counter;

    lp::G.initializing = 0;
    Ok(())
}

pub fn lp_init (myport: u16, mypullport: u16, mypubport: u16, conf: Json, c_conf: CJSON) -> Result<(), String> {
    unsafe {lp::G.initializing = 1}  // Tells some of the spawned threads to wait till the `lp_passphrase_init` is done.
    unsafe {lp::bitcoind_RPC_inittime = 1}
    BITCOIND_RPC_INITIALIZING.store (true, Ordering::Relaxed);
    if lp::LP_MAXPRICEINFOS > 255 {
        return ERR! ("LP_MAXPRICEINFOS {} wont fit in a u8, need to increase the width of the baseind and relind for struct LP_pubkey_quote", lp::LP_MAXPRICEINFOS)
    }
    unsafe {lp::LP_showwif = if conf["wif"] == 1 {1} else {0}};
    log! ({"showwif.{} version: {} {}", unsafe {lp::LP_showwif}, MM_VERSION, crc32::checksum_ieee (MM_VERSION.as_bytes())});
    unsafe {libc::srand (random())};  // Seed the C RNG, we might need it as long as we're using C code.
    if conf["gui"] == 1 {
        // Replace "cli\0" with "gui\0".
        let lp_gui: &mut [c_char] = unsafe {&mut lp::LP_gui[..]};
        let lp_gui: &mut [u8] = unsafe {transmute (lp_gui)};
        let mut cur = Cursor::new (lp_gui);
        unwrap! (write! (&mut cur, "gui\0"))
    }

    unsafe {
        lp::LP_fixed_pairport = if conf["canbind"].is_null() {
            0
        } else {
            let canbind = unwrap! (conf["canbind"].as_i64());
            if canbind <= 1000 {return ERR! ("canbind <= 1000")}
            if canbind > 65535 {return ERR! ("canbind > u16")}
            canbind as u16
        }
    }

    if !conf["userhome"].is_null() {
        let userhome = unwrap! (conf["userhome"].as_str()) .trim();
        if !userhome.is_empty() {
            let global: &mut [c_char] = unsafe {&mut lp::USERHOME[..]};
            let global: &mut [u8] = unsafe {transmute (global)};
            let mut cur = Cursor::new (global);
            try_s! (write! (&mut cur, "{}", userhome));
            if cfg! (target_os = "macos") {
                try_s! (write! (&mut cur, "/Library/Application Support"))
            }
            try_s! (write! (&mut cur, "\0"))
        }
    }
    if !conf["dbdir"].is_null() {
        let dbdir = unwrap! (conf["dbdir"].as_str()) .trim();
        if !dbdir.is_empty() {
            let global: &mut [c_char] = unsafe {&mut lp::GLOBAL_DBDIR[..]};
            let global: &mut [u8] = unsafe {transmute (global)};
            let mut cur = Cursor::new (global);
            try_s! (write! (&mut cur, "{}", dbdir));
            try_s! (write! (&mut cur, "\0"))
        }
    }
    if !fix_directories() {
        return ERR! ("Some of the required directories are not accessible.")
    }
    unsafe {lp::LP_mutex_init()};

    fn simple_ip_extractor (ip: &str) -> Result<IpAddr, String> {
        let ip = ip.trim();
        Ok (match ip.parse() {Ok (ip) => ip, Err (err) => return ERR! ("Error parsing IP address '{}': {}", ip, err)})
    }

    let myipaddr: IpAddr = if Path::new ("myipaddr") .exists() {
        match fs::File::open ("myipaddr") {
            Ok (mut f) => {
                let mut buf = String::new();
                if let Err (err) = f.read_to_string (&mut buf) {
                    return ERR! ("Can't read from 'myipaddr': {}", err)
                }
                try_s! (simple_ip_extractor (&buf))
            },
            Err (err) => return ERR! ("Can't read from 'myipaddr': {}", err)
        }
    } else if !conf["myipaddr"].is_null() {
        let s = try_s! (conf["myipaddr"].as_str().ok_or ("'myipaddr' is not a string"));
        let ip = try_s! (simple_ip_extractor (s));
        unsafe {lp::LP_myipaddr_from_command_line = 1};
        ip
    } else {
        // Detect the real IP address.
        // 
        // We're detecting the outer IP address, visible to the internet.
        // Later we'll try to *bind* on this IP address,
        // and this will break under NAT or forwarding because the internal IP address will be different.
        // Which might be a good thing, allowing us to see a forwarding problem instead of silently not functioning.
        // P.S. Looks like the binding currently *ignores* the "myipaddr", binding on "*" instead.
        // TODO: I think we should fix it to bind on "myipaddr" when explicitly specified and on "*" otherwise.
        // The automatic outer IP might help with NAT traversal, but it should NOT be affecting the `myipaddr`
        // (manually setting the IP address to bind to and detecing the outer IP are different concerns, they should be separated).

        let ip_providers: [(&'static str, fn (&str) -> Result<IpAddr, String>); 2] = [
            ("http://checkip.amazonaws.com/", simple_ip_extractor),
            ("http://api.ipify.org", simple_ip_extractor)
        ];

        let mut ip_providers_it = ip_providers.iter();
        loop {
            let (url, extactor) = match ip_providers_it.next() {Some (t) => t, None => return ERR! ("Can't fetch the real IP")};
            log! ({"lp_init] Trying to fetch the real IP from '{}' ...", url});
            let (status, _headers, ip) = match slurp_url (url) .wait() {
                Ok (t) => t,
                Err (err) => {
                    log! ({"lp_init] Failed to fetch IP from '{}': {}", url, err});
                    continue
                }
            };
            if !status.is_success() {
                log! ({"lp_init] Failed to fetch IP from '{}': status {:?}", url, status});
                continue
            }
            let ip = match from_utf8 (&ip) {
                Ok (ip) => ip,
                Err (err) => {
                    log! ({"lp_init] Failed to fetch IP from '{}', not UTF-8: {}", url, err});
                    continue
                }
            };
            match extactor (ip) {
                Ok (ip) => break ip,
                Err (err) => {
                    log! ({"lp_init] Failed to parse IP '{}' fetched from '{}': {}", ip, url, err});
                    continue
                }
            }
        }
    };

    let rpcip = if !conf["rpcip"].is_null() {
        try_s! (conf["rpcip"].as_str().ok_or ("rpcip is not a string"))
    } else {
        "127.0.0.1"
    } .to_string();
    let ip : IpAddr = try_s!(rpcip.parse());
    let ctx = MmCtx::new(conf, SocketAddr::new(ip, myport));

    unsafe {lp::IAMLP = if ctx.am_client() {0} else {1}}
    unsafe {lp::LP_canbind = if ctx.am_client() {0} else {1}}
    unsafe {lp::G.netid = ctx.conf["netid"].as_u64().unwrap_or (0) as u16}
    unsafe {lp::LP_mypubsock = -1}

    if !ctx.am_client() {
        // TODO: Use `myipaddr` when it was explicitly specified. And disentangle `myipaddr` from the detected outer IP.
        //let subaddr = fomat! ("tcp://" (myipaddr) ':' (mypubport));
        let bindaddr = fomat! ("tcp://*:" (mypubport));
        unsafe {lp::LP_mypubsock = nn_socket (AF_SP as i32, NN_PUB as i32)}
        if unsafe {lp::LP_mypubsock} >= 0 {
            let bindaddr_c = try_s! (CString::new (&bindaddr[..]));
            let bind_rc = unsafe {nn_bind (lp::LP_mypubsock, bindaddr_c.as_ptr())};
            if bind_rc >= 0 {
                let mut timeout: i32 = 100;
                unsafe {nn_setsockopt (lp::LP_mypubsock, NN_SOL_SOCKET as i32, NN_SNDTIMEO as i32, &mut timeout as *mut i32 as *mut c_void, size_of::<i32>())};
            } else {
                log! ({"error binding to ({}).{}", bindaddr, unsafe {lp::LP_mypubsock}});
                if unsafe {lp::LP_mypubsock} >= 0 {
                    unsafe {nn_close (lp::LP_mypubsock); lp::LP_mypubsock = -1}
                }
            }
        } else {
            log! ({"error getting pubsock {}", unsafe {lp::LP_mypubsock}});
        }
        log! ({">>>>>>>>> myipaddr.({}) pubsock.{}", bindaddr, unsafe {lp::LP_mypubsock}});
        let mut mypullport = mypullport;
        let mut pushaddr: [c_char; 256] = unsafe {zeroed()};
        let myipaddr_c = try_s! (CString::new (fomat! ((myipaddr))));
        unsafe {lp::LP_mypullsock = lp::LP_initpublicaddr (
            ctx.btc_ctx() as *mut c_void, &mut mypullport, pushaddr.as_mut_ptr(), myipaddr_c.as_ptr() as *mut c_char, mypullport, 0)};
    }
    let coins_cjson: CJSON;
    let coinsjson = if !ctx.conf["coins"].is_null() {
        unsafe {lp::jobj (c_conf.0, b"coins\0".as_ptr() as *mut c_char)}
    } else {
        let mut coins = slurp (&"coins.json");
        if coins.is_empty() {coins = slurp (&"exchanges/coins.json")}
        coins.push (0);  // Make it C zero-terminated.
        let coins_str = unsafe {lp::unstringify (coins.as_mut_ptr() as *mut c_char)};
        coins_cjson = try_s! (CJSON::from_zero_terminated (coins_str));
        if coins_cjson.0 == null_mut() {return ERR! ("no coins object or coins.json file")}
        coins_cjson.0
    };
    unsafe {lp::LP_initcoins (ctx.btc_ctx() as *mut c_void, lp::LP_mypubsock, coinsjson)}
    unsafe {lp::RPC_port = myport}
    unsafe {lp::G.waiting = 1}
    try_s! (unsafe {safecopy! (lp::LP_myipaddr, "{}", myipaddr)});

    if let Some (ethnode) = ctx.conf["ethnode"].as_str() {
        try_s! (unsafe {safecopy! (lp::LP_eth_node_url, "{}", ethnode)})
    } else {
        // use default mainnet Parity node address
        try_s! (unsafe {safecopy! (lp::LP_eth_node_url, "{}", "http://195.201.0.6:8555")})
    }

    if let Some (alice_contract) = ctx.conf["alice_contract"].as_str() {
        try_s! (unsafe {safecopy! (lp::LP_alice_contract, "{}", alice_contract)})
    } else {
        // use default mainnet Alice contract address
        try_s! (unsafe {safecopy! (lp::LP_alice_contract, "{}", "0x9bc5418ceded51db08467fc4b62f32c5d9ebda55")})
    }

    if let Some (bob_contract) = ctx.conf["bob_contract"].as_str() {
        try_s! (unsafe {safecopy! (lp::LP_bob_contract, "{}", bob_contract)})
    } else {
        // use default mainnet Bob contract address
        try_s! (unsafe {safecopy! (lp::LP_bob_contract, "{}", "0x2896Db79fAF20ABC8776fc27D15719cf59b8138B")})
    }

    unsafe {try_s! (lp_passphrase_init (&ctx,
        ctx.conf["passphrase"].as_str(), ctx.conf["gui"].as_str(), ctx.conf["seednode"].as_str()))};
/*
#ifndef FROM_JS
    if ( OS_thread_create(malloc(sizeof(pthread_t)),NULL,(void *)LP_psockloop,(void *)myipaddr) != 0 )
    {
        printf("error launching LP_psockloop for (%s)\n",myipaddr);
        exit(-1);
    }
    if ( OS_thread_create(malloc(sizeof(pthread_t)),NULL,(void *)LP_reserved_msgs,(void *)myipaddr) != 0 )
    {
        printf("error launching LP_reserved_msgs for (%s)\n",myipaddr);
        exit(-1);
    }
    if ( OS_thread_create(malloc(sizeof(pthread_t)),NULL,(void *)stats_rpcloop,(void *)&myport) != 0 )
    {
        printf("error launching stats rpcloop for port.%u\n",myport);
        exit(-1);
    }
    if ( OS_thread_create(malloc(sizeof(pthread_t)),NULL,(void *)command_rpcloop,ctx) != 0 )
    {
        printf("error launching command_rpcloop for ctx.%p\n",ctx);
        exit(-1);
    }
    if ( OS_thread_create(malloc(sizeof(pthread_t)),NULL,(void *)queue_loop,ctx) != 0 )
    {
        printf("error launching queue_loop for ctx.%p\n",ctx);
        exit(-1);
    }
    if ( OS_thread_create(malloc(sizeof(pthread_t)),NULL,(void *)gc_loop,ctx) != 0 )
    {
        printf("error launching gc_loop for port.%p\n",ctx);
        exit(-1);
    }
    */
    ctx.initialized.store (true, Ordering::Relaxed);
    let prices = try_s! (thread::Builder::new().name ("prices".into()) .spawn ({
        let ctx = ctx.clone();
        move || prices_loop (ctx)
    }));
    /*
    if ( OS_thread_create(malloc(sizeof(pthread_t)),NULL,(void *)LP_coinsloop,(void *)"") != 0 )
    {
        printf("error launching LP_coinsloop for (%s)\n","");
        exit(-1);
    }
    if ( OS_thread_create(malloc(sizeof(pthread_t)),NULL,(void *)LP_coinsloop,(void *)"BTC") != 0 )
    {
        printf("error launching LP_coinsloop for (%s)\n","BTC");
        exit(-1);
    }
    if ( OS_thread_create(malloc(sizeof(pthread_t)),NULL,(void *)LP_coinsloop,(void *)"KMD") != 0 )
    {
        printf("error launching LP_coinsloop for (%s)\n","KMD");
        exit(-1);
    }
    if ( OS_thread_create(malloc(sizeof(pthread_t)),NULL,(void *)LP_pubkeysloop,ctx) != 0 )
    {
        printf("error launching LP_pubkeysloop for ctx.%p\n",ctx);
        exit(-1);
    }
*/
    let trades = try_s! (thread::Builder::new().name ("trades".into()) .spawn ({
        let ctx = ctx.clone();
        move || unsafe { lp_trades_loop (ctx) }
    }));

    let command_queue = try_s! (thread::Builder::new().name ("command_queue".into()) .spawn ({
        let ctx = ctx.clone();
        move || unsafe { lp_command_q_loop (ctx) }
    }));
/*
    if ( OS_thread_create(malloc(sizeof(pthread_t)),NULL,(void *)LP_swapsloop,ctx) != 0 )
    {
        printf("error launching LP_swapsloop for ctx.%p\n",ctx);
        exit(-1);
    }
    int32_t nonz,didremote=0;
    LP_statslog_parse();
    bitcoind_RPC_inittime = 0;
    //LP_mpnet_init(); seems better to have the GUI send in persistent orders, exit mm is a cancel all
    while ( LP_STOP_RECEIVED == 0 )
    {
        nonz = 0;
        G.waiting = 1;
        while ( G.initializing != 0 ) //&& strcmp(G.USERPASS,"1d8b27b21efabcd96571cd56f91a40fb9aa4cc623d273c63bf9223dc6f8cd81f") == 0 )
        {
            //fprintf(stderr,".");
            sleep(3);
        }
        if ( G.initializing != 0 )
        {
            sleep(1);
            continue;
        }
        if ( LP_mainloop_iter(ctx,myipaddr,mypeer,LP_mypubsock) != 0 )
            nonz++;
        if ( IAMLP != 0 && didremote == 0 && LP_cmdcount > 0 )
        {
            didremote = 1;
            uint16_t myport2 = RPC_port-1;
            printf("start remote port\n");
            if ( OS_thread_create(malloc(sizeof(pthread_t)),NULL,(void *)stats_rpcloop,(void *)&myport2) != 0 )
            {
                printf("error launching stats rpcloop for port.%u\n",myport);
                exit(-1);
            }
        }
        if ( nonz == 0 )
            usleep(1000);
        else if ( IAMLP == 0 )
            usleep(1000);
    }
#endif
    printf("marketmaker exiting in 5 seconds\n");
    sleep(5);
    exit(0);
*/
    let passphrase = try_s! (CString::new (unwrap! (ctx.conf["passphrase"].as_str())));
    let ctx_id = try_s! (ctx.ffi_handle());

    // `LPinit` currently fails to stop in a timely manner, so we're dropping the `lp_init` context early
    // in order to be able to use and test the `Drop` implementations withing the context.
    // In the future, when `LPinit` stops in a timely manner, we might relinquish the early `drop`.
    drop (ctx);

    // When building etomicrs tests (cargo test --package etomicrs) we have no access
    // to C functions defined here in the mm2 binary crate. Such functions should be shared dynamically
    // in order not to interfere with the linking of the etomicrs test binary.
    unsafe {lp::SPAWN_RPC = Some (rpc::spawn_rpc)};
    unsafe {lp::LP_QUEUE_COMMAND = Some (lp_queue_command)};

    let myipaddr = unsafe {lp::LP_myipaddr.as_ptr() as *mut c_char};
    unsafe {lp::LPinit (myipaddr, myport, mypullport, mypubport, passphrase.as_ptr() as *mut c_char, c_conf.0, ctx_id)};
    unwrap! (prices.join());
    unwrap! (trades.join());
    unwrap! (command_queue.join());
    Ok(())
}
/*

#ifdef FROM_JS
extern void *Nanomsg_threadarg;
void *nn_thread_main_routine(void *arg);

void emscripten_usleep(int32_t x)
{
}

char *bitcoind_RPC(char **retstrp,char *debugstr,char *url,char *userpass,char *command,char *params,int32_t timeout)
{
    static uint32_t counter; char fname[512],*retstr; long fsize;
    if ( strncmp("http://",url,strlen("http://")) != 0 )
        return(clonestr("{\"error\":\"only http allowed\"}"));
    sprintf(fname,"bitcoind_RPC/request.%d",counter % 10);
    counter++;
    //printf("issue.(%s)\n",url);
    emscripten_wget(url,fname);
    retstr = OS_filestr(&fsize,fname);
    //printf("bitcoind_RPC(%s) -> fname.(%s) %s\n",url,fname,retstr);
    return(retstr);
}

char *barterDEX(char *argstr)
{
    static void *ctx;
    cJSON *argjson; char *retstr;
    if ( ctx == 0 )
        ctx = bitcoin_ctx();
    printf("barterDEX.(%s)\n",argstr);
    if ( (argjson= cJSON_Parse(argstr)) != 0 )
    {
        LP_queuecommand(&retstr,argstr,LP_mypubsock);
        //retstr = LP_command_process(ctx,LP_myipaddr,LP_mypubsock,argjson,(uint8_t *)argstr,(int32_t)strlen(argstr));
        while ( retstr == 0 )
            usleep(50000);
        free_json(argjson);
    } else retstr = clonestr("{\"error\":\"couldnt parse request\"}");
    return(retstr);
}

void LP_fromjs_iter()
{
    static void *ctx; char *retstr;
    if ( G.initializing != 0 )
    {
        printf("LP_fromjs_iter during G.initializing, skip\n");
        return;
    }
    if ( ctx == 0 )
        ctx = bitcoin_ctx();
    //if ( Nanomsg_threadarg != 0 )
    //    nn_thread_main_routine(Nanomsg_threadarg);
    //LP_pubkeys_query();
    //LP_utxosQ_process();
    //LP_nanomsg_recvs(ctx);
    LP_mainloop_iter(ctx,LP_myipaddr,0,LP_mypubsock);
    //queue_loop(0);
    if ( 0 ) // 10 seconds
    {
        LP_coinsloop(0);
        if ( 0 ) // 100 seconds
        {
            LP_notify_pubkeys(ctx,LP_mypubsock);
            LP_privkey_updates(ctx,LP_mypubsock,0);
            if ( (retstr= basilisk_swapentry(0,0,0,0)) != 0 )
                free(retstr);
        }
    }
}

#endif

#undef calloc
#undef free
#undef realloc
#undef clonestr

struct LP_memory_list
{
    struct LP_memory_list *next,*prev;
    uint32_t timestamp,len;
    void *ptr;
} *LP_memory_list;
int32_t zeroval() { return(0); }

void *LP_alloc(uint64_t len)
{
//return(calloc(1,len));
    LP_cjson_allocated += len;
    LP_cjson_total += len;
    LP_cjson_count++;
    struct LP_memory_list *mp;
    mp = calloc(1,sizeof(*mp) + len);
    mp->ptr = calloc(1,len);
    //printf(">>>>>>>>>>> LP_alloc mp.%p ptr.%p len.%llu %llu\n",mp,mp->ptr,(long long)len,(long long)LP_cjson_allocated);
    mp->timestamp = (uint32_t)time(NULL);
    mp->len = (uint32_t)len;
    portable_mutex_lock(&LP_cJSONmutex);
    DL_APPEND(LP_memory_list,mp);
    portable_mutex_unlock(&LP_cJSONmutex);
    return(mp->ptr);
}

void LP_free(void *ptr)
{
    static uint32_t lasttime,unknown; static int64_t lasttotal;
//free(ptr); return;
    uint32_t now; char str[65]; int32_t n,lagging; uint64_t total = 0; struct LP_memory_list *mp,*tmp;
    if ( (now= (uint32_t)time(NULL)) > lasttime+1 )
    {
        n = lagging = 0;
        DL_FOREACH_SAFE(LP_memory_list,mp,tmp)
        {
            total += mp->len;
            n++;
            if ( 0 && now > mp->timestamp+120 )
            {
                lagging++;
                if ( now > mp->timestamp+240 )
                {
                    portable_mutex_lock(&LP_cJSONmutex);
                    DL_DELETE(LP_memory_list,mp);
                    portable_mutex_unlock(&LP_cJSONmutex);
                    free(mp->ptr);
                    free(mp);
                }
            }
        }
        printf("[%lld] total %d allocated total %llu/%llu [%llu %llu] %.1f ave %s unknown.%u lagging.%d\n",(long long)(total-lasttotal),n,(long long)total,(long long)LP_cjson_allocated,(long long)LP_cjson_total,(long long)LP_cjson_count,(double)LP_cjson_total/LP_cjson_count,mbstr(str,total),unknown,lagging);
        lasttime = (uint32_t)time(NULL);
        lasttotal = total;
    }
    DL_FOREACH_SAFE(LP_memory_list,mp,tmp)
    {
        if ( mp->ptr == ptr )
            break;
        mp = 0;
    }
    if ( mp != 0 )
    {
        LP_cjson_allocated -= mp->len;
        portable_mutex_lock(&LP_cJSONmutex);
        DL_DELETE(LP_memory_list,mp);
        portable_mutex_unlock(&LP_cJSONmutex);
        //printf(">>>>>>>>>>> LP_free ptr.%p mp.%p len.%u %llu\n",ptr,mp,mp->len,(long long)LP_cjson_allocated);
        free(mp->ptr);
        free(mp);
    } else unknown++; // free from source file with #define redirect for alloc that wasnt
}

/*char *LP_clonestr(char *str)
{
    char *retstr = LP_alloc(strlen(str)+1);
    strcpy(retstr,str);
    return(retstr);
}

void *LP_realloc(void *ptr,uint64_t len)
{
    return(realloc(ptr,len));
}*/
*/<|MERGE_RESOLUTION|>--- conflicted
+++ resolved
@@ -1084,14 +1084,6 @@
 
     let seeds: Vec<(IP, IsLp)> = if let Some (seednode) = seednode {
         vec! [(seednode.into(), true)]
-<<<<<<< HEAD
-    } else if netid == 0 {
-        P2P_SEED_NODES.iter().map (|ip| (Cow::Borrowed (&ip[..]), false)) .collect()
-    //} else if netid == 9999 {
-        // TODO: Use hardcoded seed nodes for netid 9999
-        //       in order to test the NAT traversal in exactly the same way the normal users would do it.
-    } else {  // Default netid is 0. If we're using a non-default netid then we should skip adding the hardcoded seed nodes.
-=======
     } else if netid > 0 && netid < 9 {
         vec! [(format! ("5.9.253.{}", 195 + netid) .into(), true)]
     } else if netid == 0 { // Default production netid is 0.
@@ -1099,7 +1091,6 @@
     } else if netid == 9999 { // MM2 testing netid is 999
         P2P_SEED_NODES_9999.iter().map (|ip| (Cow::Borrowed (&ip[..]), false)) .collect()
     } else { // If we're using a non-default netid then we should skip adding the hardcoded seed nodes.
->>>>>>> dddff9f5
         Vec::new()
     };
 
