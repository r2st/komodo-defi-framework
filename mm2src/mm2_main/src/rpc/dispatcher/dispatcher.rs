use super::{DispatcherError, DispatcherResult, PUBLIC_METHODS};
use crate::mm2::lp_native_dex::init_hw::{cancel_init_trezor, init_trezor, init_trezor_status, init_trezor_user_action};
#[cfg(target_arch = "wasm32")]
use crate::mm2::lp_native_dex::init_metamask::{cancel_connect_metamask, connect_metamask, connect_metamask_status};
use crate::mm2::lp_ordermatch::{best_orders_rpc_v2, orderbook_rpc_v2, start_simple_market_maker_bot,
                                stop_simple_market_maker_bot};
use crate::mm2::rpc::rate_limiter::{process_rate_limit, RateLimitContext};
use crate::{mm2::lp_stats::{add_node_to_version_stat, remove_node_from_version_stat, start_version_stat_collection,
                            stop_version_stat_collection, update_version_stat_collection},
            mm2::lp_swap::{get_locked_amount_rpc, max_maker_vol, recreate_swap_data, trade_preimage_rpc},
            mm2::rpc::lp_commands::{get_public_key, get_public_key_hash, get_shared_db_id, trezor_connection_status}};
use coins::eth::EthCoin;
use coins::my_tx_history_v2::my_tx_history_v2_rpc;
#[cfg(feature = "enable-nft-integration")] use coins::nft;
use coins::rpc_command::{account_balance::account_balance,
                         get_current_mtp::get_current_mtp_rpc,
                         get_enabled_coins::get_enabled_coins,
                         get_new_address::{cancel_get_new_address, get_new_address, init_get_new_address,
                                           init_get_new_address_status, init_get_new_address_user_action},
                         init_account_balance::{cancel_account_balance, init_account_balance,
                                                init_account_balance_status},
                         init_create_account::{cancel_create_new_account, init_create_new_account,
                                               init_create_new_account_status, init_create_new_account_user_action},
                         init_scan_for_new_addresses::{cancel_scan_for_new_addresses, init_scan_for_new_addresses,
                                                       init_scan_for_new_addresses_status},
                         init_withdraw::{cancel_withdraw, init_withdraw, withdraw_status, withdraw_user_action}};
use coins::tendermint::{TendermintCoin, TendermintToken};
use coins::utxo::bch::BchCoin;
use coins::utxo::qtum::QtumCoin;
use coins::utxo::slp::SlpToken;
use coins::utxo::utxo_standard::UtxoStandardCoin;
<<<<<<< HEAD
use coins::{add_delegation, get_raw_transaction, get_staking_infos, remove_delegation, sign_message, verify_message,
            withdraw};
#[cfg(all(
    feature = "enable-solana",
    not(target_os = "ios"),
    not(target_os = "android"),
    not(target_arch = "wasm32")
))]
=======
use coins::{add_delegation, get_my_address, get_raw_transaction, get_staking_infos, remove_delegation, sign_message,
            verify_message, withdraw};
#[cfg(all(not(target_os = "ios"), not(target_os = "android"), not(target_arch = "wasm32")))]
>>>>>>> a2552db1
use coins::{SolanaCoin, SplToken};
use coins_activation::{cancel_init_l2, cancel_init_standalone_coin, enable_platform_coin_with_tokens, enable_token,
                       init_l2, init_l2_status, init_l2_user_action, init_standalone_coin,
                       init_standalone_coin_status, init_standalone_coin_user_action};
use common::log::{error, warn};
use common::HttpStatusCode;
use futures::Future as Future03;
use http::Response;
use mm2_core::mm_ctx::MmArc;
use mm2_err_handle::prelude::*;
use mm2_rpc::mm_protocol::{MmRpcBuilder, MmRpcRequest, MmRpcVersion};
#[cfg(feature = "enable-nft-integration")]
use nft::{get_nft_list, get_nft_metadata, get_nft_transfers, withdraw_nft};
use serde::de::DeserializeOwned;
use serde_json::{self as json, Value as Json};
use std::net::SocketAddr;

cfg_native! {
    use coins::lightning::LightningCoin;
    use coins::z_coin::ZCoin;
}

pub async fn process_single_request(
    ctx: MmArc,
    req: Json,
    client: SocketAddr,
    local_only: bool,
) -> DispatcherResult<Response<Vec<u8>>> {
    let request: MmRpcRequest = json::from_value(req)?;

    // https://github.com/artemii235/SuperNET/issues/368
    let method_name = Some(request.method.as_str());
    if local_only && !client.ip().is_loopback() && !PUBLIC_METHODS.contains(&method_name) {
        return MmError::err(DispatcherError::LocalHostOnly);
    }

    let rate_limit_ctx = RateLimitContext::from_ctx(&ctx).unwrap();
    if rate_limit_ctx.is_banned(client.ip()).await {
        return MmError::err(DispatcherError::Banned);
    }

    auth(&request, &ctx, &client).await?;
    match request.mmrpc {
        MmRpcVersion::V2 => dispatcher_v2(request, ctx).await,
    }
}

/// # Examples
///
/// ```rust
/// async fn withdraw(request: WithdrawRequest) -> Result<TransactionDetails, MmError<WithdrawError>>
/// ```
///
/// where
///     `Request` = `WithdrawRequest`,
///     `T` = `TransactionDetails`,
///     `E` = `WithdrawError`
async fn handle_mmrpc<Handler, Fut, Request, T, E>(
    ctx: MmArc,
    request: MmRpcRequest,
    handler: Handler,
) -> DispatcherResult<Response<Vec<u8>>>
where
    Handler: FnOnce(MmArc, Request) -> Fut,
    Fut: Future03<Output = Result<T, MmError<E>>>,
    Request: DeserializeOwned,
    T: serde::Serialize + 'static,
    E: SerMmErrorType + HttpStatusCode + 'static,
{
    let params = json::from_value(request.params)?;
    let result = handler(ctx, params).await;
    if let Err(ref e) = result {
        error!("RPC error response: {}", e);
    }

    let response = MmRpcBuilder::from_result(result)
        .version(request.mmrpc)
        .id(request.id)
        .build();
    Ok(response.serialize_http_response())
}

async fn auth(request: &MmRpcRequest, ctx: &MmArc, client: &SocketAddr) -> DispatcherResult<()> {
    if PUBLIC_METHODS.contains(&Some(request.method.as_str())) {
        return Ok(());
    }

    let rpc_password = ctx.conf["rpc_password"].as_str().unwrap_or_else(|| {
        warn!("'rpc_password' is not set in the config");
        ""
    });
    match request.userpass {
        Some(ref userpass) if userpass == rpc_password => Ok(()),
        Some(_) => Err(process_rate_limit(ctx, client).await),
        None => MmError::err(DispatcherError::UserpassIsNotSet),
    }
}

async fn dispatcher_v2(request: MmRpcRequest, ctx: MmArc) -> DispatcherResult<Response<Vec<u8>>> {
    if let Some(task_method) = request.method.strip_prefix("task::") {
        let task_method = task_method.to_string();
        return rpc_task_dispatcher(request, ctx, task_method).await;
    }
    if let Some(gui_storage_method) = request.method.strip_prefix("gui_storage::") {
        let gui_storage_method = gui_storage_method.to_owned();
        return gui_storage_dispatcher(request, ctx, &gui_storage_method).await;
    }

    #[cfg(not(target_arch = "wasm32"))]
    if let Some(lightning_method) = request.method.strip_prefix("lightning::") {
        let lightning_method = lightning_method.to_owned();
        return lightning_dispatcher(request, ctx, &lightning_method).await;
    }

    match request.method.as_str() {
        "account_balance" => handle_mmrpc(ctx, request, account_balance).await,
        "add_delegation" => handle_mmrpc(ctx, request, add_delegation).await,
        "add_node_to_version_stat" => handle_mmrpc(ctx, request, add_node_to_version_stat).await,
        "best_orders" => handle_mmrpc(ctx, request, best_orders_rpc_v2).await,
        "enable_bch_with_tokens" => handle_mmrpc(ctx, request, enable_platform_coin_with_tokens::<BchCoin>).await,
        "enable_slp" => handle_mmrpc(ctx, request, enable_token::<SlpToken>).await,
        "enable_eth_with_tokens" => handle_mmrpc(ctx, request, enable_platform_coin_with_tokens::<EthCoin>).await,
        "enable_erc20" => handle_mmrpc(ctx, request, enable_token::<EthCoin>).await,
        "enable_tendermint_with_assets" => {
            handle_mmrpc(ctx, request, enable_platform_coin_with_tokens::<TendermintCoin>).await
        },
        "enable_tendermint_token" => handle_mmrpc(ctx, request, enable_token::<TendermintToken>).await,
        "get_current_mtp" => handle_mmrpc(ctx, request, get_current_mtp_rpc).await,
        "get_enabled_coins" => handle_mmrpc(ctx, request, get_enabled_coins).await,
        "get_locked_amount" => handle_mmrpc(ctx, request, get_locked_amount_rpc).await,
        "get_my_address" => handle_mmrpc(ctx, request, get_my_address).await,
        "get_new_address" => handle_mmrpc(ctx, request, get_new_address).await,
        #[cfg(feature = "enable-nft-integration")]
        "get_nft_list" => handle_mmrpc(ctx, request, get_nft_list).await,
        #[cfg(feature = "enable-nft-integration")]
        "get_nft_metadata" => handle_mmrpc(ctx, request, get_nft_metadata).await,
        #[cfg(feature = "enable-nft-integration")]
        "get_nft_transfers" => handle_mmrpc(ctx, request, get_nft_transfers).await,
        "get_public_key" => handle_mmrpc(ctx, request, get_public_key).await,
        "get_public_key_hash" => handle_mmrpc(ctx, request, get_public_key_hash).await,
        "get_raw_transaction" => handle_mmrpc(ctx, request, get_raw_transaction).await,
        "get_shared_db_id" => handle_mmrpc(ctx, request, get_shared_db_id).await,
        "get_staking_infos" => handle_mmrpc(ctx, request, get_staking_infos).await,
        "max_maker_vol" => handle_mmrpc(ctx, request, max_maker_vol).await,
        "my_tx_history" => handle_mmrpc(ctx, request, my_tx_history_v2_rpc).await,
        "orderbook" => handle_mmrpc(ctx, request, orderbook_rpc_v2).await,
        "recreate_swap_data" => handle_mmrpc(ctx, request, recreate_swap_data).await,
        "remove_delegation" => handle_mmrpc(ctx, request, remove_delegation).await,
        "remove_node_from_version_stat" => handle_mmrpc(ctx, request, remove_node_from_version_stat).await,
        "sign_message" => handle_mmrpc(ctx, request, sign_message).await,
        "start_simple_market_maker_bot" => handle_mmrpc(ctx, request, start_simple_market_maker_bot).await,
        "start_version_stat_collection" => handle_mmrpc(ctx, request, start_version_stat_collection).await,
        "stop_simple_market_maker_bot" => handle_mmrpc(ctx, request, stop_simple_market_maker_bot).await,
        "stop_version_stat_collection" => handle_mmrpc(ctx, request, stop_version_stat_collection).await,
        "trade_preimage" => handle_mmrpc(ctx, request, trade_preimage_rpc).await,
        "trezor_connection_status" => handle_mmrpc(ctx, request, trezor_connection_status).await,
        "update_version_stat_collection" => handle_mmrpc(ctx, request, update_version_stat_collection).await,
        "verify_message" => handle_mmrpc(ctx, request, verify_message).await,
        "withdraw" => handle_mmrpc(ctx, request, withdraw).await,
        #[cfg(feature = "enable-nft-integration")]
        "withdraw_nft" => handle_mmrpc(ctx, request, withdraw_nft).await,
        #[cfg(not(target_arch = "wasm32"))]
        native_only_methods => match native_only_methods {
            #[cfg(all(feature = "enable-solana", not(target_os = "ios"), not(target_os = "android")))]
            "enable_solana_with_tokens" => {
                handle_mmrpc(ctx, request, enable_platform_coin_with_tokens::<SolanaCoin>).await
            },
            #[cfg(all(feature = "enable-solana", not(target_os = "ios"), not(target_os = "android")))]
            "enable_spl" => handle_mmrpc(ctx, request, enable_token::<SplToken>).await,
            "z_coin_tx_history" => handle_mmrpc(ctx, request, coins::my_tx_history_v2::z_coin_tx_history_rpc).await,
            _ => MmError::err(DispatcherError::NoSuchMethod),
        },
        #[cfg(target_arch = "wasm32")]
        _ => MmError::err(DispatcherError::NoSuchMethod),
    }
}

/// `task` dispatcher.
/// The full path is expected to be `task::method::action`.
/// For example, `task::withdraw::init`, `task::create_new_account::init` etc.
///
/// # Note
///
/// `task_method` is a method name with the `task::` prefix removed.
async fn rpc_task_dispatcher(
    request: MmRpcRequest,
    ctx: MmArc,
    task_method: String,
) -> DispatcherResult<Response<Vec<u8>>> {
    match task_method.as_str() {
        "account_balance::cancel" => handle_mmrpc(ctx, request, cancel_account_balance).await,
        "account_balance::init" => handle_mmrpc(ctx, request, init_account_balance).await,
        "account_balance::status" => handle_mmrpc(ctx, request, init_account_balance_status).await,
        "create_new_account::cancel" => handle_mmrpc(ctx, request, cancel_create_new_account).await,
        "create_new_account::init" => handle_mmrpc(ctx, request, init_create_new_account).await,
        "create_new_account::status" => handle_mmrpc(ctx, request, init_create_new_account_status).await,
        "create_new_account::user_action" => handle_mmrpc(ctx, request, init_create_new_account_user_action).await,
        "enable_qtum::cancel" => handle_mmrpc(ctx, request, cancel_init_standalone_coin::<QtumCoin>).await,
        "enable_qtum::init" => handle_mmrpc(ctx, request, init_standalone_coin::<QtumCoin>).await,
        "enable_qtum::status" => handle_mmrpc(ctx, request, init_standalone_coin_status::<QtumCoin>).await,
        "enable_qtum::user_action" => handle_mmrpc(ctx, request, init_standalone_coin_user_action::<QtumCoin>).await,
        "enable_utxo::cancel" => handle_mmrpc(ctx, request, cancel_init_standalone_coin::<UtxoStandardCoin>).await,
        "enable_utxo::init" => handle_mmrpc(ctx, request, init_standalone_coin::<UtxoStandardCoin>).await,
        "enable_utxo::status" => handle_mmrpc(ctx, request, init_standalone_coin_status::<UtxoStandardCoin>).await,
        "enable_utxo::user_action" => {
            handle_mmrpc(ctx, request, init_standalone_coin_user_action::<UtxoStandardCoin>).await
        },
        "get_new_address::cancel" => handle_mmrpc(ctx, request, cancel_get_new_address).await,
        "get_new_address::init" => handle_mmrpc(ctx, request, init_get_new_address).await,
        "get_new_address::status" => handle_mmrpc(ctx, request, init_get_new_address_status).await,
        "get_new_address::user_action" => handle_mmrpc(ctx, request, init_get_new_address_user_action).await,
        "scan_for_new_addresses::cancel" => handle_mmrpc(ctx, request, cancel_scan_for_new_addresses).await,
        "scan_for_new_addresses::init" => handle_mmrpc(ctx, request, init_scan_for_new_addresses).await,
        "scan_for_new_addresses::status" => handle_mmrpc(ctx, request, init_scan_for_new_addresses_status).await,
        "init_trezor::cancel" => handle_mmrpc(ctx, request, cancel_init_trezor).await,
        "init_trezor::init" => handle_mmrpc(ctx, request, init_trezor).await,
        "init_trezor::status" => handle_mmrpc(ctx, request, init_trezor_status).await,
        "init_trezor::user_action" => handle_mmrpc(ctx, request, init_trezor_user_action).await,
        "withdraw::cancel" => handle_mmrpc(ctx, request, cancel_withdraw).await,
        "withdraw::init" => handle_mmrpc(ctx, request, init_withdraw).await,
        "withdraw::status" => handle_mmrpc(ctx, request, withdraw_status).await,
        "withdraw::user_action" => handle_mmrpc(ctx, request, withdraw_user_action).await,
        #[cfg(not(target_arch = "wasm32"))]
        native_only_methods => match native_only_methods {
            "enable_lightning::cancel" => handle_mmrpc(ctx, request, cancel_init_l2::<LightningCoin>).await,
            "enable_lightning::init" => handle_mmrpc(ctx, request, init_l2::<LightningCoin>).await,
            "enable_lightning::status" => handle_mmrpc(ctx, request, init_l2_status::<LightningCoin>).await,
            "enable_lightning::user_action" => handle_mmrpc(ctx, request, init_l2_user_action::<LightningCoin>).await,
            "enable_z_coin::cancel" => handle_mmrpc(ctx, request, cancel_init_standalone_coin::<ZCoin>).await,
            "enable_z_coin::init" => handle_mmrpc(ctx, request, init_standalone_coin::<ZCoin>).await,
            "enable_z_coin::status" => handle_mmrpc(ctx, request, init_standalone_coin_status::<ZCoin>).await,
            "enable_z_coin::user_action" => handle_mmrpc(ctx, request, init_standalone_coin_user_action::<ZCoin>).await,
            _ => MmError::err(DispatcherError::NoSuchMethod),
        },
        #[cfg(target_arch = "wasm32")]
        wasm_only_methods => match wasm_only_methods {
            "connect_metamask::cancel" => handle_mmrpc(ctx, request, cancel_connect_metamask).await,
            "connect_metamask::init" => handle_mmrpc(ctx, request, connect_metamask).await,
            "connect_metamask::status" => handle_mmrpc(ctx, request, connect_metamask_status).await,
            _ => MmError::err(DispatcherError::NoSuchMethod),
        },
    }
}

/// `gui_storage` dispatcher.
///
/// # Note
///
/// `gui_storage_method` is a method name with the `gui_storage::` prefix removed.
async fn gui_storage_dispatcher(
    request: MmRpcRequest,
    ctx: MmArc,
    gui_storage_method: &str,
) -> DispatcherResult<Response<Vec<u8>>> {
    use mm2_gui_storage::rpc_commands as gui_storage_rpc;

    match gui_storage_method {
        "activate_coins" => handle_mmrpc(ctx, request, gui_storage_rpc::activate_coins).await,
        "add_account" => handle_mmrpc(ctx, request, gui_storage_rpc::add_account).await,
        "deactivate_coins" => handle_mmrpc(ctx, request, gui_storage_rpc::deactivate_coins).await,
        "delete_account" => handle_mmrpc(ctx, request, gui_storage_rpc::delete_account).await,
        "enable_account" => handle_mmrpc(ctx, request, gui_storage_rpc::enable_account).await,
        "get_accounts" => handle_mmrpc(ctx, request, gui_storage_rpc::get_accounts).await,
        "get_account_coins" => handle_mmrpc(ctx, request, gui_storage_rpc::get_account_coins).await,
        "get_enabled_account" => handle_mmrpc(ctx, request, gui_storage_rpc::get_enabled_account).await,
        "set_account_balance" => handle_mmrpc(ctx, request, gui_storage_rpc::set_account_balance).await,
        "set_account_description" => handle_mmrpc(ctx, request, gui_storage_rpc::set_account_description).await,
        "set_account_name" => handle_mmrpc(ctx, request, gui_storage_rpc::set_account_name).await,
        _ => MmError::err(DispatcherError::NoSuchMethod),
    }
}

/// `lightning` dispatcher.
///
/// # Note
///
/// `lightning_method` is a method name with the `lightning::` prefix removed.
#[cfg(not(target_arch = "wasm32"))]
async fn lightning_dispatcher(
    request: MmRpcRequest,
    ctx: MmArc,
    lightning_method: &str,
) -> DispatcherResult<Response<Vec<u8>>> {
    use coins::rpc_command::lightning::{channels, nodes, payments};

    match lightning_method {
        "channels::close_channel" => handle_mmrpc(ctx, request, channels::close_channel).await,
        "channels::get_channel_details" => handle_mmrpc(ctx, request, channels::get_channel_details).await,
        "channels::get_claimable_balances" => handle_mmrpc(ctx, request, channels::get_claimable_balances).await,
        "channels::list_closed_channels_by_filter" => {
            handle_mmrpc(ctx, request, channels::list_closed_channels_by_filter).await
        },
        "channels::list_open_channels_by_filter" => {
            handle_mmrpc(ctx, request, channels::list_open_channels_by_filter).await
        },
        "channels::open_channel" => handle_mmrpc(ctx, request, channels::open_channel).await,
        "channels::update_channel" => handle_mmrpc(ctx, request, channels::update_channel).await,
        "nodes::add_trusted_node" => handle_mmrpc(ctx, request, nodes::add_trusted_node).await,
        "nodes::connect_to_node" => handle_mmrpc(ctx, request, nodes::connect_to_node).await,
        "nodes::list_trusted_nodes" => handle_mmrpc(ctx, request, nodes::list_trusted_nodes).await,
        "nodes::remove_trusted_node" => handle_mmrpc(ctx, request, nodes::remove_trusted_node).await,
        "payments::generate_invoice" => handle_mmrpc(ctx, request, payments::generate_invoice).await,
        "payments::get_payment_details" => handle_mmrpc(ctx, request, payments::get_payment_details).await,
        "payments::list_payments_by_filter" => handle_mmrpc(ctx, request, payments::list_payments_by_filter).await,
        "payments::send_payment" => handle_mmrpc(ctx, request, payments::send_payment).await,
        _ => MmError::err(DispatcherError::NoSuchMethod),
    }
}<|MERGE_RESOLUTION|>--- conflicted
+++ resolved
@@ -29,20 +29,14 @@
 use coins::utxo::qtum::QtumCoin;
 use coins::utxo::slp::SlpToken;
 use coins::utxo::utxo_standard::UtxoStandardCoin;
-<<<<<<< HEAD
-use coins::{add_delegation, get_raw_transaction, get_staking_infos, remove_delegation, sign_message, verify_message,
-            withdraw};
+use coins::{add_delegation, get_my_address, get_raw_transaction, get_staking_infos, remove_delegation, sign_message,
+            verify_message, withdraw};
 #[cfg(all(
     feature = "enable-solana",
     not(target_os = "ios"),
     not(target_os = "android"),
     not(target_arch = "wasm32")
 ))]
-=======
-use coins::{add_delegation, get_my_address, get_raw_transaction, get_staking_infos, remove_delegation, sign_message,
-            verify_message, withdraw};
-#[cfg(all(not(target_os = "ios"), not(target_os = "android"), not(target_arch = "wasm32")))]
->>>>>>> a2552db1
 use coins::{SolanaCoin, SplToken};
 use coins_activation::{cancel_init_l2, cancel_init_standalone_coin, enable_platform_coin_with_tokens, enable_token,
                        init_l2, init_l2_status, init_l2_user_action, init_standalone_coin,
