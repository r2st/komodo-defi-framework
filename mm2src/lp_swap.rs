//! Atomic swap loops and states
//! 
//! # A note on the terminology used
//! 
//! Alice = Buyer = Liquidity receiver = Taker  
//! ("*The process of an atomic swap begins with the person who makes the initial request — this is the liquidity receiver*" - Komodo Whitepaper).
//! 
//! Bob = Seller = Liquidity provider = Market maker  
//! ("*On the other side of the atomic swap, we have the liquidity provider — we call this person, Bob*" - Komodo Whitepaper).
//! 
//! # Algorithm updates
//! 
//! At the end of 2018 most UTXO coins have BIP65 (https://github.com/bitcoin/bips/blob/master/bip-0065.mediawiki).
//! The previous swap protocol discussions took place at 2015-2016 when there were just a few
//! projects that implemented CLTV opcode support:
//! https://bitcointalk.org/index.php?topic=1340621.msg13828271#msg13828271
//! https://bitcointalk.org/index.php?topic=1364951
//! So the Tier Nolan approach is a bit outdated, the main purpose was to allow swapping of a coin
//! that doesn't have CLTV at least as Alice side (as APayment is 2of2 multisig).
//! Nowadays the protocol can be simplified to the following (UTXO coins, BTC and forks):
//! 
//! 1. AFee: OP_DUP OP_HASH160 FEE_RMD160 OP_EQUALVERIFY OP_CHECKSIG
//!
//! 2. BPayment:
//! OP_IF
//! <now + LOCKTIME*2> OP_CLTV OP_DROP <bob_pub> OP_CHECKSIG
//! OP_ELSE
//! OP_SIZE 32 OP_EQUALVERIFY OP_HASH160 <hash(bob_privN)> OP_EQUALVERIFY <alice_pub> OP_CHECKSIG
//! OP_ENDIF
//! 
//! 3. APayment:
//! OP_IF
//! <now + LOCKTIME> OP_CLTV OP_DROP <alice_pub> OP_CHECKSIG
//! OP_ELSE
//! OP_SIZE 32 OP_EQUALVERIFY OP_HASH160 <hash(bob_privN)> OP_EQUALVERIFY <bob_pub> OP_CHECKSIG
//! OP_ENDIF
//! 

/******************************************************************************
 * Copyright © 2014-2018 The SuperNET Developers.                             *
 *                                                                            *
 * See the AUTHORS, DEVELOPER-AGREEMENT and LICENSE files at                  *
 * the top-level directory of this distribution for the individual copyright  *
 * holder information and the developer policies on copyright and licensing.  *
 *                                                                            *
 * Unless otherwise agreed in a custom licensing agreement, no part of the    *
 * SuperNET software, including this file may be copied, modified, propagated *
 * or distributed except according to the terms contained in the LICENSE file *
 *                                                                            *
 * Removal or modification of this copyright notice is prohibited.            *
 *                                                                            *
 ******************************************************************************/
//
//  lp_swap.rs
//  marketmaker
//
#![allow(uncommon_codepoints)]
#![cfg_attr(not(feature = "native"), allow(dead_code))]

use async_std::{sync as async_std_sync};
use bigdecimal::BigDecimal;
use coins::{lp_coinfind, TransactionEnum};
<<<<<<< HEAD
use common::{block_on, read_dir, rpc_response, slurp, write, HyRes, now_ms};
use common::executor::Timer;
use common::mm_ctx::{from_ctx, MmArc};
use crate::mm2::{
    gossipsub::{GossipsubEventHandler, pub_sub_topic, TOPIC_SEPARATOR, TopicPrefix}
=======
use common::{
    block_on, HyRes, read_dir, rpc_response, slurp, write,
    executor::spawn,
    mm_ctx::{from_ctx, MmArc}
>>>>>>> b1b4c239
};
use http::Response;
use primitives::hash::{H160, H256, H264};
use rpc::v1::types::{Bytes as BytesJson, H256 as H256Json};
use serde_json::{self as json, Value as Json};
use serialization::{Deserializable, deserialize, Reader, Serializable, serialize, Stream};
use std::collections::{HashSet, HashMap};
use std::ffi::OsStr;
use std::path::{PathBuf};
use std::sync::{Arc, Mutex, Weak};
use std::thread;
use std::time::Duration;
use uuid::Uuid;

pub const SWAP_PREFIX: TopicPrefix = "swap";

pub struct SwapMsg {
    subject: &'static str,
    data: Vec<u8>,
}

impl Serializable for SwapMsg {
    fn serialize(&self, s: &mut Stream) {
        match self.subject {
            "negotiation" => s.append(&0u8),
            "negotiation-reply" => s.append(&1u8),
            "negotiated" => s.append(&2u8),
            "taker-fee" => s.append(&3u8),
            "maker-payment" => s.append(&4u8),
            "taker-payment" => s.append(&5u8),
            _ => panic!("Unknown subject {}", self.subject),
        };
        s.append(&(self.data.len() as u32));
        s.append_slice(&self.data);
    }
}

impl Deserializable for SwapMsg {
    fn deserialize<T>(reader: &mut Reader<T>) -> Result<Self, serialization::Error>
        where Self: Sized, T: std::io::Read {
        let tag: u8 = reader.read()?;
        let subject = match tag {
            0 => "negotiation",
            1 => "negotiation-reply",
            2 => "negotiated",
            3 => "taker-fee",
            4 => "maker-payment",
            5 => "taker-payment",
            _ => return Err(serialization::Error::Custom(ERRL!("Unsupported tag {}", tag))),
        };
        let len: u32 = reader.read()?;
        let mut data = vec![0; len as usize];
        reader.read_slice(&mut data)?;
        Ok(SwapMsg {
            subject,
            data,
        })
    }
}

pub struct SwapsGossipsubConnector {
    pub ctx: MmArc,
}

impl GossipsubEventHandler for SwapsGossipsubConnector {
    fn peer_subscribed(&self, _peer: &str, _topic: &str) {
        // do nothing
    }

    fn message_received(&self, _peer: &str, topics: &[&str], msg: &[u8]) {
        for topic in topics {
            let mut split = topic.split(|maybe_sep| maybe_sep == TOPIC_SEPARATOR);
            match split.next() {
                Some(SWAP_PREFIX) => match split.next() {
                    Some(maybe_uuid) => {
                        log!({"Processing swap msg {} {:?}", maybe_uuid, msg});
                        process_msg(self.ctx.clone(), maybe_uuid, msg);
                    },
                    None => (),
                }
                _ => (),
            }
        }
    }

    fn peer_disconnected(&self, _peer: &str) {
        // do nothing
    }
}

pub fn process_msg(ctx: MmArc, topic: &str, msg: &[u8]) {
    let msg: SwapMsg = match deserialize(msg) {
        Ok(m) => m,
        Err(e) => {
            log!("Swap msg deserialize error " [e]);
            return
        },
    };
    let swap_ctx = unwrap!(SwapsContext::from_ctx(&ctx));
    let mut msgs = unwrap!(swap_ctx.swap_msgs.lock());
    msgs.entry(topic.to_string()).or_insert(HashMap::new()).insert(msg.subject, msg.data);
}

pub fn swap_topic(uuid: &str) -> String {
    pub_sub_topic(SWAP_PREFIX, uuid)
}

// NB: Using a macro instead of a function in order to preserve the line numbers in the log.
macro_rules! send {
    ($ctx: expr, $subj: expr, $topic: expr, $payload: expr) => {{
        // Checksum here helps us visually verify the logistics between the Maker and Taker logs.
        // let crc = crc32::checksum_ieee (&$payload);
        // log!("Sending '" ($subj) "' (" ($payload.len()) " bytes, crc " (crc) ")");
        let msg = SwapMsg {
            subject: $subj,
            data: $payload,
        };
        $ctx.broadcast_p2p_msg($topic, serialize(&msg).take());
    }}
}

async fn recv_swap_msg(ctx: MmArc, subject: &'static str, uuid: &str, timeout: u64) -> Result<Vec<u8>, String> {
    let started = now_ms() / 1000;
    let timeout = BASIC_COMM_TIMEOUT + timeout;
    let wait_until = started + timeout;
    loop {
        Timer::sleep(1u64 as f64).await;
        let swap_ctx = unwrap!(SwapsContext::from_ctx(&ctx));
        let mut msgs = unwrap!(swap_ctx.swap_msgs.lock());
        match msgs.get_mut(uuid) {
            Some(swap_msgs) => {
                match swap_msgs.remove(subject) {
                    Some(msg) => return Ok(msg),
                    None => (),
                }
            }
            None => (),
        }
        let now = now_ms() / 1000;
        if now > wait_until {
            return ERR!("Timeout ({} > {})", now - started, timeout)
        }
    }
}

/*
// NB: `$validator` is where we should put the decryption and verification in,
// in order for the bogus DHT input to disrupt communication less.
macro_rules! recv_ {
    ($swap: expr, $subj: expr, $timeout_sec: expr, $ec: expr, $validator: expr) => {{
        let recv_subject = $subj$swap.uuid;
        let recv_f = peers::recv ($swap.ctx.clone(), recv_subjectᵇ, fallback, $validator);

        let started = now_float();
        let timeout = (BASIC_COMM_TIMEOUT + $timeout_sec) as f64;
        let timeoutᶠ = Timer::till (started + timeout);
        (async move {
            let r = match futures::future::select (Box::pin (recv_f), timeoutᶠ) .await {
                Either::Left ((r, _)) => r,
                Either::Right (_) => return ERR! ("timeout ({:.1} > {:.1})", now_float() - started, timeout)
            };
            if let Ok (ref payload) = r {
                // Checksum here helps us visually verify the logistics between the Maker and Taker logs.
                let crc = crc32::checksum_ieee (&payload);
                log! ("Received '" (recv_subject) "' (" (payload.len()) " bytes, crc " (crc) ")");
            }
            r
        }).await
    }}
}

macro_rules! recv {
    ($selff: ident, $subj: expr, $timeout_sec: expr, $ec: expr, $validator: expr) => {
        recv_! ($selff, $subj, $timeout_sec, $ec, $validator)
    };
    // Use this form if there's a sending future to terminate upon receiving the answer.
    ($selff: ident, $sending_f: ident, $subj: expr, $timeout_sec: expr, $ec: expr, $validator: expr) => {{
        let payload = recv_! ($selff, $subj, $timeout_sec, $ec, $validator);
        drop ($sending_f);
        payload
    }};
}
*/

#[path = "lp_swap/maker_swap.rs"]
mod maker_swap;

#[path = "lp_swap/taker_swap.rs"]
mod taker_swap;

use maker_swap::{MakerSavedSwap, MakerSwapEvent, stats_maker_swap_file_path};
use taker_swap::{TakerSavedSwap, TakerSwapEvent, stats_taker_swap_file_path};
pub use maker_swap::{MakerSwap, RunMakerSwapInput, run_maker_swap};
pub use taker_swap::{RunTakerSwapInput, TakerSwap, run_taker_swap};

/// Includes the grace time we add to the "normal" timeouts
/// in order to give different and/or heavy communication channels a chance.
const BASIC_COMM_TIMEOUT: u64 = 90;

/// Default atomic swap payment locktime, in seconds.
/// Maker sends payment with LOCKTIME * 2
/// Taker sends payment with LOCKTIME
const PAYMENT_LOCKTIME: u64 = 3600 * 2 + 300 * 2;
const _SWAP_DEFAULT_NUM_CONFIRMS: u32 = 1;
const _SWAP_DEFAULT_MAX_CONFIRMS: u32 = 6;
/// MM2 checks that swap payment is confirmed every WAIT_CONFIRM_INTERVAL seconds
const WAIT_CONFIRM_INTERVAL: u64 = 15;

#[derive(Debug, PartialEq, Serialize)]
pub enum RecoveredSwapAction {
    RefundedMyPayment,
    SpentOtherPayment,
}

#[derive(Debug, PartialEq)]
pub struct RecoveredSwap {
    action: RecoveredSwapAction,
    coin: String,
    transaction: TransactionEnum,
}

/// Represents the amount of a coin locked by ongoing swap
pub struct LockedAmount {
    coin: String,
    amount: BigDecimal,
}

pub trait AtomicSwap: Send + Sync {
    fn locked_amount(&self) -> LockedAmount;

    fn uuid(&self) -> &str;

    fn maker_coin(&self) -> &str;

    fn taker_coin(&self) -> &str;
}

#[derive(Serialize)]
#[serde(tag = "type", content = "event")]
pub enum SwapEvent {
    Maker(MakerSwapEvent),
    Taker(TakerSwapEvent),
}

impl Into<SwapEvent> for MakerSwapEvent {
    fn into(self) -> SwapEvent {
        SwapEvent::Maker(self)
    }
}

impl Into<SwapEvent> for TakerSwapEvent {
    fn into(self) -> SwapEvent {
        SwapEvent::Taker(self)
    }
}

#[derive(Serialize)]
struct BanReason {
    caused_by_swap: String,
    caused_by_event: SwapEvent,
}

struct SwapsContext {
    running_swaps: Mutex<Vec<Weak<dyn AtomicSwap>>>,
    banned_pubkeys: Mutex<HashMap<H256Json, BanReason>>,
<<<<<<< HEAD
    swap_msgs: Mutex<HashMap<String, HashMap<&'static str, Vec<u8>>>>,
=======
    /// The clonable receiver of multi-consumer async channel awaiting for shutdown_tx.send() to be
    /// invoked to stop all running swaps.
    /// MM2 is used as static lib on some platforms e.g. iOS so it doesn't run as separate process.
    /// So when stop was invoked the swaps could stay running on shared executors causing
    /// Very unpleasant consequences
    shutdown_rx: async_std_sync::Receiver<()>,
>>>>>>> b1b4c239
}

impl SwapsContext {
    /// Obtains a reference to this crate context, creating it if necessary.
    fn from_ctx (ctx: &MmArc) -> Result<Arc<SwapsContext>, String> {
        Ok (try_s! (from_ctx (&ctx.swaps_ctx, move || {
            let (shutdown_tx, shutdown_rx) = async_std_sync::channel(1);
            let mut shutdown_tx = Some(shutdown_tx);
            ctx.on_stop (Box::new (move || {
                if let Some (shutdown_tx) = shutdown_tx.take() {
                    log! ("on_stop] firing shutdown_tx!");
                    spawn(async move {
                        shutdown_tx.send(()).await;
                    });
                    Ok(())
                } else {ERR! ("on_stop callback called twice!")}
            }));

            Ok (SwapsContext {
                running_swaps: Mutex::new(vec![]),
                banned_pubkeys: Mutex::new(HashMap::new()),
<<<<<<< HEAD
                swap_msgs: Mutex::new(HashMap::new()),
=======
                shutdown_rx,
>>>>>>> b1b4c239
            })
        })))
    }
}

pub fn ban_pubkey(ctx: &MmArc, pubkey: H256, swap_uuid: &str, event: SwapEvent) {
    let ctx = unwrap!(SwapsContext::from_ctx(ctx));
    let mut banned = unwrap!(ctx.banned_pubkeys.lock());
    banned.insert(pubkey.into(), BanReason {
        caused_by_swap: swap_uuid.into(),
        caused_by_event: event,
    });
}

pub fn is_pubkey_banned(ctx: &MmArc, pubkey: &H256Json) -> bool {
    let ctx = unwrap!(SwapsContext::from_ctx(ctx));
    let banned = unwrap!(ctx.banned_pubkeys.lock());
    banned.contains_key(pubkey)
}

/// Get total amount of selected coin locked by all currently ongoing swaps
pub fn get_locked_amount(ctx: &MmArc, coin: &str) -> BigDecimal {
    let swap_ctx = unwrap!(SwapsContext::from_ctx(&ctx));
    let mut swaps = unwrap!(swap_ctx.running_swaps.lock());
    *swaps = swaps.drain_filter(|swap| match swap.upgrade() {
        Some(_) => true,
        None => false,
    }).collect();
    swaps.iter().fold(
        0.into(),
        |total, swap| {
            match swap.upgrade() {
                Some(swap) => {
                    let locked = swap.locked_amount();
                    if locked.coin == coin {
                        total + &locked.amount
                    } else {
                        total
                    }
                },
                None => total,
            }
        }
    )
}

/// Get number of currently running swaps
pub fn running_swaps_num(ctx: &MmArc) -> u64 {
    let swap_ctx = unwrap!(SwapsContext::from_ctx(&ctx));
    let swaps = unwrap!(swap_ctx.running_swaps.lock());
    swaps.iter().fold(
        0,
        |total, swap| {
            match swap.upgrade() {
                Some(_) => total + 1,
                None => total,
            }
        }
    )
}

/// Get total amount of selected coin locked by all currently ongoing swaps except the one with selected uuid
fn get_locked_amount_by_other_swaps(ctx: &MmArc, except_uuid: &str, coin: &str) -> BigDecimal {
    let swap_ctx = unwrap!(SwapsContext::from_ctx(&ctx));
    let mut swaps = unwrap!(swap_ctx.running_swaps.lock());
    *swaps = swaps.drain_filter(|swap| match swap.upgrade() {
        Some(_) => true,
        None => false,
    }).collect();
    swaps.iter().fold(
        0.into(),
        |total, swap| {
            match swap.upgrade() {
                Some(swap) => {
                    let locked = swap.locked_amount();
                    if locked.coin == coin && swap.uuid() != except_uuid {
                        total + &locked.amount
                    } else {
                        total
                    }
                },
                None => total,
            }
        }
    )
}

pub fn active_swaps_using_coin(ctx: &MmArc, coin: &str) -> Result<Vec<Uuid>, String> {
    let swap_ctx = try_s!(SwapsContext::from_ctx(&ctx));
    let swaps = try_s!(swap_ctx.running_swaps.lock());
    let mut uuids = vec![];
    for swap in swaps.iter() {
        match swap.upgrade() {
            Some(swap) => {
                if swap.maker_coin() == coin || swap.taker_coin() == coin {
                    uuids.push(try_s!(swap.uuid().parse()))
                }
            },
            None => (),
        }
    }
    Ok(uuids)
}

/// Some coins are "slow" (block time is high - e.g. BTC average block time is ~10 minutes).
/// https://bitinfocharts.com/comparison/bitcoin-confirmationtime.html
/// We need to increase payment locktime accordingly when at least 1 side of swap uses "slow" coin.
fn lp_atomic_locktime(base: &str, rel: &str) -> u64 {
    if base == "BTC" || rel == "BTC" {
        PAYMENT_LOCKTIME * 10
    } else if base == "BCH" || rel == "BCH" || base == "BTG" || rel == "BTG" || base == "SBTC" || rel == "SBTC" {
        PAYMENT_LOCKTIME * 4
    } else {
        PAYMENT_LOCKTIME
    }
}

fn dex_fee_rate(base: &str, rel: &str) -> BigDecimal {
    if base == "KMD" || rel == "KMD" {
        // 1/777 - 10%
        BigDecimal::from(9) / BigDecimal::from(7770)
    } else {
        BigDecimal::from(1) / BigDecimal::from(777)
    }
}

pub fn dex_fee_amount(base: &str, rel: &str, trade_amount: &BigDecimal) -> BigDecimal {
    let rate = dex_fee_rate(base, rel);
    let min_fee = unwrap!("0.0001".parse());
    let fee_amount = trade_amount * rate;
    if fee_amount < min_fee {
        min_fee
    } else {
        fee_amount
    }
}

/// Data to be exchanged and validated on swap start, the replacement of LP_pubkeys_data, LP_choosei_data, etc.
#[derive(Debug, Default, Deserializable, Eq, PartialEq, Serializable)]
struct SwapNegotiationData {
    started_at: u64,
    payment_locktime: u64,
    secret_hash: H160,
    persistent_pubkey: H264,
}

fn my_swaps_dir(ctx: &MmArc) -> PathBuf {
    ctx.dbdir().join("SWAPS").join("MY")
}

pub fn my_swap_file_path(ctx: &MmArc, uuid: &str) -> PathBuf {
    my_swaps_dir(ctx).join(format!("{}.json", uuid))
}

fn save_stats_swap(ctx: &MmArc, swap: &SavedSwap) -> Result<(), String> {
    let (path, content) = match &swap {
        SavedSwap::Maker(maker_swap) => (stats_maker_swap_file_path(ctx, &maker_swap.uuid), try_s!(json::to_vec(&maker_swap))),
        SavedSwap::Taker(taker_swap) => (stats_taker_swap_file_path(ctx, &taker_swap.uuid), try_s!(json::to_vec(&taker_swap))),
    };
    try_s!(write(&path, &content));
    Ok(())
}

#[derive(Debug, Serialize, Deserialize)]
#[serde(tag = "type")]
enum SavedSwap {
    Maker(MakerSavedSwap),
    Taker(TakerSavedSwap),
}

/// The helper structure that makes easier to parse the response for GUI devs
/// They won't have to parse the events themselves handling possible errors, index out of bounds etc.
#[derive(Debug, Serialize, Deserialize)]
pub struct MySwapInfo {
    my_coin: String,
    other_coin: String,
    my_amount: BigDecimal,
    other_amount: BigDecimal,
    started_at: u64,
}

impl SavedSwap {
    fn is_finished(&self) -> bool {
        match self {
            SavedSwap::Maker(swap) => swap.is_finished(),
            SavedSwap::Taker(swap) => swap.is_finished(),
        }
    }

    fn uuid(&self) -> &str {
        match self {
            SavedSwap::Maker(swap) => &swap.uuid,
            SavedSwap::Taker(swap) => &swap.uuid,
        }
    }

    fn maker_coin_ticker(&self) -> Result<String, String> {
        match self {
            SavedSwap::Maker(swap) => swap.maker_coin(),
            SavedSwap::Taker(swap) => swap.maker_coin(),
        }
    }

    fn taker_coin_ticker(&self) -> Result<String, String> {
        match self {
            SavedSwap::Maker(swap) => swap.taker_coin(),
            SavedSwap::Taker(swap) => swap.taker_coin(),
        }
    }

    fn get_my_info(&self) -> Option<MySwapInfo> {
        match self {
            SavedSwap::Maker(swap) => swap.get_my_info(),
            SavedSwap::Taker(swap) => swap.get_my_info(),
        }
    }

    fn recover_funds(self, ctx: MmArc) -> Result<RecoveredSwap, String> {
        let maker_ticker = try_s!(self.maker_coin_ticker());
        let maker_coin = match lp_coinfind(&ctx, &maker_ticker) {
            Ok(Some(c)) => c,
            Ok(None) => return ERR!("Coin {} is not activated", maker_ticker),
            Err(e) => return ERR!("Error {} on {} coin find attempt", e, maker_ticker),
        };

        let taker_ticker = try_s!(self.taker_coin_ticker());
        let taker_coin = match lp_coinfind(&ctx, &taker_ticker) {
            Ok(Some(c)) => c,
            Ok(None) => return ERR!("Coin {} is not activated", taker_ticker),
            Err(e) => return ERR!("Error {} on {} coin find attempt", e, taker_ticker),
        };
        match self {
            SavedSwap::Maker(saved) => {
                let (maker_swap, _) = try_s!(MakerSwap::load_from_saved(ctx, maker_coin, taker_coin, saved));
                Ok(try_s!(maker_swap.recover_funds()))
            },
            SavedSwap::Taker(saved) => {
                let (taker_swap, _) = try_s!(TakerSwap::load_from_saved(ctx, maker_coin, taker_coin, saved));
                Ok(try_s!(taker_swap.recover_funds()))
            },
        }
    }

    fn is_recoverable(&self) -> bool {
        match self {
            SavedSwap::Maker(saved) => {
                saved.is_recoverable()
            },
            SavedSwap::Taker(saved) => {
                saved.is_recoverable()
            },
        }
    }

    fn save_to_db(&self, ctx: &MmArc) -> Result<(), String> {
        let path = my_swap_file_path(ctx, self.uuid());
        if path.exists() {
            return ERR!("File already exists");
        };
        let content = try_s!(json::to_vec(self));
        try_s!(std::fs::write(path, &content));
        Ok(())
    }
}

#[derive(Clone, Debug, Deserialize, PartialEq, Eq, Serialize)]
pub struct SwapError {
    error: String,
}

impl Into<SwapError> for String {
    fn into(self) -> SwapError {
        SwapError {
            error: self
        }
    }
}

impl Into<SwapError> for &str {
    fn into(self) -> SwapError {
        SwapError {
            error: self.into()
        }
    }
}

#[derive(Serialize)]
struct MySwapStatusResponse<'a> {
    #[serde(flatten)]
    swap: &'a SavedSwap,
    my_info: Option<MySwapInfo>,
    recoverable: bool,
}

impl<'a> From<&'a SavedSwap> for MySwapStatusResponse<'a> {
    fn from(swap: &'a SavedSwap) -> MySwapStatusResponse {
        MySwapStatusResponse {
            swap,
            my_info: swap.get_my_info(),
            recoverable: swap.is_recoverable(),
        }
    }
}

/// Returns the status of swap performed on `my` node
pub fn my_swap_status(ctx: MmArc, req: Json) -> HyRes {
    let uuid = try_h!(req["params"]["uuid"].as_str().ok_or("uuid parameter is not set or is not string"));
    let path = my_swap_file_path(&ctx, uuid);
    let content = try_h!(slurp(&path));
    if content.is_empty() {
        return rpc_response(404, json!({
            "error": "swap data is not found"
        }).to_string());
    }
    let status: SavedSwap = try_h!(json::from_slice(&content));

    rpc_response(200, json!({
        "result": MySwapStatusResponse::from(&status)
    }).to_string())
}

/// Returns the status of requested swap, typically performed by other nodes and saved by `save_stats_swap_status`
pub fn stats_swap_status(ctx: MmArc, req: Json) -> HyRes {
    let uuid = try_h!(req["params"]["uuid"].as_str().ok_or("uuid parameter is not set or is not string"));
    let maker_path = stats_maker_swap_file_path(&ctx, uuid);
    let taker_path = stats_taker_swap_file_path(&ctx, uuid);
    let maker_content = try_h!(slurp(&maker_path));
    let taker_content = try_h!(slurp(&taker_path));
    let maker_status: Option<MakerSavedSwap> = if maker_content.is_empty() {
        None
    } else {
        Some(try_h!(json::from_slice(&maker_content)))
    };

    let taker_status: Option<TakerSavedSwap> = if taker_content.is_empty() {
        None
    } else {
        Some(try_h!(json::from_slice(&taker_content)))
    };

    if maker_status.is_none() && taker_status.is_none() {
        return rpc_response(404, json!({
            "error": "swap data is not found"
        }).to_string());
    }

    rpc_response(200, json!({
        "result": {
            "maker": maker_status,
            "taker": taker_status,
        }
    }).to_string())
}

/// Broadcasts `my` swap status to P2P network
fn broadcast_my_swap_status(uuid: &str, ctx: &MmArc) -> Result<(), String> {
    let path = my_swap_file_path(ctx, uuid);
    let content = try_s!(slurp(&path));
    let mut status: SavedSwap = try_s!(json::from_slice(&content));
    match &mut status {
        SavedSwap::Taker(_) => (), // do nothing for taker
        SavedSwap::Maker(ref mut swap) => swap.hide_secret(),
    };
    try_s!(save_stats_swap(ctx, &status));
    let status_string = json!({
        "method": "swapstatus",
        "data": status,
    }).to_string();
    ctx.broadcast_p2p_msg("test".into(), status_string.into_bytes());
    Ok(())
}

/// Saves the swap status notification received from P2P network to local DB.
pub fn save_stats_swap_status(ctx: &MmArc, data: Json) {
    let swap: SavedSwap = unwrap!(json::from_value(data));
    unwrap!(save_stats_swap(ctx, &swap));
}

/// Returns the data of recent swaps of `my` node. Returns no more than `limit` records (default: 10).
/// Skips the first `skip` records (default: 0).
pub fn my_recent_swaps(ctx: MmArc, req: Json) -> HyRes {
    let limit = req["limit"].as_u64().unwrap_or(10);
    let from_uuid = req["from_uuid"].as_str();
    let mut entries: Vec<(u64, PathBuf)> = try_h!(read_dir(&my_swaps_dir(&ctx)));
    // sort by m_time in descending order
    entries.sort_by(|(a, _), (b, _)| b.cmp(&a));

    let skip = match from_uuid {
        Some(uuid) => {
            let swap_path = my_swap_file_path(&ctx, uuid);
            try_h!(entries.iter().position(|(_, path)| *path == swap_path).ok_or(format!("from_uuid {} swap is not found", uuid))) + 1
        },
        None => 0,
    };

    // iterate over file entries trying to parse the file contents and add to result vector
    let swaps: Vec<Json> = entries.iter().skip(skip).take(limit as usize).map(|(_, path)|
        match json::from_slice::<SavedSwap>(&unwrap!(slurp(&path))) {
            Ok(swap) => unwrap!(json::to_value(MySwapStatusResponse::from(&swap))),
            Err(e) => {
                log!("Error " (e) " parsing JSON from " (path.display()));
                Json::Null
            },
        },
    ).collect();

    rpc_response(200, json!({
        "result": {
            "swaps": swaps,
            "from_uuid": from_uuid,
            "skipped": skip,
            "limit": limit,
            "total": entries.len(),
        },
    }).to_string())
}

/// Find out the swaps that need to be kick-started, continue from the point where swap was interrupted
/// Return the tickers of coins that must be enabled for swaps to continue
pub fn swap_kick_starts(ctx: MmArc) -> HashSet<String> {
    let mut coins = HashSet::new();
    let entries: Vec<PathBuf> = unwrap!(read_dir(&my_swaps_dir(&ctx))).into_iter().filter_map(|(_lm, path)| {
        if path.extension() == Some(OsStr::new("json")) {
            Some(path)
        } else {
            None
        }
    }).collect();

    entries.iter().for_each(|path| {
        match json::from_slice::<SavedSwap>(&unwrap!(slurp(&path))) {
            Ok(swap) => {
                if !swap.is_finished() {
                    log!("Kick starting the swap " (swap.uuid()));
                    let maker_coin_ticker = match swap.maker_coin_ticker() {
                        Ok(t) => t,
                        Err(e) => {
                            log!("Error " (e) " getting maker coin of swap " (swap.uuid()));
                            return;
                        }
                    };
                    let taker_coin_ticker = match swap.taker_coin_ticker() {
                        Ok(t) => t,
                        Err(e) => {
                            log!("Error " (e) " getting taker coin of swap " (swap.uuid()));
                            return;
                        }
                    };
                    coins.insert(maker_coin_ticker.clone());
                    coins.insert(taker_coin_ticker.clone());
                    thread::spawn({
                        let ctx = ctx.clone();
                        move || {
                            let taker_coin = loop {
                                match lp_coinfind(&ctx, &taker_coin_ticker) {
                                    Ok(Some(c)) => break c,
                                    Ok(None) => {
                                        log!("Can't kickstart the swap " (swap.uuid()) " until the coin " (taker_coin_ticker) " is activated");
                                        thread::sleep(Duration::from_secs(5));
                                    },
                                    Err(e) => {
                                        log!("Error " (e) " on " (taker_coin_ticker) " find attempt");
                                        return;
                                    },
                                };
                            };

                            let maker_coin = loop {
                                match lp_coinfind(&ctx, &maker_coin_ticker) {
                                    Ok(Some(c)) => break c,
                                    Ok(None) => {
                                        log!("Can't kickstart the swap " (swap.uuid()) " until the coin " (maker_coin_ticker) " is activated");
                                        thread::sleep(Duration::from_secs(5));
                                    }
                                    Err(e) => {
                                        log!("Error " (e) " on " (maker_coin_ticker) " find attempt");
                                        return;
                                    }
                                };
                            };
                            match swap {
                                SavedSwap::Maker(saved_swap) => {
                                    block_on(run_maker_swap(RunMakerSwapInput::KickStart {
                                        maker_coin,
                                        taker_coin,
                                        swap_uuid: saved_swap.uuid,
                                    }, ctx));
                                },
                                SavedSwap::Taker(saved_swap) => {
                                    block_on(run_taker_swap(RunTakerSwapInput::KickStart {
                                        maker_coin,
                                        taker_coin,
                                        swap_uuid: saved_swap.uuid,
                                    }, ctx));
                                },
                            }
                        }
                    });
                }
            },
            Err(_) => (),
        }
    });
    coins
}

pub async fn coins_needed_for_kick_start(ctx: MmArc) -> Result<Response<Vec<u8>>, String> {
    let res = try_s!(json::to_vec(&json!({
        "result": *(try_s!(ctx.coins_needed_for_kick_start.lock()))
    })));
    Ok(try_s!(Response::builder().body(res)))
}

pub async fn recover_funds_of_swap(ctx: MmArc, req: Json) -> Result<Response<Vec<u8>>, String> {
    let uuid = try_s!(req["params"]["uuid"].as_str().ok_or("uuid parameter is not set or is not string"));
    let path = my_swap_file_path(&ctx, uuid);
    let content = try_s!(slurp(&path));
    if content.is_empty() { return ERR!("swap data is not found") }

    let swap: SavedSwap = try_s!(json::from_slice(&content));

    let recover_data = try_s!(swap.recover_funds(ctx));
    let res = try_s!(json::to_vec(&json!({
        "result": {
            "action": recover_data.action,
            "coin": recover_data.coin,
            "tx_hash": recover_data.transaction.tx_hash(),
            "tx_hex": BytesJson::from(recover_data.transaction.tx_hex()),
        }
    })));
    Ok(try_s!(Response::builder().body(res)))
}

pub async fn import_swaps(ctx: MmArc, req: Json) -> Result<Response<Vec<u8>>, String> {
    let swaps: Vec<SavedSwap> = try_s!(json::from_value(req["swaps"].clone()));
    let mut imported = vec![];
    let mut skipped = HashMap::new();
    for swap in swaps {
        match swap.save_to_db(&ctx) {
            Ok(_) => imported.push(swap.uuid().to_owned()),
            Err(e) => { skipped.insert(swap.uuid().to_owned(), e); },
        }
    };
    let res = try_s!(json::to_vec(&json!({
        "result": {
            "imported": imported,
            "skipped": skipped,
        }
    })));
    Ok(try_s!(Response::builder().body(res)))
}

pub async fn list_banned_pubkeys(ctx: MmArc) -> Result<Response<Vec<u8>>, String> {
    let ctx = try_s!(SwapsContext::from_ctx(&ctx));
    let res = try_s!(json::to_vec(&json!({
        "result": *try_s!(ctx.banned_pubkeys.lock()),
    })));
    Ok(try_s!(Response::builder().body(res)))
}

#[derive(Deserialize)]
#[serde(tag = "type", content = "data")]
enum UnbanPubkeysReq {
    All,
    Few(Vec<H256Json>),
}

pub async fn unban_pubkeys(ctx: MmArc, req: Json) -> Result<Response<Vec<u8>>, String> {
    let req: UnbanPubkeysReq = try_s!(json::from_value(req["unban_by"].clone()));
    let ctx = try_s!(SwapsContext::from_ctx(&ctx));
    let mut banned_pubs = try_s!(ctx.banned_pubkeys.lock());
    let mut unbanned = HashMap::new();
    let mut were_not_banned = vec![];
    match req {
        UnbanPubkeysReq::All => {
            unbanned = banned_pubs.drain().collect();
        },
        UnbanPubkeysReq::Few(pubkeys) => {
            for pubkey in pubkeys {
                match banned_pubs.remove(&pubkey) {
                    Some(removed) => { unbanned.insert(pubkey, removed); },
                    None => were_not_banned.push(pubkey),
                }
            }
        }
    }
    let res = try_s!(json::to_vec(&json!({
        "result": {
            "still_banned": *banned_pubs,
            "unbanned": unbanned,
            "were_not_banned": were_not_banned,
        },
    })));
    Ok(try_s!(Response::builder().body(res)))
}

#[cfg(test)]
mod lp_swap_tests {
    use serialization::{deserialize, serialize};
    use super::*;

    #[test]
    fn test_dex_fee_amount() {
        let base = "BTC";
        let rel = "ETH";
        let amount = 1.into();
        let actual_fee = dex_fee_amount(base, rel, &amount);
        let expected_fee = amount / 777;
        assert_eq!(expected_fee, actual_fee);

        let base = "KMD";
        let rel = "ETH";
        let amount = 1.into();
        let actual_fee = dex_fee_amount(base, rel, &amount);
        let expected_fee = amount * BigDecimal::from(9) / 7770;
        assert_eq!(expected_fee, actual_fee);

        let base = "BTC";
        let rel = "KMD";
        let amount = 1.into();
        let actual_fee = dex_fee_amount(base, rel, &amount);
        let expected_fee = amount * BigDecimal::from(9) / 7770;
        assert_eq!(expected_fee, actual_fee);

        let base = "BTC";
        let rel = "KMD";
        let amount = unwrap!("0.001".parse());
        let actual_fee = dex_fee_amount(base, rel, &amount);
        let expected_fee: BigDecimal = unwrap!("0.0001".parse());
        assert_eq!(expected_fee, actual_fee);
    }

    #[test]
    fn test_serde_swap_negotiation_data() {
        let data = SwapNegotiationData::default();
        let bytes = serialize(&data);
        let deserialized = unwrap!(deserialize(bytes.as_slice()));
        assert_eq!(data, deserialized);
    }
}<|MERGE_RESOLUTION|>--- conflicted
+++ resolved
@@ -60,18 +60,16 @@
 use async_std::{sync as async_std_sync};
 use bigdecimal::BigDecimal;
 use coins::{lp_coinfind, TransactionEnum};
-<<<<<<< HEAD
+use common::{
+    block_on, HyRes, read_dir, rpc_response, slurp, write,
+    executor::spawn,
+    mm_ctx::{from_ctx, MmArc}
+};
 use common::{block_on, read_dir, rpc_response, slurp, write, HyRes, now_ms};
 use common::executor::Timer;
 use common::mm_ctx::{from_ctx, MmArc};
 use crate::mm2::{
     gossipsub::{GossipsubEventHandler, pub_sub_topic, TOPIC_SEPARATOR, TopicPrefix}
-=======
-use common::{
-    block_on, HyRes, read_dir, rpc_response, slurp, write,
-    executor::spawn,
-    mm_ctx::{from_ctx, MmArc}
->>>>>>> b1b4c239
 };
 use http::Response;
 use primitives::hash::{H160, H256, H264};
@@ -337,16 +335,13 @@
 struct SwapsContext {
     running_swaps: Mutex<Vec<Weak<dyn AtomicSwap>>>,
     banned_pubkeys: Mutex<HashMap<H256Json, BanReason>>,
-<<<<<<< HEAD
-    swap_msgs: Mutex<HashMap<String, HashMap<&'static str, Vec<u8>>>>,
-=======
     /// The clonable receiver of multi-consumer async channel awaiting for shutdown_tx.send() to be
     /// invoked to stop all running swaps.
     /// MM2 is used as static lib on some platforms e.g. iOS so it doesn't run as separate process.
     /// So when stop was invoked the swaps could stay running on shared executors causing
     /// Very unpleasant consequences
     shutdown_rx: async_std_sync::Receiver<()>,
->>>>>>> b1b4c239
+    swap_msgs: Mutex<HashMap<String, HashMap<&'static str, Vec<u8>>>>,
 }
 
 impl SwapsContext {
@@ -368,11 +363,8 @@
             Ok (SwapsContext {
                 running_swaps: Mutex::new(vec![]),
                 banned_pubkeys: Mutex::new(HashMap::new()),
-<<<<<<< HEAD
                 swap_msgs: Mutex::new(HashMap::new()),
-=======
                 shutdown_rx,
->>>>>>> b1b4c239
             })
         })))
     }
