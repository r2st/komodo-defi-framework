--- conflicted
+++ resolved
@@ -165,7 +165,8 @@
             "LP_coinsearch",
             "LP_autoprice",
             "LP_instantdex_deposit",
-<<<<<<< HEAD
+            "LP_mypriceset",
+            "LP_pricepings",
             "LP_alicequery_clear",
             "LP_address_utxo_reset",
             "LP_autosplit",
@@ -176,14 +177,9 @@
             "LP_basesatoshis",
             "LP_quoteinfoinit",
             "LP_quotedestinfo",
-            "LP_mypriceset",
             "LP_trade",
             "gen_quote_uuid",
             "decode_hex",
-=======
-            "LP_mypriceset",
-            "LP_pricepings",
->>>>>>> 3c2320b5
         ]
             .iter(),
         // types
@@ -211,14 +207,11 @@
             "SPAWN_RPC",
             "LP_autorefs",
             "G",
-<<<<<<< HEAD
+            "LP_mypubsock",
             "LP_ORDERBOOK_DURATION",
             "LP_AUTOTRADE_TIMEOUT",
             "LP_RESERVETIME",
             "Alice_expiration",
-=======
-            "LP_mypubsock",
->>>>>>> 3c2320b5
         ]
             .iter(),
     );
