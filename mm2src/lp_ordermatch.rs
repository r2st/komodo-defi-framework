
/******************************************************************************
 * Copyright © 2014-2019 The SuperNET Developers.                             *
 *                                                                            *
 * See the AUTHORS, DEVELOPER-AGREEMENT and LICENSE files at                  *
 * the top-level directory of this distribution for the individual copyright  *
 * holder information and the developer policies on copyright and licensing.  *
 *                                                                            *
 * Unless otherwise agreed in a custom licensing agreement, no part of the    *
 * SuperNET software, including this file may be copied, modified, propagated *
 * or distributed except according to the terms contained in the LICENSE file *
 *                                                                            *
 * Removal or modification of this copyright notice is prohibited.            *
 *                                                                            *
 ******************************************************************************/

//
//  lp_ordermatch.rs
//  marketmaker
//
#![allow(uncommon_codepoints)]
#![cfg_attr(not(feature = "native"), allow(dead_code))]

use bigdecimal::BigDecimal;
use bitcrypto::sha256;
<<<<<<< HEAD
use coins::{BalanceUpdateEventHandler, lp_coinfindᵃ, MmCoinEnum, TradeInfo};
=======
use coins::{lp_coinfindᵃ, MmCoinEnum};
>>>>>>> 1bbffa40
use coins::utxo::{compressed_pub_key_from_priv_raw, ChecksumType};
use common::{bits256, json_dir_entries, now_ms, new_uuid,
  remove_file, rpc_response, rpc_err_response, write, HyRes};
use common::executor::{spawn, Timer};
<<<<<<< HEAD
use common::mm_ctx::{from_ctx, MmArc, MmWeak, P2PCommand};
use common::mm_number::{from_dec_to_ratio, from_ratio_to_dec, MmNumber};
use futures::{
    compat::Future01CompatExt,
    sink::SinkExt,
};
=======
use common::mm_ctx::{from_ctx, MmArc, MmWeak};
use common::mm_number::{from_dec_to_ratio, from_ratio_to_dec, Fraction, MmNumber};
use futures::compat::Future01CompatExt;
>>>>>>> 1bbffa40
use gstuff::slurp;
use http::Response;
use keys::{Public, Signature};
#[cfg(test)]
use mocktopus::macros::*;
use num_rational::BigRational;
use num_traits::cast::ToPrimitive;
use num_traits::identities::Zero;
use primitives::hash::{H256};
use rpc::v1::types::{H256 as H256Json};
use serde_json::{self as json, Value as Json};
use std::collections::HashSet;
use std::collections::hash_map::{Entry, HashMap};
use std::fs::DirEntry;
use std::path::PathBuf;
use std::sync::{Arc, Mutex};
use uuid::Uuid;

<<<<<<< HEAD
use crate::mm2::{
    gossipsub::{GossipsubEventHandler, pub_sub_topic, TopicPrefix, TOPIC_SEPARATOR},
    lp_swap::{dex_fee_amount, get_locked_amount, is_pubkey_banned, run_maker_swap, run_taker_swap,
              MakerSwap, RunMakerSwapInput, RunTakerSwapInput, TakerSwap}
};

pub const ORDERBOOK_PREFIX: TopicPrefix = "orbk";

pub async fn process_msg(ctx: MmArc, msg: &[u8]) {
    let req = match json::from_slice::<Json>(msg) {
        Ok(j) => j,
        Err(_) => return,
    };
    let method = match req["method"].clone() {
        Json::String (method) => method,
        _ => return,
    };
    match &method[..] {
        "postprice" => {
            lp_post_price_recv (&ctx, req).compat().await;
        },
        _ => {
            lp_trade_command(ctx, req);
        },
    };
}

fn alb_ordered_pair(base: &str, rel: &str) -> String {
    let (first, second) = if base < rel {
        (base, rel)
    } else {
        (rel, base)
    };
    let mut res = first.to_owned();
    res.push(':');
    res.push_str(second);
    res
}

fn orderbook_topic(base: &str, rel: &str) -> String {
    pub_sub_topic(ORDERBOOK_PREFIX, &alb_ordered_pair(base, rel))
}

#[test]
fn test_alb_ordered_pair() {
    assert_eq!("BTC:KMD", alb_ordered_pair("KMD", "BTC"));
    assert_eq!("BTCH:KMD", alb_ordered_pair("KMD", "BTCH"));
    assert_eq!("KMD:QTUM", alb_ordered_pair("QTUM", "KMD"));
}

fn parse_orderbook_pair_from_topic(topic: &str) -> Option<(&str, &str)> {
    let mut split = topic.split(|maybe_sep| maybe_sep == TOPIC_SEPARATOR);
    match split.next() {
        Some(ORDERBOOK_PREFIX) => match split.next() {
            Some(maybe_pair) => {
                let colon = maybe_pair.find(|maybe_colon| maybe_colon == ':');
                match colon {
                    Some(index) => if index + 1 < maybe_pair.len() {
                        Some((&maybe_pair[..index], &maybe_pair[index+1..]))
                    } else {
                        None
                    },
                    None => None,
                }
            },
            None => None,
        },
        _ => None,
    }
}

#[test]
fn test_parse_orderbook_pair_from_topic() {
    assert_eq!(Some(("BTC", "KMD")), parse_orderbook_pair_from_topic("orbk/BTC:KMD"));
    assert_eq!(None, parse_orderbook_pair_from_topic("orbk/BTC:"));
}

#[derive(Clone)]
pub struct OrdermatchP2PConnector {
    pub ctx: MmArc,
}

impl OrdermatchEventHandler for OrdermatchP2PConnector {
    fn maker_order_created(&self, order: &MakerOrder) {
        let ctx = self.ctx.clone();
        let topic = orderbook_topic(&order.base, &order.rel);
        spawn(async move {
            ctx.subscribe_to_p2p_topic(topic).await;
            if let Err(e) = broadcast_my_maker_orders(&ctx).await {
                ctx.log.log("", &[&"broadcast_my_maker_orders"], &format!("error {}", e));
            };
        });
    }

    fn maker_order_updated(&self, order: &MakerOrder) {
        let ctx = self.ctx.clone();
        let topic = orderbook_topic(&order.base, &order.rel);
        spawn(async move {
            ctx.subscribe_to_p2p_topic(topic).await;
            if let Err(e) = broadcast_my_maker_orders(&ctx).await {
                ctx.log.log("", &[&"broadcast_my_maker_orders"], &format!("error {}", e));
            };
        });
    }

    fn maker_order_cancelled(&self, order: &MakerOrder) {
        let ping = match PricePingRequest::new(&self.ctx, order, 0.into()) {
            Ok(p) => p,
            Err(e) => {
                self.ctx.log.log("", &[&"broadcast_cancelled_orders", &order.base, &order.rel], &format! ("ping request creation failed {}", e));
                return;
            },
        };

        if let Err(e) = lp_send_price_ping(&ping, &self.ctx) {
            self.ctx.log.log("", &[&"broadcast_cancelled_orders", &order.base, &order.rel], &format! ("ping request send failed {}", e));
        }
    }
}

impl GossipsubEventHandler for OrdermatchP2PConnector {
    fn peer_subscribed(&self, peer: &str, topic: &str) {
        let pair = match parse_orderbook_pair_from_topic(topic) {
            Some(p) => p,
            None => return,
        };
        let ordermatch_ctx = unwrap!(OrdermatchContext::from_ctx(&self.ctx));
        let orderbook = ordermatch_ctx.orderbook.lock().unwrap();
        let mut messages = vec![];
        log!("Current orderbook " [orderbook]);
        if let Some(orders) = orderbook.get(&(pair.0.to_owned(), pair.1.to_owned())) {
            for (_, order) in orders.iter() {
                messages.push((topic.to_owned(), json::to_vec(order).unwrap()));
            }
        }

        if let Some(orders) = orderbook.get(&(pair.1.to_owned(), pair.0.to_owned())) {
            for (_, order) in orders.iter() {
                messages.push((topic.to_owned(), json::to_vec(order).unwrap()));
            }
        }
        let peers = vec![peer.to_owned()];
        let mut tx = self.ctx.gossip_sub_cmd_queue.or(&|| panic!()).clone();
        spawn(async move {
            tx.send(P2PCommand::SendToPeers(messages, peers)).await.unwrap();
        });
    }

    fn message_received(&self, _peer: &str, topics: &[&str], msg: &[u8]) {
        for topic in topics.iter() {
            if let Some(pair) = parse_orderbook_pair_from_topic(topic) {
                let ctx = self.ctx.clone();
                let msg = msg.to_owned();
                spawn(async move {
                    process_msg(ctx, &msg).await;
                });
            }
        }
    }

    fn peer_disconnected(&self, peer: &str) {
        let ordermatch_ctx = unwrap!(OrdermatchContext::from_ctx(&self.ctx));
        let mut orderbook = ordermatch_ctx.orderbook.lock().unwrap();
        orderbook.iter_mut().for_each(|(pair, orders)| orders.retain(|_, order| order.peer_id != peer));
    }
}

pub struct OrdermatchDBConnector {
    ctx: MmArc,
}

impl OrdermatchEventHandler for OrdermatchDBConnector {
    fn maker_order_created(&self, order: &MakerOrder) {
        save_my_maker_order(&self.ctx, order);
    }

    fn maker_order_updated(&self, order: &MakerOrder) {
        save_my_maker_order(&self.ctx, order);
    }

    fn maker_order_cancelled(&self, order: &MakerOrder) {
        delete_my_maker_order(&self.ctx, order);
    }
}

pub struct BalanceUpdateOrdermatchHandler {
    ctx: MmArc,
}

impl BalanceUpdateOrdermatchHandler {
    pub fn new(ctx: MmArc) -> Self {
        BalanceUpdateOrdermatchHandler {
            ctx
        }
    }
}

impl BalanceUpdateEventHandler for BalanceUpdateOrdermatchHandler {
    fn balance_updated(&self, ticker: &str, new_balance: &BigDecimal) {
        let ordermatch_ctx = unwrap!(OrdermatchContext::from_ctx(&self.ctx));
        let mut maker_orders = ordermatch_ctx.my_maker_orders.lock().unwrap();
        *maker_orders = maker_orders.drain().filter_map(|(uuid, mut order)| {
            if order.base == *ticker {
                if *new_balance < MIN_TRADING_VOL.parse().unwrap() {
                    order.max_base_vol = 0.into();
                    order.max_base_vol_rat = BigRational::from_integer(0.into());
                    ordermatch_ctx.maker_order_cancelled(&order);
                    None
                } else {
                    if *new_balance < order.max_base_vol {
                        order.max_base_vol = (*new_balance).clone();
                        order.max_base_vol_rat = from_dec_to_ratio((*new_balance).clone());
                        ordermatch_ctx.maker_order_updated(&order);
                        Some((uuid, order))
                    } else {
                        Some((uuid, order))
                    }
                }
            } else {
                Some((uuid, order))
            }
        }).collect();
    }
}
=======
use crate::mm2::lp_swap::{
    check_balance_for_maker_swap, check_balance_for_taker_swap, get_locked_amount, is_pubkey_banned, run_maker_swap, run_taker_swap,
    MakerSwap, RunMakerSwapInput, RunTakerSwapInput, TakerSwap,
};
>>>>>>> 1bbffa40

#[cfg(test)]
#[cfg(feature = "native")]
#[path = "ordermatch_tests.rs"]
mod ordermatch_tests;

const MIN_TRADING_VOL: &str = "0.00777";

#[derive(Clone, Debug, Deserialize, Serialize)]
enum TakerAction {
    Buy,
    Sell,
}

#[derive(Clone, Debug, Deserialize, Serialize)]
struct TakerRequest {
    base: String,
    rel: String,
    base_amount: BigDecimal,
    base_amount_rat: Option<BigRational>,
    rel_amount: BigDecimal,
    rel_amount_rat: Option<BigRational>,
    action: TakerAction,
    uuid: Uuid,
    method: String,
    sender_pubkey: H256Json,
    dest_pub_key: H256Json,
    #[serde(default)]
    match_by: MatchBy,
}

impl TakerRequest {
    fn get_base_amount(&self) -> MmNumber {
        match &self.base_amount_rat {
            Some(r) => r.clone().into(),
            None => self.base_amount.clone().into()
        }
    }

    fn get_rel_amount(&self) -> MmNumber {
        match &self.rel_amount_rat {
            Some(r) => r.clone().into(),
            None => self.rel_amount.clone().into()
        }
    }
}

#[derive(Clone, Debug, Deserialize, Serialize)]
#[serde(tag = "type", content = "data")]
enum MatchBy {
    Any,
    Orders(HashSet<Uuid>),
    Pubkeys(HashSet<H256Json>)
}

impl Default for MatchBy {
    fn default() -> Self { MatchBy::Any }
}

#[derive(Clone, Debug, Deserialize, Eq, PartialEq, Serialize)]
#[serde(tag = "type", content = "data")]
enum OrderType {
    FillOrKill,
    GoodTillCancelled,
}

impl Default for OrderType {
    fn default() -> Self { OrderType::GoodTillCancelled }
}

#[derive(Clone, Debug, Deserialize, Serialize)]
struct TakerOrder {
    created_at: u64,
    request: TakerRequest,
    matches: HashMap<Uuid, TakerMatch>,
    order_type: OrderType,
}

/// Result of match_reserved function
#[derive(Debug, PartialEq)]
enum MatchReservedResult {
    /// Order and reserved message matched,
    Matched,
    /// Order and reserved didn't match
    NotMatched,
}

impl TakerOrder {
    fn is_cancellable(&self) -> bool {
        self.matches.is_empty()
    }

    fn match_reserved(&self, reserved: &MakerReserved) -> MatchReservedResult {
        match &self.request.match_by {
            MatchBy::Any => (),
            MatchBy::Orders(uuids) => if !uuids.contains(&reserved.maker_order_uuid) {
                return MatchReservedResult::NotMatched;
            },
            MatchBy::Pubkeys(pubkeys) => if !pubkeys.contains(&reserved.sender_pubkey) {
                return MatchReservedResult::NotMatched;
            },
        }

        let my_base_amount: MmNumber = self.request.get_base_amount();
        let my_rel_amount: MmNumber = self.request.get_rel_amount();
        let other_base_amount: MmNumber = reserved.get_base_amount();
        let other_rel_amount: MmNumber = reserved.get_rel_amount();

        match self.request.action {
            TakerAction::Buy => if self.request.base == reserved.base && self.request.rel == reserved.rel
                && my_base_amount == other_base_amount && other_rel_amount <= my_rel_amount {
                MatchReservedResult::Matched
            } else {
                MatchReservedResult::NotMatched
            },
            TakerAction::Sell => if self.request.base == reserved.rel && self.request.rel == reserved.base
                && my_base_amount == other_rel_amount && my_rel_amount <= other_base_amount {
                MatchReservedResult::Matched
            } else {
                MatchReservedResult::NotMatched
            }
        }
    }
}

#[derive(Clone, Debug, Deserialize, Serialize)]
/// Market maker order
/// The "action" is missing here because it's easier to always consider maker order as "sell"
/// So upon ordermatch with request we have only 2 combinations "sell":"sell" and "sell":"buy"
/// Adding "action" to maker order will just double possible combinations making order match more complex.
pub struct MakerOrder {
    pub max_base_vol: BigDecimal,
    #[serde(default = "zero_rat")]
    pub max_base_vol_rat: BigRational,
    pub min_base_vol: BigDecimal,
    #[serde(default = "zero_rat")]
    pub min_base_vol_rat: BigRational,
    pub price: BigDecimal,
    #[serde(default = "zero_rat")]
    pub price_rat: BigRational,
    pub created_at: u64,
    pub base: String,
    pub rel: String,
    matches: HashMap<Uuid, MakerMatch>,
    started_swaps: Vec<Uuid>,
    uuid: Uuid,
}

fn zero_rat() -> BigRational { BigRational::zero() }

impl MakerOrder {
    fn available_amount(&self) -> MmNumber {
        let reserved: MmNumber = self.matches.iter().fold(
            MmNumber::from(BigRational::from_integer(0.into())),
            |reserved, (_, order_match)| reserved + order_match.reserved.get_base_amount()
        );
        MmNumber::from(self.max_base_vol_rat.clone()) - reserved
    }

    fn is_cancellable(&self) -> bool {
        !self.has_ongoing_matches()
    }

    fn has_ongoing_matches(&self) -> bool {
        for (_, order_match) in self.matches.iter() {
            // if there's at least 1 ongoing match the order is not cancellable
            if order_match.connected.is_none() && order_match.connect.is_none() {
                return true;
            }
        }
        return false;
    }
}

impl Into<MakerOrder> for TakerOrder {
    fn into(self) -> MakerOrder {
        let order = match self.request.action {
            TakerAction::Sell => MakerOrder {
                price: &self.request.rel_amount / &self.request.base_amount,
                price_rat: (self.request.get_rel_amount() / self.request.get_base_amount()).into(),
                max_base_vol_rat: self.request.get_base_amount().into(),
                max_base_vol: self.request.base_amount,
                min_base_vol_rat: BigRational::from_integer(0.into()),
                min_base_vol: 0.into(),
                created_at: now_ms(),
                base: self.request.base,
                rel: self.request.rel,
                matches: HashMap::new(),
                started_swaps: Vec::new(),
                uuid: self.request.uuid,
            },
            // The "buy" taker order is recreated with reversed pair as Maker order is always considered as "sell"
            TakerAction::Buy => MakerOrder {
                price: &self.request.base_amount / &self.request.rel_amount,
                price_rat: (self.request.get_base_amount() / self.request.get_rel_amount()).into(),
                max_base_vol_rat: self.request.get_rel_amount().into(),
                max_base_vol: self.request.rel_amount,
                min_base_vol: 0.into(),
                min_base_vol_rat: BigRational::from_integer(0.into()),
                created_at: now_ms(),
                base: self.request.rel,
                rel: self.request.base,
                matches: HashMap::new(),
                started_swaps: Vec::new(),
                uuid: self.request.uuid,
            },
        };
        order
    }
}

#[derive(Clone, Debug, Deserialize, Serialize)]
struct TakerConnect {
    taker_order_uuid: Uuid,
    maker_order_uuid: Uuid,
    method: String,
    sender_pubkey: H256Json,
    dest_pub_key: H256Json,
}

#[derive(Clone, Debug, Deserialize, Serialize)]
struct MakerReserved {
    base: String,
    rel: String,
    base_amount: BigDecimal,
    base_amount_rat: Option<BigRational>,
    rel_amount: BigDecimal,
    rel_amount_rat: Option<BigRational>,
    taker_order_uuid: Uuid,
    maker_order_uuid: Uuid,
    method: String,
    sender_pubkey: H256Json,
    dest_pub_key: H256Json,
}

impl MakerReserved {
    fn get_base_amount(&self) -> MmNumber {
        match &self.base_amount_rat {
            Some(r) => r.clone().into(),
            None => self.base_amount.clone().into()
        }
    }

    fn get_rel_amount(&self) -> MmNumber {
        match &self.rel_amount_rat {
            Some(r) => r.clone().into(),
            None => self.rel_amount.clone().into()
        }
    }
}

#[derive(Clone, Debug, Deserialize, Serialize)]
struct MakerConnected {
    taker_order_uuid: Uuid,
    maker_order_uuid: Uuid,
    method: String,
    sender_pubkey: H256Json,
    dest_pub_key: H256Json,
}

pub trait OrdermatchEventHandler {
    fn maker_order_created(&self, order: &MakerOrder);

    fn maker_order_updated(&self, order: &MakerOrder);

    fn maker_order_cancelled(&self, order: &MakerOrder);
}

struct OrdermatchContext {
    pub my_maker_orders: Mutex<HashMap<Uuid, MakerOrder>>,
    pub my_taker_orders: Mutex<HashMap<Uuid, TakerOrder>>,
    pub my_cancelled_orders: Mutex<HashMap<Uuid, MakerOrder>>,
    /// A map from (base, rel)
    pub orderbook: Mutex<HashMap<(String, String), HashMap<Uuid, PricePingRequest>>>,
    pub event_subscribers: Mutex<Vec<Box<dyn OrdermatchEventHandler + Send + Sync>>>,
}

impl OrdermatchContext {
    /// Obtains a reference to this crate context, creating it if necessary.
    fn from_ctx (ctx: &MmArc) -> Result<Arc<OrdermatchContext>, String> {
        Ok (try_s! (from_ctx (&ctx.ordermatch_ctx, move || {
            Ok (OrdermatchContext {
                my_taker_orders: Mutex::new (HashMap::default()),
                my_maker_orders: Mutex::new (HashMap::default()),
                my_cancelled_orders: Mutex::new (HashMap::default()),
                orderbook: Mutex::new (HashMap::default()),
                event_subscribers: Mutex::new (vec![
                    Box::new(OrdermatchP2PConnector {
                        ctx: ctx.clone()
                    }),
                    Box::new(OrdermatchDBConnector {
                        ctx: ctx.clone()
                    }),
                ]),
            })
        })))
    }

    /// Obtains a reference to this crate context, creating it if necessary.
    #[allow(dead_code)]
    fn from_ctx_weak (ctx_weak: &MmWeak) -> Result<Arc<OrdermatchContext>, String> {
        let ctx = try_s! (MmArc::from_weak (ctx_weak) .ok_or ("Context expired"));
        Self::from_ctx (&ctx)
    }
}

impl OrdermatchEventHandler for OrdermatchContext {
    fn maker_order_created(&self, order: &MakerOrder) {
        let subscribers = self.event_subscribers.lock().unwrap();
        for subscriber in subscribers.iter() {
            subscriber.maker_order_created(order);
        }
    }

    fn maker_order_updated(&self, order: &MakerOrder) {
        let subscribers = self.event_subscribers.lock().unwrap();
        for subscriber in subscribers.iter() {
            subscriber.maker_order_updated(order);
        }
    }

    fn maker_order_cancelled(&self, order: &MakerOrder) {
        let subscribers = self.event_subscribers.lock().unwrap();
        for subscriber in subscribers.iter() {
            subscriber.maker_order_cancelled(order);
        }
    }
}

#[cfg_attr(test, mockable)]
fn lp_connect_start_bob(ctx: MmArc, maker_match: MakerMatch) {
    spawn(async move {  // aka "maker_loop"
        let taker_coin = match lp_coinfindᵃ(&ctx, &maker_match.reserved.rel).await {
            Ok(Some(c)) => c,
            Ok(None) => {log!("Coin " (maker_match.reserved.rel) " is not found/enabled"); return},
            Err(e) => {log!("!lp_coinfind(" (maker_match.reserved.rel) "): " (e)); return}
        };

        let maker_coin = match lp_coinfindᵃ(&ctx, &maker_match.reserved.base).await {
            Ok(Some(c)) => c,
            Ok(None) => {log!("Coin " (maker_match.reserved.base) " is not found/enabled"); return},
            Err(e) => {log!("!lp_coinfind(" (maker_match.reserved.base) "): " (e)); return}
        };
        let mut alice = bits256::default();
        alice.bytes = maker_match.request.sender_pubkey.0;
        let maker_amount = maker_match.reserved.get_base_amount().into();
        let taker_amount = maker_match.reserved.get_rel_amount().into();
        let privkey = &ctx.secp256k1_key_pair().private().secret;
        let my_persistent_pub = unwrap!(compressed_pub_key_from_priv_raw(&privkey[..], ChecksumType::DSHA256));
        let uuid = maker_match.request.uuid.to_string();

        log!("Entering the maker_swap_loop " (maker_coin.ticker()) "/" (taker_coin.ticker()) " with uuid: " (uuid));
        let maker_swap = MakerSwap::new(
            ctx.clone(),
            alice.into(),
            maker_coin,
            taker_coin,
            maker_amount,
            taker_amount,
            my_persistent_pub,
            uuid,
        );
        run_maker_swap(RunMakerSwapInput::StartNew(maker_swap), ctx).await;
    });
}

fn lp_connected_alice(ctx: MmArc, taker_match: TakerMatch) {
    spawn (async move {  // aka "taker_loop"
        let mut maker = bits256::default();
        maker.bytes = taker_match.reserved.sender_pubkey.0;
        let taker_coin = match lp_coinfindᵃ (&ctx, &taker_match.reserved.rel) .await {
            Ok(Some(c)) => c,
            Ok(None) => {
                log!("Coin " (taker_match.reserved.rel) " is not found/enabled");
                return;
            }
            Err(e) => {
                log!("!lp_coinfind(" (taker_match.reserved.rel) "): " (e));
                return;
            }
        };

        let maker_coin = match lp_coinfindᵃ (&ctx, &taker_match.reserved.base) .await {
            Ok(Some(c)) => c,
            Ok(None) => {
                log!("Coin " (taker_match.reserved.base) " is not found/enabled");
                return;
            }
            Err(e) => {
                log!("!lp_coinfind(" (taker_match.reserved.base) "): " (e));
                return;
            }
        };

        let privkey = &ctx.secp256k1_key_pair().private().secret;
        let my_persistent_pub = unwrap!(compressed_pub_key_from_priv_raw(&privkey[..], ChecksumType::DSHA256));
        let maker_amount = taker_match.reserved.get_base_amount().into();
        let taker_amount = taker_match.reserved.get_rel_amount().into();
        let uuid = taker_match.reserved.taker_order_uuid.to_string();

        log!("Entering the taker_swap_loop " (maker_coin.ticker()) "/" (taker_coin.ticker())  " with uuid: " (uuid));
        let taker_swap = TakerSwap::new(
            ctx.clone(),
            maker.into(),
            maker_coin,
            taker_coin,
            maker_amount,
            taker_amount,
            my_persistent_pub,
            uuid,
        );
        run_taker_swap(RunTakerSwapInput::StartNew(taker_swap), ctx).await
    });
}

pub async fn lp_ordermatch_loop(ctx: MmArc) {
    const ORDERMATCH_TIMEOUT: u64 = 30000;
    let mut last_price_broadcast = 0;

    loop {
        if ctx.is_stopping() { break }
        let ordermatch_ctx = unwrap!(OrdermatchContext::from_ctx(&ctx));
        {
            let mut my_taker_orders = unwrap!(ordermatch_ctx.my_taker_orders.lock());
            let mut my_maker_orders = unwrap!(ordermatch_ctx.my_maker_orders.lock());
            let mut my_cancelled_orders = unwrap!(ordermatch_ctx.my_cancelled_orders.lock());
            // transform the timed out and unmatched GTC taker orders to maker
            *my_taker_orders = my_taker_orders.drain().filter_map(|(uuid, order)| if order.created_at + ORDERMATCH_TIMEOUT < now_ms() {
                delete_my_taker_order(&ctx, &order);
                if order.matches.is_empty() && order.order_type == OrderType::GoodTillCancelled {
                    let maker_order: MakerOrder = order.into();
                    ordermatch_ctx.maker_order_created(&maker_order);
                    my_maker_orders.insert(uuid, maker_order);
                }
                None
            } else {
                Some((uuid, order))
            }).collect();
            // remove timed out unfinished matches to unlock the reserved amount
            my_maker_orders.iter_mut().for_each(|(_, order)| {
                order.matches = order.matches.drain().filter(
                    |(_, order_match)| order_match.last_updated + ORDERMATCH_TIMEOUT > now_ms() || order_match.connected.is_some()
                ).collect();
                save_my_maker_order(&ctx, order);
            });
            *my_maker_orders = my_maker_orders.drain().filter_map(|(uuid, order)| {
                let min_amount: BigDecimal = MIN_TRADING_VOL.parse().unwrap();
                let min_amount: MmNumber = min_amount.into();
                if order.available_amount() <= min_amount && !order.has_ongoing_matches() {
                    ordermatch_ctx.maker_order_cancelled(&order);
                    None
                } else {
                    Some((uuid, order))
                }
            }).collect();
        }

        if now_ms() > last_price_broadcast + 5 * 60 * 1000 {
            if let Err(e) = broadcast_my_maker_orders(&ctx).await {
                ctx.log.log("", &[&"broadcast_my_maker_orders"], &format!("error {}", e));
            }
            last_price_broadcast = now_ms();
        }

        {
            // remove "timed out" orders from orderbook
            // ones that didn't receive an update for 30 seconds or more
            let mut orderbook = unwrap!(ordermatch_ctx.orderbook.lock());
            *orderbook = orderbook.drain().filter_map(|((base, rel), mut pair_orderbook)| {
                pair_orderbook = pair_orderbook.drain().filter_map(|(pubkey, order)| if now_ms() / 1000 > order.timestamp + 300 {
                    None
                } else {
                    Some((pubkey, order))
                }).collect();
                if pair_orderbook.is_empty() {
                    None
                } else {
                    Some(((base, rel), pair_orderbook))
                }
            }).collect();
        }

        Timer::sleep(0.777).await;
    }
}

pub fn lp_trade_command(
    ctx: MmArc,
    json: Json,
) -> i32 {
    let method = json["method"].as_str();
    let ordermatch_ctx = unwrap!(OrdermatchContext::from_ctx(&ctx));
    let our_public_id = unwrap!(ctx.public_id());
    if method == Some("reserved") {
        let reserved_msg: MakerReserved = match json::from_value(json.clone()) {
            Ok(r) => r,
            Err(_) => return 1,
        };
        if is_pubkey_banned(&ctx, &reserved_msg.sender_pubkey.clone().into()) {
            log!("Sender pubkey " [reserved_msg.sender_pubkey] " is banned");
            return 1;
        }
        if H256Json::from(our_public_id.bytes) != reserved_msg.dest_pub_key {
            // ignore the messages that do not target our node
            return 1;
        }

        let mut my_taker_orders = unwrap!(ordermatch_ctx.my_taker_orders.lock());
        let my_order = match my_taker_orders.entry(reserved_msg.taker_order_uuid) {
            Entry::Vacant(_) => {
                log!("Our node doesn't have the order with uuid " (reserved_msg.taker_order_uuid));
                return 1;
            },
            Entry::Occupied(entry) => entry.into_mut()
        };

        if my_order.request.dest_pub_key != H256Json::default() && my_order.request.dest_pub_key != reserved_msg.sender_pubkey {
            log!("got reserved response from different node " (hex::encode(&reserved_msg.sender_pubkey.0)));
            return 1;
        }

        // send "connect" message if reserved message targets our pubkey AND
        // reserved amounts match our order AND order is NOT reserved by someone else (empty matches)
        if my_order.match_reserved(&reserved_msg) == MatchReservedResult::Matched && my_order.matches.is_empty() {
            let connect = TakerConnect {
                sender_pubkey: H256Json::from(our_public_id.bytes),
                dest_pub_key: reserved_msg.sender_pubkey.clone(),
                method: "connect".into(),
                taker_order_uuid: reserved_msg.taker_order_uuid,
                maker_order_uuid: reserved_msg.maker_order_uuid,
            };
            let topic = orderbook_topic(&my_order.request.base, &my_order.request.rel);
            ctx.broadcast_p2p_msg(topic, unwrap!(json::to_vec(&connect)));
            let taker_match = TakerMatch {
                reserved: reserved_msg,
                connect,
                connected: None,
                last_updated: now_ms(),
            };
            my_order.matches.insert(taker_match.reserved.maker_order_uuid, taker_match);
            save_my_taker_order(&ctx, &my_order);
        }
        return 1;
    }
    if method == Some("connected") {
        let connected: MakerConnected = match json::from_value(json.clone()) {
            Ok(c) => c,
            Err(_) => return 1,
        };
        if H256Json::from(our_public_id.bytes) == connected.dest_pub_key && H256Json::from(our_public_id.bytes) != connected.sender_pubkey {
            let mut my_taker_orders = unwrap!(ordermatch_ctx.my_taker_orders.lock());
            let my_order_entry = match my_taker_orders.entry(connected.taker_order_uuid) {
                Entry::Occupied(e) => e,
                Entry::Vacant(_) => {
                    log!("Our node doesn't have the order with uuid "(connected.taker_order_uuid));
                    return 1;
                },
            };
            let order_match = match my_order_entry.get().matches.get(&connected.maker_order_uuid) {
                Some(o) => o,
                None => {
                    log!("Our node doesn't have the match with uuid "(connected.maker_order_uuid));
                    return 1;
                }
            };
            // alice
            lp_connected_alice(ctx.clone(), order_match.clone());
            // remove the matched order immediately
            delete_my_taker_order(&ctx, &my_order_entry.get());
            my_order_entry.remove();
            // AG: Bob's p2p ID (`LP_mypub25519`) is in `json["srchash"]`.
            log!("CONNECTED.(" (json) ")");
        }
        return 1;
    }
    // bob
    if method == Some("request") {
        let taker_request: TakerRequest = match json::from_value(json.clone()) {
            Ok(r) => r,
            Err(_) => return 1,
        };
        if is_pubkey_banned(&ctx, &taker_request.sender_pubkey.clone().into()) {
            log!("Sender pubkey " [taker_request.sender_pubkey] " is banned");
            return 1;
        }
        if our_public_id.bytes == taker_request.dest_pub_key.0 {
            log!("Skip the request originating from our pubkey");
            return 1;
        }
        let ordermatch_ctx = unwrap!(OrdermatchContext::from_ctx(&ctx));
        let mut my_orders = unwrap!(ordermatch_ctx.my_maker_orders.lock());

        for (uuid, order) in my_orders.iter_mut() {
            if let OrderMatchResult::Matched((base_amount, rel_amount)) = match_order_and_request(order, &taker_request) {
                if !order.matches.contains_key(&taker_request.uuid) {
                    let reserved = MakerReserved {
                        dest_pub_key: taker_request.sender_pubkey.clone(),
                        sender_pubkey: our_public_id.bytes.into(),
                        base: order.base.clone(),
                        base_amount: base_amount.clone().into(),
                        base_amount_rat: Some(base_amount.into()),
                        rel_amount: rel_amount.clone().into(),
                        rel_amount_rat: Some(rel_amount.into()),
                        rel: order.rel.clone(),
                        method: "reserved".into(),
                        taker_order_uuid: taker_request.uuid,
                        maker_order_uuid: *uuid,
                    };
                    let topic = orderbook_topic(&order.base, &order.rel);
                    ctx.broadcast_p2p_msg(topic, unwrap!(json::to_vec(&reserved)));
                    let maker_match = MakerMatch {
                        request: taker_request,
                        reserved,
                        connect: None,
                        connected: None,
                        last_updated: now_ms(),
                    };
                    order.matches.insert(maker_match.request.uuid, maker_match);
                    save_my_maker_order(&ctx, &order);
                }
                return 1;
            }
        }
    }

    if method == Some("connect") {
        // bob
        let connect_msg: TakerConnect = match json::from_value(json.clone()) {
            Ok(m) => m,
            Err(_) => return 1,
        };
        if our_public_id.bytes == connect_msg.dest_pub_key.0 && our_public_id.bytes != connect_msg.sender_pubkey.0 {
            let mut maker_orders = unwrap!(ordermatch_ctx.my_maker_orders.lock());
            let my_order = match maker_orders.get_mut(&connect_msg.maker_order_uuid) {
                Some(o) => o,
                None => {
                    log!("Our node doesn't have the order with uuid " (connect_msg.maker_order_uuid));
                    return 1;
                },
            };
            let order_match = match my_order.matches.get_mut(&connect_msg.taker_order_uuid) {
                Some(o) => o,
                None => {
                    log!("Our node doesn't have the match with uuid " (connect_msg.taker_order_uuid));
                    return 1;
                },
            };

            if order_match.connected.is_none() && order_match.connect.is_none() {
                let connected = MakerConnected {
                    sender_pubkey: our_public_id.bytes.into(),
                    dest_pub_key: connect_msg.sender_pubkey.clone(),
                    taker_order_uuid: connect_msg.taker_order_uuid,
                    maker_order_uuid: connect_msg.maker_order_uuid,
                    method: "connected".into(),
                };
                let topic = orderbook_topic(&my_order.base, &my_order.rel);
                ctx.broadcast_p2p_msg(topic, unwrap!(json::to_vec(&connected)));
                order_match.connect = Some(connect_msg);
                order_match.connected = Some(connected);
                my_order.started_swaps.push(order_match.request.uuid);
                lp_connect_start_bob(ctx.clone(), order_match.clone());
                save_my_maker_order(&ctx, &my_order);
            }
        }
        return 1;
    }
    -1
}

#[derive(Deserialize, Debug)]
pub struct AutoBuyInput {
    base: String,
    rel: String,
    price: MmNumber,
    volume: MmNumber,
    timeout: Option<u32>,
    /// Not used. Deprecated.
    duration: Option<u32>,
    // TODO: remove this field on API refactoring, method should be separated from params
    method: String,
    gui: Option<String>,
    #[serde(rename="destpubkey")]
    #[serde(default)]
    dest_pub_key: H256Json,
    #[serde(default)]
    match_by: MatchBy,
    #[serde(default)]
    order_type: OrderType,
}

pub async fn buy(ctx: MmArc, req: Json) -> Result<Response<Vec<u8>>, String> {
    let input: AutoBuyInput = try_s!(json::from_value(req));
    if input.base == input.rel {return ERR!("Base and rel must be different coins")}
    let rel_coin = try_s!(lp_coinfindᵃ(&ctx, &input.rel).await);
    let rel_coin = try_s!(rel_coin.ok_or("Rel coin is not found or inactive"));
    let base_coin = try_s!(lp_coinfindᵃ(&ctx, &input.base).await);
    let base_coin: MmCoinEnum = try_s!(base_coin.ok_or("Base coin is not found or inactive"));
    let my_amount = &input.volume * &input.price;
    try_s!(check_balance_for_taker_swap(&ctx, &rel_coin, &base_coin, my_amount, None).await);
    try_s!(base_coin.can_i_spend_other_payment().compat().await);
    let res = try_s!(lp_auto_buy(&ctx, input).await).into_bytes();
    Ok(try_s!(Response::builder().body(res)))
}

pub async fn sell(ctx: MmArc, req: Json) -> Result<Response<Vec<u8>>, String> {
    let input: AutoBuyInput = try_s!(json::from_value(req));
    if input.base == input.rel {return ERR!("Base and rel must be different coins")}
    let base_coin = try_s!(lp_coinfindᵃ(&ctx, &input.base).await);
    let base_coin = try_s!(base_coin.ok_or("Base coin is not found or inactive"));
    let rel_coin = try_s!(lp_coinfindᵃ(&ctx, &input.rel).await);
    let rel_coin = try_s!(rel_coin.ok_or("Rel coin is not found or inactive"));
    try_s!(check_balance_for_taker_swap(&ctx, &base_coin, &rel_coin, input.volume.clone(), None).await);
    try_s!(rel_coin.can_i_spend_other_payment().compat().await);
    let res = try_s!(lp_auto_buy(&ctx, input).await).into_bytes();
    Ok(try_s!(Response::builder().body(res)))
}

/// Created when maker order is matched with taker request
#[derive(Clone, Debug, Deserialize, Serialize)]
struct MakerMatch {
    request: TakerRequest,
    reserved: MakerReserved,
    connect: Option<TakerConnect>,
    connected: Option<MakerConnected>,
    last_updated: u64,
}

/// Created upon taker request broadcast
#[derive(Clone, Debug, Deserialize, Serialize)]
struct TakerMatch {
    reserved: MakerReserved,
    connect: TakerConnect,
    connected: Option<MakerConnected>,
    last_updated: u64,
}

pub async fn lp_auto_buy(ctx: &MmArc, input: AutoBuyInput) -> Result<String, String> {
    if input.price < MmNumber::from(BigRational::new(1.into(), 100000000.into())) {
        return ERR!("Price is too low, minimum is 0.00000001");
    }

    let action = match Some(input.method.as_ref()) {
        Some("buy") => {
            TakerAction::Buy
        },
        Some("sell") => {
            TakerAction::Sell
        },
        _ => return ERR!("Auto buy must be called only from buy/sell RPC methods")
    };
    let topic = orderbook_topic(&input.base, &input.rel);
    try_s!(ctx.subscribe_to_p2p_topic(topic.clone()).await);
    let ordermatch_ctx = try_s!(OrdermatchContext::from_ctx(&ctx));
    let mut my_taker_orders = try_s!(ordermatch_ctx.my_taker_orders.lock());
    let uuid = new_uuid();
    let our_public_id = try_s!(ctx.public_id());
    let rel_volume = &input.volume * &input.price;
    if input.volume < MmNumber::from(unwrap!(MIN_TRADING_VOL.parse::<BigDecimal>())) {
        return ERR!("Base volume {} is too low, required at least {}", input.volume, MIN_TRADING_VOL);
    }

    if rel_volume < MmNumber::from(unwrap!(MIN_TRADING_VOL.parse::<BigDecimal>())) {
        return ERR!("Rel volume {} is too low, required at least {}", rel_volume, MIN_TRADING_VOL);
    }

    let request = TakerRequest {
        base: input.base,
        rel: input.rel,
        rel_amount: rel_volume.clone().into(),
        rel_amount_rat: Some(rel_volume.into()),
        base_amount: input.volume.clone().into(),
        base_amount_rat: Some(BigRational::from(input.volume)),
        method: "request".into(),
        uuid,
        dest_pub_key: input.dest_pub_key,
        sender_pubkey: H256Json::from(our_public_id.bytes),
        action,
        match_by: input.match_by,
    };
    ctx.broadcast_p2p_msg(topic, unwrap!(json::to_vec(&request)));
    let result = json!({
        "result": request
    }).to_string();
    let order = TakerOrder {
        created_at: now_ms(),
        matches: HashMap::new(),
        request,
        order_type: input.order_type,
    };
    save_my_taker_order(ctx, &order);
    my_taker_orders.insert(uuid, order);
    drop(my_taker_orders);
    Ok(result)
}

fn price_ping_sig_hash(timestamp: u32, pubsecp: &[u8], pubkey: &[u8], base: &[u8], rel: &[u8], price64: u64) -> H256 {
    let mut input = vec![];
    input.extend_from_slice(&timestamp.to_le_bytes());
    input.extend_from_slice(pubsecp);
    input.extend_from_slice(pubkey);
    input.extend_from_slice(base);
    input.extend_from_slice(rel);
    input.extend_from_slice(&price64.to_le_bytes());
    sha256(&input)
}

#[derive(Debug, Deserialize, Serialize)]
struct PricePingRequest {
    method: String,
    pubkey: String,
    base: String,
    rel: String,
    price: BigDecimal,
    price_rat: Option<MmNumber>,
    price64: String,
    timestamp: u64,
    pubsecp: String,
    sig: String,
    // TODO rename, it's called "balance", but it's actual meaning is max available volume to trade
    #[serde(rename="bal")]
    balance: BigDecimal,
    balance_rat: Option<MmNumber>,
    uuid: Option<Uuid>,
    peer_id: String,
}

impl PricePingRequest {
    fn new(ctx: &MmArc, order: &MakerOrder, balance: BigDecimal) -> Result<PricePingRequest, String> {
        let public_id = try_s!(ctx.public_id());

        let price64 = (&order.price * BigDecimal::from(100000000)).to_u64().unwrap();
        let timestamp = now_ms() / 1000;
        let sig_hash = price_ping_sig_hash(
            timestamp as u32,
            &**ctx.secp256k1_key_pair().public(),
            &public_id.bytes,
            order.base.as_bytes(),
            order.rel.as_bytes(),
            price64,
        );

        let sig = try_s!(ctx.secp256k1_key_pair().private().sign(&sig_hash));

        let available_amount: BigRational = order.available_amount().into();
        let min_amount = BigRational::new(777.into(), 100000.into());
        let max_volume = if available_amount > min_amount {
            let my_balance = from_dec_to_ratio(balance);
            if available_amount <= my_balance && available_amount > BigRational::from_integer(0.into()) {
                available_amount
            } else {
                my_balance
            }
        } else {
            BigRational::from_integer(0.into())
        };

        Ok(PricePingRequest {
            method: "postprice".into(),
            pubkey: hex::encode(&public_id.bytes),
            base: order.base.clone(),
            rel: order.rel.clone(),
            price64: price64.to_string(),
            price: order.price.clone(),
            price_rat: Some(order.price_rat.clone().into()),
            timestamp,
            pubsecp: hex::encode(&**ctx.secp256k1_key_pair().public()),
            sig: hex::encode(&*sig),
            balance: from_ratio_to_dec(&max_volume),
            balance_rat: Some(max_volume.into()),
            uuid: Some(order.uuid),
            peer_id: ctx.peer_id.or(&|| panic!()).clone(),
        })
    }
}

pub fn lp_post_price_recv(ctx: &MmArc, req: Json) -> HyRes {
    let req: PricePingRequest = try_h!(json::from_value(req));
    let signature: Signature = try_h!(req.sig.parse());
    let pubkey_bytes = try_h!(hex::decode(&req.pubsecp));
    // return success response to avoid excessive logging of
    // RPC error response: lp_ordermatch:852] sender pubkey 03eb26aab2e22fd2507042d1c472b3f973d629d295d391faf7b68ac5b85197ec80 is banned""
    // messages
    if is_pubkey_banned(ctx, &H256Json::from(&pubkey_bytes[1..])) {
        return rpc_response(200, ERRL!("sender pubkey {} is banned", req.pubsecp));
    }
    let pub_secp = try_h!(Public::from_slice(&pubkey_bytes));
    let pubkey = try_h!(hex::decode(&req.pubkey));
    let sig_hash = price_ping_sig_hash(
        req.timestamp as u32,
        &*pub_secp,
        &pubkey,
        req.base.as_bytes(),
        req.rel.as_bytes(),
        try_h!(req.price64.parse()),
    );
    let sig_check = try_h!(pub_secp.verify(&sig_hash, &signature));
    if sig_check {
        // identify the order by first 16 bytes of node pubkey to keep backwards-compatibility
        // TODO remove this when all nodes are updated
        let mut bytes = [0; 16];
        bytes.copy_from_slice(&pubkey[..16]);
        let uuid = req.uuid.unwrap_or(Uuid::from_bytes(bytes));
        let ordermatch_ctx: Arc<OrdermatchContext> = try_h!(OrdermatchContext::from_ctx(ctx));
        let mut orderbook = try_h!(ordermatch_ctx.orderbook.lock());
        match orderbook.entry((req.base.clone(), req.rel.clone())) {
            Entry::Vacant(pair_orders) => if req.balance > 0.into() && req.price > 0.into() {
                let mut orders = HashMap::new();
                orders.insert(uuid, req);
                pair_orders.insert(orders);
            },
            Entry::Occupied(mut pair_orders) => {
                match pair_orders.get_mut().entry(uuid) {
                    Entry::Vacant(order) => if req.balance > 0.into() && req.price > 0.into() {
                        order.insert(req);
                    },
                    Entry::Occupied(mut order) => if req.balance > 0.into() {
                        order.insert(req);
                    } else {
                        order.remove();
                    },
                }
            }
        }
        rpc_response(200, r#"{"result":"success"}"#)
    } else {
        rpc_err_response(400, "price ping invalid signature")
    }
}

fn lp_send_price_ping(req: &PricePingRequest, ctx: &MmArc) -> Result<(), String> {
    let req_string = try_s!(json::to_string(req));

    // TODO this is required to process the set price message on our own node, it's the easiest way now
    //      there might be a better way of doing this so we should consider refactoring
    let req_value = try_s!(json::to_value(req));
    let ctxʹ = ctx.clone();
    spawn(async move {
        let rc = lp_post_price_recv(&ctxʹ, req_value).compat().await;
        if let Err(err) = rc {log!("!lp_post_price_recv: "(err))}
    });

    ctx.broadcast_p2p_msg(orderbook_topic(&req.base, &req.rel), req_string.into_bytes());
    Ok(())
}

fn one() -> u8 { 1 }

fn get_true() -> bool { true }

#[derive(Deserialize)]
struct SetPriceReq {
    base: String,
    rel: String,
    price: MmNumber,
    #[serde(default)]
    max: bool,
    #[allow(dead_code)]
    #[serde(default = "one")]
    broadcast: u8,
    #[serde(default)]
    volume: MmNumber,
    #[serde(default = "get_true")]
    cancel_previous: bool,
}

pub async fn set_price(ctx: MmArc, req: Json) -> Result<Response<Vec<u8>>, String> {
    let req: SetPriceReq = try_s!(json::from_value(req));
    if req.price < MmNumber::from(BigRational::new(1.into(), 100000000.into())) {
        return ERR!("Price is too low, minimum is 0.00000001");
    }
    if req.base == req.rel {
        return ERR!("Base and rel must be different coins");
    }

    let base_coin: MmCoinEnum = match try_s!(lp_coinfindᵃ(&ctx, &req.base).await) {
        Some(coin) => coin,
        None => return ERR!("Base coin {} is not found", req.base),
    };

    let rel_coin: MmCoinEnum = match try_s!(lp_coinfindᵃ(&ctx, &req.rel).await) {
        Some(coin) => coin,
        None => return ERR!("Rel coin {} is not found", req.rel),
    };

    let my_balance = try_s!(base_coin.my_balance().compat().await);
    let volume = if req.max {
        // use entire balance deducting the locked amount and trade fee if it's paid with base coin,
        // skipping "check_balance_for_maker_swap"
        let trade_fee = try_s!(base_coin.get_trade_fee().compat().await);
        let mut vol = MmNumber::from(my_balance) - get_locked_amount(&ctx, base_coin.ticker(), &trade_fee);
        if trade_fee.coin == base_coin.ticker() {
            vol = vol - trade_fee.amount.into();
        }
        MmNumber::from(vol)
    } else {
        try_s!(check_balance_for_maker_swap(&ctx, &base_coin, req.volume.clone(), None).await);
        req.volume.clone()
    };
    if volume < MmNumber::from(unwrap!(MIN_TRADING_VOL.parse::<BigDecimal>())) {
        return ERR!("Base volume {} is too low, required at least {}", volume, MIN_TRADING_VOL);
    }
    let rel_volume = &volume * &req.price;
    if rel_volume < MmNumber::from(unwrap!(MIN_TRADING_VOL.parse::<BigDecimal>())) {
        return ERR!("Rel volume {} is too low, required at least {}", rel_volume, MIN_TRADING_VOL);
    }
    try_s!(rel_coin.can_i_spend_other_payment().compat().await);

    let ordermatch_ctx = try_s!(OrdermatchContext::from_ctx(&ctx));
    let order = {
        let mut my_orders = try_s!(ordermatch_ctx.my_maker_orders.lock());
        if req.cancel_previous {
            // remove the previous orders if there're some to allow multiple setprice call per pair
            // it's common use case now as `autoprice` doesn't work with new ordermatching and
            // MM2 users request the coins price from aggregators by their own scripts issuing
            // repetitive setprice calls with new price
            *my_orders = my_orders.drain().filter_map(|(uuid, order)| {
                let to_delete = order.base == req.base && order.rel == req.rel;
                if to_delete {
                    delete_my_maker_order(&ctx, &order);
                    ordermatch_ctx.maker_order_cancelled(&order);
                    None
                } else {
                    Some((uuid, order))
                }
            }).collect();
        }

        let uuid = new_uuid();
        let order = MakerOrder {
            max_base_vol: volume.clone().into(),
            max_base_vol_rat: volume.into(),
            min_base_vol: 0.into(),
            min_base_vol_rat: BigRational::from_integer(0.into()),
            price: req.price.clone().into(),
            price_rat: req.price.clone().into(),
            created_at: now_ms(),
            base: req.base,
            rel: req.rel,
            matches: HashMap::new(),
            started_swaps: Vec::new(),
            uuid,
        };
        my_orders.insert(uuid, order.clone());
        order
    };
    let res = try_s!(json::to_vec(&json!({"result":order})));
    ordermatch_ctx.maker_order_created(&order);
    Ok(try_s!(Response::builder().body(res)))
}

pub async fn broadcast_my_maker_orders(ctx: &MmArc) -> Result<(), String> {
    let ordermatch_ctx = try_s!(OrdermatchContext::from_ctx(ctx));
    let my_orders = try_s!(ordermatch_ctx.my_maker_orders.lock()).clone();
    for (_, order) in my_orders {
        let base_coin = match try_s!(lp_coinfindᵃ(ctx, &order.base).await) {
            Some(coin) => coin,
            None => {
                ctx.log.log("", &[&"broadcast_my_maker_orders", &order.base, &order.rel], "base coin is not active yet");
                continue
            },
        };

        let _rel_coin = match try_s!(lp_coinfindᵃ(ctx, &order.rel).await) {
            Some(coin) => coin,
            None => {
                ctx.log.log("", &[&"broadcast_my_maker_orders", &order.base, &order.rel], "rel coin is not active yet");
                continue
            },
        };

        let balance = match base_coin.my_balance().compat().await {
            Ok(b) => b,
            Err(e) => {
                ctx.log.log("", &[&"broadcast_my_maker_orders", &order.base, &order.rel], &format! ("failed to get balance of base coin: {}", e));
                continue;
            }
        };

        if balance >= MIN_TRADING_VOL.parse().unwrap() {
            let ping = match PricePingRequest::new(ctx, &order, balance) {
                Ok(p) => p,
                Err(e) => {
                    ctx.log.log("", &[&"broadcast_my_maker_orders", &order.base, &order.rel], &format!("ping request creation failed {}", e));
                    continue;
                },
            };

            if let Err(e) = lp_send_price_ping(&ping, ctx) {
                ctx.log.log("", &[&"broadcast_my_maker_orders", &order.base, &order.rel], &format!("ping request send failed {}", e));
                continue;
            }
        } else {
            // cancel the order if available balance is lower than MIN_TRADING_VOL
            let mut order = try_s!(ordermatch_ctx.my_maker_orders.lock()).remove(&order.uuid);
            if let Some(mut order) = order {
                // TODO cancelling means setting volume to 0 as of now, should refactor
                order.max_base_vol = 0.into();
                order.max_base_vol_rat = BigRational::from_integer(0.into());
                ordermatch_ctx.maker_order_cancelled(&order);
            }
        }
    }

    Ok(())
}

/// Result of match_order_and_request function
#[derive(Debug, PartialEq)]
enum OrderMatchResult {
    /// Order and request matched, contains base and rel resulting amounts
    Matched((MmNumber, MmNumber)),
    /// Orders didn't match
    NotMatched,
}

/// Attempts to match the Maker's order and Taker's request
fn match_order_and_request(maker: &MakerOrder, taker: &TakerRequest) -> OrderMatchResult {
    let taker_base_amount: MmNumber = taker.get_base_amount();
    let taker_rel_amount: MmNumber = taker.get_rel_amount();
    let maker_price: MmNumber = maker.price_rat.clone().into();
    let maker_min_vol: MmNumber = maker.min_base_vol_rat.clone().into();

    match taker.action {
        TakerAction::Buy => {
            if maker.base == taker.base && maker.rel == taker.rel && taker_base_amount <= maker.available_amount() && taker_base_amount >= maker_min_vol {
                let taker_price = &taker_rel_amount / &taker_base_amount;
                if taker_price >= maker_price {
                    OrderMatchResult::Matched((taker_base_amount.clone(), taker_base_amount * maker_price))
                } else {
                    OrderMatchResult::NotMatched
                }
            } else {
                OrderMatchResult::NotMatched
            }
        },
        TakerAction::Sell => {
            if maker.base == taker.rel && maker.rel == taker.base && taker_rel_amount <= maker.available_amount() && taker_rel_amount >= maker_min_vol {
                let taker_price = &taker_base_amount / &taker_rel_amount;
                if taker_price >= maker_price {
                    OrderMatchResult::Matched((&taker_base_amount / &maker_price, taker_base_amount))
                } else {
                    OrderMatchResult::NotMatched
                }
            } else {
                OrderMatchResult::NotMatched
            }
        },
    }
}

#[derive(Deserialize)]
struct OrderStatusReq {
    uuid: Uuid,
}

pub fn order_status(ctx: MmArc, req: Json) -> HyRes {
    let req: OrderStatusReq = try_h!(json::from_value(req));

    let ordermatch_ctx = try_h!(OrdermatchContext::from_ctx(&ctx));
    let maker_orders = try_h!(ordermatch_ctx.my_maker_orders.lock());
    if let Some(order) = maker_orders.get(&req.uuid) {
        return rpc_response(200, json!({
            "type": "Maker",
            "order": MakerOrderForRpc::from(order),
        }).to_string());
    }

    let taker_orders = try_h!(ordermatch_ctx.my_taker_orders.lock());
    if let Some(order) = taker_orders.get(&req.uuid) {
        return rpc_response(200, json!({
            "type": "Taker",
            "order": TakerOrderForRpc::from(order),
        }).to_string());
    }

    rpc_err_response(404, &format!("Order with uuid {} is not found", req.uuid))
}

#[derive(Deserialize)]
struct CancelOrderReq {
    uuid: Uuid,
}

pub fn cancel_order(ctx: MmArc, req: Json) -> HyRes {
    let req: CancelOrderReq = try_h!(json::from_value(req));

    let ordermatch_ctx = try_h!(OrdermatchContext::from_ctx(&ctx));
    let mut maker_orders = try_h!(ordermatch_ctx.my_maker_orders.lock());
    match maker_orders.entry(req.uuid) {
        Entry::Occupied(order) => {
            if !order.get().is_cancellable() {
                return rpc_err_response(500, &format!("Order {} is being matched now, can't cancel", req.uuid));
            }
            let mut cancelled_orders = try_h!(ordermatch_ctx.my_cancelled_orders.lock());
            let order = order.remove();
            ordermatch_ctx.maker_order_cancelled(&order);
            return rpc_response(200, json!({
                "result": "success"
            }).to_string())
        },
        // look for taker order with provided uuid
        Entry::Vacant(_) => (),
    }

    let mut taker_orders = try_h!(ordermatch_ctx.my_taker_orders.lock());
    match taker_orders.entry(req.uuid) {
        Entry::Occupied(order) => {
            if !order.get().is_cancellable() {
                return rpc_err_response(500, &format!("Order {} is being matched now, can't cancel", req.uuid));
            }
            let order = order.remove();
            delete_my_taker_order(&ctx, &order);
            return rpc_response(200, json!({
                "result": "success"
            }).to_string())
        },
        // error is returned
        Entry::Vacant(_) => (),
    }

    rpc_err_response(404, &format!("Order with uuid {} is not found", req.uuid))
}

#[derive(Serialize)]
struct MakerOrderForRpc<'a> {
    #[serde(flatten)]
    order: &'a MakerOrder,
    cancellable: bool,
    available_amount: BigDecimal,
}

impl<'a> From<&'a MakerOrder> for MakerOrderForRpc<'a> {
    fn from(order: &'a MakerOrder) -> MakerOrderForRpc {
        MakerOrderForRpc {
            order,
            cancellable: order.is_cancellable(),
            available_amount: order.available_amount().into(),
        }
    }
}

#[derive(Serialize)]
struct TakerOrderForRpc<'a> {
    #[serde(flatten)]
    order: &'a TakerOrder,
    cancellable: bool
}

impl<'a> From<&'a TakerOrder> for TakerOrderForRpc<'a> {
    fn from(order: &'a TakerOrder) -> TakerOrderForRpc {
        TakerOrderForRpc {
            order,
            cancellable: order.is_cancellable(),
        }
    }
}

pub fn my_orders(ctx: MmArc) -> HyRes {
    let ordermatch_ctx = try_h!(OrdermatchContext::from_ctx(&ctx));
    let maker_orders = try_h!(ordermatch_ctx.my_maker_orders.lock());
    let taker_orders = try_h!(ordermatch_ctx.my_taker_orders.lock());
    let maker_orders_for_rpc: HashMap<_, _> = maker_orders.iter().map(|(uuid, order)| (uuid, MakerOrderForRpc::from(order))).collect();
    let taker_orders_for_rpc: HashMap<_, _> = taker_orders.iter().map(|(uuid, order)| (uuid, TakerOrderForRpc::from(order))).collect();
    rpc_response(200, json!({
        "result": {
            "maker_orders": maker_orders_for_rpc,
            "taker_orders": taker_orders_for_rpc,
        }
    }).to_string())
}

pub fn my_maker_orders_dir(ctx: &MmArc) -> PathBuf {
    ctx.dbdir().join("ORDERS").join("MY").join("MAKER")
}

fn my_taker_orders_dir(ctx: &MmArc) -> PathBuf {
    ctx.dbdir().join("ORDERS").join("MY").join("TAKER")
}

fn my_maker_order_file_path(ctx: &MmArc, uuid: &Uuid) -> PathBuf {
    my_maker_orders_dir(ctx).join(format!("{}.json", uuid))
}

fn my_taker_order_file_path(ctx: &MmArc, uuid: &Uuid) -> PathBuf {
    my_taker_orders_dir(ctx).join(format!("{}.json", uuid))
}

fn save_my_maker_order(ctx: &MmArc, order: &MakerOrder) {
    let path = my_maker_order_file_path(ctx, &order.uuid);
    let content = unwrap!(json::to_vec(order));
    unwrap!(write(&path, &content));
}

fn save_my_taker_order(ctx: &MmArc, order: &TakerOrder) {
    let path = my_taker_order_file_path(ctx, &order.request.uuid);
    let content = unwrap!(json::to_vec(order));
    unwrap!(write(&path, &content));
}

#[cfg_attr(test, mockable)]
fn delete_my_maker_order(ctx: &MmArc, order: &MakerOrder) {
    let path = my_maker_order_file_path(ctx, &order.uuid);
    match remove_file(&path) {
        Ok(_) => (),
        Err(e) => log!("Warning, could not remove order file " (path.display()) ", error " (e)),
    }
}

#[cfg_attr(test, mockable)]
fn delete_my_taker_order(ctx: &MmArc, order: &TakerOrder) {
    let path = my_taker_order_file_path(ctx, &order.request.uuid);
    match remove_file(&path) {
        Ok(_) => (),
        Err(e) => log!("Warning, could not remove order file " (path.display()) ", error " (e)),
    }
}

pub fn orders_kick_start(ctx: &MmArc) -> Result<HashSet<String>, String> {
    let mut coins = HashSet::new();
    let ordermatch_ctx = try_s!(OrdermatchContext::from_ctx(ctx));
    let mut maker_orders = try_s!(ordermatch_ctx.my_maker_orders.lock());
    let maker_entries = try_s!(json_dir_entries(&my_maker_orders_dir(&ctx)));

    maker_entries.iter().for_each(|entry| {
        match json::from_slice::<MakerOrder>(&slurp(&entry.path())) {
            Ok(order) => {
                coins.insert(order.base.clone());
                coins.insert(order.rel.clone());
                maker_orders.insert(order.uuid, order);
            }
            Err(_) => (),
        }
    });

    let mut taker_orders = try_s!(ordermatch_ctx.my_taker_orders.lock());
    let taker_entries: Vec<DirEntry> = try_s!(json_dir_entries(&my_taker_orders_dir(&ctx)));

    taker_entries.iter().for_each(|entry| {
        match json::from_slice::<TakerOrder>(&slurp(&entry.path())) {
            Ok(order) => {
                coins.insert(order.request.base.clone());
                coins.insert(order.request.rel.clone());
                taker_orders.insert(order.request.uuid, order);
            }
            Err(_) => (),
        }
    });
    Ok(coins)
}

#[derive(Deserialize)]
#[serde(tag = "type", content = "data")]
pub enum CancelBy {
    /// All orders of current node
    All,
    /// All orders of specific pair
    Pair { base: String, rel: String },
    /// All orders using the coin ticker as base or rel
    Coin { ticker: String },
}

pub fn cancel_orders_by(ctx: &MmArc, cancel_by: CancelBy) -> Result<(Vec<Uuid>, Vec<Uuid>), String> {
    let mut cancelled = vec![];
    let mut currently_matching = vec![];

    let ordermatch_ctx = try_s!(OrdermatchContext::from_ctx(ctx));
    let mut maker_orders = try_s!(ordermatch_ctx.my_maker_orders.lock());
    let mut taker_orders = try_s!(ordermatch_ctx.my_taker_orders.lock());
    let mut my_cancelled_orders = try_s!(ordermatch_ctx.my_cancelled_orders.lock());

    macro_rules! cancel_maker_if_true {
        ($e: expr, $uuid: ident, $order: ident) => {
            if $e {
                if $order.is_cancellable() {
                    delete_my_maker_order(&ctx, &$order);
                    my_cancelled_orders.insert($uuid, $order);
                    cancelled.push($uuid);
                    None
                } else {
                    currently_matching.push($uuid);
                    Some(($uuid, $order))
                }
            } else {
                Some(($uuid, $order))
            }
        };
    }

    macro_rules! cancel_taker_if_true {
        ($e: expr, $uuid: ident, $order: ident) => {
            if $e {
                if $order.is_cancellable() {
                    delete_my_taker_order(&ctx, &$order);
                    cancelled.push($uuid);
                    None
                } else {
                    currently_matching.push($uuid);
                    Some(($uuid, $order))
                }
            } else {
                Some(($uuid, $order))
            }
        };
    }

    match cancel_by {
        CancelBy::All => {
            *maker_orders = maker_orders.drain().filter_map(|(uuid, order)| {
                cancel_maker_if_true!(true, uuid, order)
            }).collect();
            *taker_orders = taker_orders.drain().filter_map(|(uuid, order)| {
                cancel_taker_if_true!(true, uuid, order)
            }).collect();
        },
        CancelBy::Pair{base, rel} => {
            *maker_orders = maker_orders.drain().filter_map(|(uuid, order)| {
                cancel_maker_if_true!(order.base == base && order.rel == rel, uuid, order)
            }).collect();
            *taker_orders = taker_orders.drain().filter_map(|(uuid, order)| {
                cancel_taker_if_true!(order.request.base == base && order.request.rel == rel, uuid, order)
            }).collect();
        },
        CancelBy::Coin{ticker} => {
            *maker_orders = maker_orders.drain().filter_map(|(uuid, order)| {
                cancel_maker_if_true!(order.base == ticker || order.rel == ticker, uuid, order)
            }).collect();
            *taker_orders = taker_orders.drain().filter_map(|(uuid, order)| {
                cancel_taker_if_true!(order.request.base == ticker || order.request.rel == ticker, uuid, order)
            }).collect();
        },
    };

    Ok((cancelled, currently_matching))
}

pub fn cancel_all_orders(ctx: MmArc, req: Json) -> HyRes {
    let cancel_by: CancelBy = try_h!(json::from_value(req["cancel_by"].clone()));

    let (cancelled, currently_matching) = try_h!(cancel_orders_by(&ctx, cancel_by));

    rpc_response(200, json!({
        "result": {
            "cancelled": cancelled,
            "currently_matching": currently_matching,
        }
    }).to_string())
}

#[derive(Serialize)]
pub struct OrderbookEntry {
    coin: String,
    address: String,
    price: BigDecimal,
    price_rat: BigRational,
    price_fraction: Fraction,
    #[serde(rename="maxvolume")]
    max_volume: BigDecimal,
    max_volume_rat: BigRational,
    max_volume_fraction: Fraction,
    pubkey: String,
    age: i64,
    zcredits: u64,
    uuid: Uuid,
}

#[derive(Serialize)]
pub struct OrderbookResponse {
    #[serde(rename="askdepth")]
    ask_depth: u32,
    asks: Vec<OrderbookEntry>,
    base: String,
    #[serde(rename="biddepth")]
    bid_depth: u32,
    bids: Vec<OrderbookEntry>,
    netid: u16,
    #[serde(rename="numasks")]
    num_asks: usize,
    #[serde(rename="numbids")]
    num_bids: usize,
    rel: String,
    timestamp: u64,
}

#[derive(Deserialize)]
struct OrderbookReq {
    base: String,
    rel: String,
}

pub async fn orderbook(ctx: MmArc, req: Json) -> Result<Response<Vec<u8>>, String> {
    let req: OrderbookReq = try_s!(json::from_value(req));
    if req.base == req.rel {return ERR!("Base and rel must be different coins")}
    let rel_coin = try_s!(lp_coinfindᵃ(&ctx, &req.rel).await);
    let rel_coin = try_s!(rel_coin.ok_or("Rel coin is not found or inactive"));
    let base_coin = try_s!(lp_coinfindᵃ(&ctx, &req.base).await);
    let base_coin: MmCoinEnum = try_s!(base_coin.ok_or("Base coin is not found or inactive"));
    try_s!(ctx.subscribe_to_p2p_topic(orderbook_topic(&req.base, &req.rel)).await);
    let ordermatch_ctx: Arc<OrdermatchContext> = try_s!(OrdermatchContext::from_ctx(&ctx));
    let orderbook = try_s!(ordermatch_ctx.orderbook.lock());
    let asks = match orderbook.get(&(req.base.clone(), req.rel.clone())) {
        Some(asks) => {
            let mut orderbook_entries = vec![];
            for (uuid, ask) in asks.iter() {
                orderbook_entries.push(OrderbookEntry {
                    coin: req.base.clone(),
                    address: try_s!(base_coin.address_from_pubkey_str(&ask.pubsecp)),
                    price: ask.price.clone(),
                    price_rat: ask.price_rat.as_ref().map(|p| p.to_ratio()).unwrap_or(from_dec_to_ratio(ask.price.clone())),
                    price_fraction: ask.price_rat.as_ref().map(|p| p.to_fraction()).unwrap_or(ask.price.clone().into()),
                    max_volume: ask.balance.clone(),
                    max_volume_rat: ask.balance_rat.as_ref().map(|p| p.to_ratio()).unwrap_or(from_dec_to_ratio(ask.balance.clone())),
                    max_volume_fraction: ask.balance_rat.as_ref().map(|p| p.to_fraction()).unwrap_or(ask.balance.clone().into()),
                    pubkey: ask.pubkey.clone(),
                    age: (now_ms() as i64 / 1000) - ask.timestamp as i64,
                    zcredits: 0,
                    uuid: *uuid,
                })
            }
            orderbook_entries
        },
        None => vec![],
    };
    let bids = match orderbook.get(&(req.rel.clone(), req.base.clone())) {
        Some(asks) => {
            let mut orderbook_entries = vec![];
            for (uuid, ask) in asks.iter() {
                let price_mm = MmNumber::from(1i32) / ask.price_rat.as_ref().map(|p| p.clone()).unwrap_or(from_dec_to_ratio(ask.price.clone()).into());
                orderbook_entries.push(OrderbookEntry {
                    coin: req.rel.clone(),
                    address: try_s!(rel_coin.address_from_pubkey_str(&ask.pubsecp)),
                    // NB: 1/x can not be represented as a decimal and introduces a rounding error
                    // cf. https://github.com/KomodoPlatform/atomicDEX-API/issues/495#issuecomment-516365682
                    price: BigDecimal::from (1) / &ask.price,
                    price_rat: price_mm.to_ratio(),
                    price_fraction: price_mm.to_fraction(),
                    max_volume: ask.balance.clone(),
                    max_volume_rat: ask.balance_rat.as_ref().map(|p| p.to_ratio()).unwrap_or(from_dec_to_ratio(ask.balance.clone())),
                    max_volume_fraction: ask.balance_rat.as_ref().map(|p| p.to_fraction()).unwrap_or(from_dec_to_ratio(ask.balance.clone()).into()),
                    pubkey: ask.pubkey.clone(),
                    age: (now_ms() as i64 / 1000) - ask.timestamp as i64,
                    zcredits: 0,
                    uuid: *uuid,
                })
            }
            orderbook_entries
        },
        None => vec![],
    };
    let response = OrderbookResponse {
        num_asks: asks.len(),
        num_bids: bids.len(),
        ask_depth: 0,
        asks,
        base: req.base,
        bid_depth: 0,
        bids,
        netid: ctx.netid(),
        rel: req.rel,
        timestamp: now_ms() / 1000,
    };
    let responseʲ = try_s!(json::to_vec(&response));
    Ok(try_s!(Response::builder().body(responseʲ)))
}

pub fn migrate_saved_orders(ctx: &MmArc) -> Result<(), String> {
    let maker_entries = try_s!(json_dir_entries(&my_maker_orders_dir(&ctx)));
    maker_entries.iter().for_each(|entry| {
        match json::from_slice::<MakerOrder>(&slurp(&entry.path())) {
            Ok(mut order) => {
                if order.max_base_vol_rat == BigRational::zero() {
                    order.max_base_vol_rat = from_dec_to_ratio(order.max_base_vol.clone());
                }
                if order.min_base_vol_rat == BigRational::zero() {
                    order.min_base_vol_rat = from_dec_to_ratio(order.min_base_vol.clone());
                }
                if order.price_rat == BigRational::zero() {
                    order.price_rat = from_dec_to_ratio(order.price.clone());
                }
                save_my_maker_order(ctx, &order)
            }
            Err(_) => (),
        }
    });

    let taker_entries: Vec<DirEntry> = try_s!(json_dir_entries(&my_taker_orders_dir(&ctx)));
    taker_entries.iter().for_each(|entry| {
        match json::from_slice::<TakerOrder>(&slurp(&entry.path())) {
            Ok(mut order) => {
                if order.request.base_amount_rat.is_none() {
                    order.request.base_amount_rat = Some(from_dec_to_ratio(order.request.base_amount.clone()));
                }
                if order.request.rel_amount_rat.is_none() {
                    order.request.rel_amount_rat = Some(from_dec_to_ratio(order.request.rel_amount.clone()));
                }
                save_my_taker_order(ctx, &order)
            },
            Err(_) => (),
        }
    });
    Ok(())
}<|MERGE_RESOLUTION|>--- conflicted
+++ resolved
@@ -23,27 +23,21 @@
 
 use bigdecimal::BigDecimal;
 use bitcrypto::sha256;
-<<<<<<< HEAD
 use coins::{BalanceUpdateEventHandler, lp_coinfindᵃ, MmCoinEnum, TradeInfo};
-=======
 use coins::{lp_coinfindᵃ, MmCoinEnum};
->>>>>>> 1bbffa40
 use coins::utxo::{compressed_pub_key_from_priv_raw, ChecksumType};
 use common::{bits256, json_dir_entries, now_ms, new_uuid,
   remove_file, rpc_response, rpc_err_response, write, HyRes};
 use common::executor::{spawn, Timer};
-<<<<<<< HEAD
 use common::mm_ctx::{from_ctx, MmArc, MmWeak, P2PCommand};
 use common::mm_number::{from_dec_to_ratio, from_ratio_to_dec, MmNumber};
 use futures::{
     compat::Future01CompatExt,
     sink::SinkExt,
 };
-=======
 use common::mm_ctx::{from_ctx, MmArc, MmWeak};
 use common::mm_number::{from_dec_to_ratio, from_ratio_to_dec, Fraction, MmNumber};
 use futures::compat::Future01CompatExt;
->>>>>>> 1bbffa40
 use gstuff::slurp;
 use http::Response;
 use keys::{Public, Signature};
@@ -62,7 +56,6 @@
 use std::sync::{Arc, Mutex};
 use uuid::Uuid;
 
-<<<<<<< HEAD
 use crate::mm2::{
     gossipsub::{GossipsubEventHandler, pub_sub_topic, TopicPrefix, TOPIC_SEPARATOR},
     lp_swap::{dex_fee_amount, get_locked_amount, is_pubkey_banned, run_maker_swap, run_taker_swap,
@@ -287,12 +280,10 @@
         }).collect();
     }
 }
-=======
 use crate::mm2::lp_swap::{
     check_balance_for_maker_swap, check_balance_for_taker_swap, get_locked_amount, is_pubkey_banned, run_maker_swap, run_taker_swap,
     MakerSwap, RunMakerSwapInput, RunTakerSwapInput, TakerSwap,
 };
->>>>>>> 1bbffa40
 
 #[cfg(test)]
 #[cfg(feature = "native")]
