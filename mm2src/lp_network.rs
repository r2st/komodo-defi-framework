--- conflicted
+++ resolved
@@ -24,17 +24,10 @@
 use common::mm_ctx::MmArc;
 use common::{lp_queue_command, now_ms, HyRes, P2PMessage, QueuedCommand};
 use crossbeam::channel;
-<<<<<<< HEAD
 use futures::channel::oneshot;
 use futures::compat::Future01CompatExt;
 use futures::future::FutureExt;
 use futures::{SinkExt, StreamExt};
-=======
-use futures::channel::mpsc;
-use futures::compat::Future01CompatExt;
-use futures::future::FutureExt;
-use futures::StreamExt;
->>>>>>> 2d0c07ee
 use futures01::{future, Future};
 use mm2_libp2p::{atomicdex_behaviour::{AdexBehaviourCmd, AdexBehaviourEvent, AdexCmdTx, AdexEventRx, AdexResponse,
                                        AdexResponseChannel},
@@ -44,13 +37,8 @@
 use serde_bencode::de::from_bytes as bdecode;
 use serde_json::{self as json, Value as Json};
 use std::io::{BufRead, BufReader, Write};
-<<<<<<< HEAD
 use std::net::{IpAddr, TcpListener, TcpStream};
 use std::sync::Arc;
-=======
-use std::net::{IpAddr, TcpStream};
-use std::thread;
->>>>>>> 2d0c07ee
 use std::time::Duration;
 use tokio::io::{AsyncBufReadExt, AsyncWriteExt};
 use tokio::net::TcpListener as AsyncTcpListener;
@@ -363,7 +351,6 @@
     spawn(f.compat().map(|_| ()))
 }
 
-<<<<<<< HEAD
 /// The loop processing seednode activity as message relayer/rebroadcaster
 /// Non-blocking mode should be enabled on listener for this to work
 #[allow(dead_code)]
@@ -408,165 +395,36 @@
                         buf.clear();
                     }
                     true
-=======
-/// The thread processing the peer-to-peer messaging bus.
-pub async fn lp_command_q_loop(ctx: MmArc) {
-    use futures::future::{select, Either};
-
-    let mut command_queueʳ = unwrap!(unwrap!(ctx.command_queueʳ.lock()).take().ok_or("!command_queueʳ"));
-
-    let mut processed_messages: HashMap<H160, u64> = HashMap::new();
-    let mut stoppingᶠ = Box::pin(async {
-        loop {
-            if ctx.is_stopping() {
-                return;
-            };
-            Timer::sleep(0.2).await
-        }
-    });
-    loop {
-        let nextᶠ = command_queueʳ.next();
-        let rc = select(nextᶠ, stoppingᶠ).await;
-        let cmd = match rc {
-            Either::Left((Some(cmd), s)) => {
-                stoppingᶠ = s;
-                cmd
-            },
-            Either::Left((None, _s)) => break,
-            Either::Right((_n, _s)) => break,
-        };
-
-        let now = now_ms();
-        // clean up messages older than 60 seconds
-        processed_messages = processed_messages
-            .drain()
-            .filter(|(_, timestamp)| timestamp + 60000 > now)
+                },
+                Err(ref e) if e.kind() == std::io::ErrorKind::WouldBlock => true,
+                Err(e) => {
+                    ctx.log.log(
+                        "😟",
+                        &[&"incoming_connection", &addr.to_string().as_str()],
+                        &format!("Error {} reading from socket, dropping connection", e),
+                    );
+                    false
+                },
+            })
             .collect();
-
-        let msg_hash = ripemd160(cmd.msg.content.as_bytes());
-        match processed_messages.entry(msg_hash) {
-            Entry::Vacant(e) => e.insert(now),
-            Entry::Occupied(_) => continue, // skip the messages that we processed previously
-        };
-
-        let json: Json = match json::from_str(&cmd.msg.content) {
-            Ok(j) => j,
-            Err(_) => {
-                if cmd.msg.content.len() > 1 {
-                    log!("Invalid JSON " (cmd.msg.content) " from " (cmd.msg.from));
-                }
-                continue;
-            },
-        };
-        let method = json["method"].as_str();
-        if let Some(m) = method {
-            if m == "swapstatus" {
-                let handler = save_stats_swap_status(&ctx, json["data"].clone());
-                rpc_reply_to_peer(handler, cmd);
-                continue;
-            }
-        }
-
-        // rebroadcast the message if we're seednode
-        // swapstatus is excluded from rebroadcast as the message is big and other nodes might just not need it
-        let i_am_seed = ctx.conf["i_am_seed"].as_bool().unwrap_or(false);
-        if i_am_seed {
-            ctx.broadcast_p2p_msg(cmd.msg.clone());
-        }
-
-        let json = match dispatcher(json, ctx.clone()) {
-            DispatcherRes::Match(handler) => {
-                rpc_reply_to_peer(handler, cmd);
-                continue;
-            },
-            DispatcherRes::NoMatch(req) => req,
-        };
-
-        // Invokes `lp_trade_command`.
-        lp_command_process(ctx.clone(), json);
-    }
-}
-
-/// The loop processing seednode activity as message relayer/rebroadcaster
-pub fn seednode_loop(ctx: MmArc, listener: std::net::TcpListener) {
-    let fut = async move {
-        let mut listener = AsyncTcpListener::from_std(listener).unwrap();
-        let mut incoming = listener.incoming();
-        while let Some(stream) = futures_util::StreamExt::next(&mut incoming).await {
-            let stream = match stream {
-                Ok(s) => s,
-                Err(e) => {
-                    log!("Error " (e) " on connection accept");
-                    continue;
->>>>>>> 2d0c07ee
-                },
-            };
-            let peer_addr = match stream.peer_addr() {
-                Ok(a) => a,
-                Err(e) => {
-                    log!("Could not get peer addr from stream " [stream] ", error " (e));
-                    continue;
-                },
-            };
-            ctx.log.log(
-                "😀",
-                &[&"incoming_connection", &peer_addr.to_string().as_str()],
-                "New connection...",
-            );
-            let ctx_read = ctx.clone();
-            let ctx_write = ctx.clone();
-            let (tx, mut rx) = mpsc::unbounded();
-            ctx.seednode_p2p_channel.lock().unwrap().push(tx);
-            let (read, mut write) = stream.into_split();
-            let read_loop = async move {
-                let mut read = tokio::io::BufReader::new(read);
-                let mut buffer = String::with_capacity(1024);
-                loop {
-                    match read.read_line(&mut buffer).await {
-                        Ok(read) => {
-                            if read > 0 && !buffer.is_empty() {
-                                unwrap!(lp_queue_command(&ctx_read, P2PMessage {
-                                    from: peer_addr,
-                                    content: buffer.clone(),
-                                }));
-                                buffer.clear();
-                            } else if read == 0 {
-                                ctx_read.log.log(
-                                    "😟",
-                                    &[&"incoming_connection", &peer_addr.to_string().as_str()],
-                                    "Reached EOF, dropping connection",
-                                );
-                                break;
-                            }
+        for msg in commands {
+            unwrap!(lp_queue_command(&ctx, msg));
+        }
+
+        clients = match ctx.seednode_p2p_channel.1.recv_timeout(Duration::from_millis(1)) {
+            Ok(mut msg) => clients
+                .drain_filter(|(client, addr, _)| {
+                    msg.push(b'\n');
+                    match client.get_mut().write(&msg) {
+                        Ok(_) => true,
+                        Err(e) => {
+                            ctx.log.log(
+                                "😟",
+                                &[&"incoming_connection", &addr.to_string().as_str()],
+                                &format!("Error {} writing to socket, dropping connection", e),
+                            );
+                            false
                         },
-                        Err(e) => {
-                            ctx_read.log.log(
-                                "😟",
-                                &[&"incoming_connection", &peer_addr.to_string().as_str()],
-                                &format!("Error {} reading from socket, dropping connection", e),
-                            );
-                            break;
-                        },
-                    }
-                }
-            };
-            let write_loop = async move {
-                while let Some(mut msg) = rx.next().await {
-                    if msg.from != peer_addr {
-                        if !msg.content.ends_with('\n') {
-                            msg.content.push('\n');
-                        }
-                        match write.write_all(msg.content.as_bytes()).await {
-                            Ok(_) => (),
-                            Err(e) => {
-                                ctx_write.log.log(
-                                    "😟",
-                                    &[&"incoming_connection", &peer_addr.to_string().as_str()],
-                                    &format!("Error {} writing to socket, dropping connection", e),
-                                );
-                                break;
-                            },
-                        };
                     }
                 }
             };
@@ -596,14 +454,9 @@
     other_relayers: Option<Vec<String>>,
 ) -> Result<(), String> {
     log! ("i_am_seed at " (myipaddr) ":" (mypubport));
-<<<<<<< HEAD
     /*
     let listener: TcpListener = try_s!(TcpListener::bind(&fomat!((myipaddr) ":" (mypubport))));
     try_s!(listener.set_nonblocking(true));
-=======
-    let to_bind = std::net::SocketAddr::new(myipaddr, mypubport);
-    let listener = try_s!(std::net::TcpListener::bind(to_bind));
->>>>>>> 2d0c07ee
     try_s!(thread::Builder::new().name("seednode_loop".into()).spawn({
         let ctx = ctx.clone();
         move || relayer_node(ctx, myipaddr, mypubport, other_relayers)
