use super::ibc::transfer_v1::MsgTransfer;
use super::ibc::IBC_GAS_LIMIT_DEFAULT;
use super::iris::htlc::{IrisHtlc, MsgClaimHtlc, MsgCreateHtlc, HTLC_STATE_COMPLETED, HTLC_STATE_OPEN,
                        HTLC_STATE_REFUNDED};
use super::iris::htlc_proto::{CreateHtlcProtoRep, QueryHtlcRequestProto, QueryHtlcResponseProto};
use super::rpc::*;
use crate::coin_errors::{MyAddressError, ValidatePaymentError};
use crate::rpc_command::tendermint::{IBCChainRegistriesResponse, IBCChainRegistriesResult, IBCChainsRequestError,
                                     IBCTransferChannel, IBCTransferChannelTag, IBCTransferChannelsRequest,
                                     IBCTransferChannelsRequestError, IBCTransferChannelsResponse,
                                     IBCTransferChannelsResult, IBCWithdrawRequest, CHAIN_REGISTRY_BRANCH,
                                     CHAIN_REGISTRY_IBC_DIR_NAME, CHAIN_REGISTRY_REPO_NAME, CHAIN_REGISTRY_REPO_OWNER};
use crate::tendermint::ibc::IBC_OUT_SOURCE_PORT;
use crate::utxo::sat_from_big_decimal;
use crate::utxo::utxo_common::big_decimal_from_sat;
use crate::{big_decimal_from_sat_unsigned, BalanceError, BalanceFut, BigDecimal, CheckIfMyPaymentSentArgs,
            CoinBalance, CoinFutSpawner, FeeApproxStage, FoundSwapTxSpend, HistorySyncState, MakerSwapTakerCoin,
            MarketCoinOps, MmCoin, NegotiateSwapContractAddrErr, PaymentInstructions, PaymentInstructionsErr,
            PrivKeyBuildPolicy, PrivKeyPolicyNotAllowed, RawTransactionError, RawTransactionFut,
            RawTransactionRequest, RawTransactionRes, RefundError, RefundPaymentArgs, RefundResult, RpcCommonOps,
            SearchForSwapTxSpendInput, SendMakerPaymentSpendPreimageInput, SendPaymentArgs, SignatureError,
            SignatureResult, SpendPaymentArgs, SwapOps, TakerSwapMakerCoin, TradeFee, TradePreimageError,
            TradePreimageFut, TradePreimageResult, TradePreimageValue, TransactionDetails, TransactionEnum,
            TransactionErr, TransactionFut, TransactionType, TxFeeDetails, TxMarshalingErr,
            UnexpectedDerivationMethod, ValidateAddressResult, ValidateFeeArgs, ValidateInstructionsErr,
            ValidateOtherPubKeyErr, ValidatePaymentFut, ValidatePaymentInput, VerificationError, VerificationResult,
            WatcherOps, WatcherSearchForSwapTxSpendInput, WatcherValidatePaymentInput, WatcherValidateTakerFeeInput,
            WithdrawError, WithdrawFut, WithdrawRequest};
use async_std::prelude::FutureExt as AsyncStdFutureExt;
use async_trait::async_trait;
use bitcrypto::{dhash160, sha256};
use common::executor::{abortable_queue::AbortableQueue, AbortableSystem};
use common::executor::{AbortedError, Timer};
use common::log::{debug, warn};
use common::{get_utc_timestamp, now_ms, Future01CompatExt, DEX_FEE_ADDR_PUBKEY};
use cosmrs::bank::MsgSend;
use cosmrs::crypto::secp256k1::SigningKey;
use cosmrs::proto::cosmos::auth::v1beta1::{BaseAccount, QueryAccountRequest, QueryAccountResponse};
use cosmrs::proto::cosmos::bank::v1beta1::{MsgSend as MsgSendProto, QueryBalanceRequest, QueryBalanceResponse};
use cosmrs::proto::cosmos::base::tendermint::v1beta1::{GetBlockByHeightRequest, GetBlockByHeightResponse,
                                                       GetLatestBlockRequest, GetLatestBlockResponse};
use cosmrs::proto::cosmos::base::v1beta1::Coin as CoinProto;
use cosmrs::proto::cosmos::tx::v1beta1::{GetTxRequest, GetTxResponse, GetTxsEventRequest, GetTxsEventResponse,
                                         SimulateRequest, SimulateResponse, Tx, TxBody, TxRaw};
use cosmrs::tendermint::block::Height;
use cosmrs::tendermint::chain::Id as ChainId;
use cosmrs::tendermint::PublicKey;
use cosmrs::tx::{self, Fee, Msg, Raw, SignDoc, SignerInfo};
use cosmrs::{AccountId, Any, Coin, Denom, ErrorReport};
use crypto::{privkey::key_pair_from_secret, Secp256k1Secret, StandardHDPathToCoin};
use derive_more::Display;
use futures::lock::Mutex as AsyncMutex;
use futures::{FutureExt, TryFutureExt};
use futures01::Future;
use hex::FromHexError;
use itertools::Itertools;
use keys::KeyPair;
use mm2_core::mm_ctx::MmArc;
use mm2_err_handle::prelude::*;
use mm2_git::{FileMetadata, GitController, GithubClient, RepositoryOperations, GITHUB_API_URI};
use mm2_number::MmNumber;
use parking_lot::Mutex as PaMutex;
use primitives::hash::H256;
use prost::{DecodeError, Message};
use rand::{thread_rng, Rng};
use rpc::v1::types::Bytes as BytesJson;
use serde_json::{self as json, Value as Json};
use std::collections::HashMap;
use std::convert::TryFrom;
use std::ops::Deref;
use std::str::FromStr;
use std::sync::{Arc, Mutex};
use std::time::Duration;
use uuid::Uuid;

// ABCI Request Paths
const ABCI_GET_LATEST_BLOCK_PATH: &str = "/cosmos.base.tendermint.v1beta1.Service/GetLatestBlock";
const ABCI_GET_BLOCK_BY_HEIGHT_PATH: &str = "/cosmos.base.tendermint.v1beta1.Service/GetBlockByHeight";
const ABCI_SIMULATE_TX_PATH: &str = "/cosmos.tx.v1beta1.Service/Simulate";
const ABCI_QUERY_ACCOUNT_PATH: &str = "/cosmos.auth.v1beta1.Query/Account";
const ABCI_QUERY_BALANCE_PATH: &str = "/cosmos.bank.v1beta1.Query/Balance";
const ABCI_GET_TX_PATH: &str = "/cosmos.tx.v1beta1.Service/GetTx";
const ABCI_QUERY_HTLC_PATH: &str = "/irismod.htlc.Query/HTLC";
const ABCI_GET_TXS_EVENT_PATH: &str = "/cosmos.tx.v1beta1.Service/GetTxsEvent";

pub(crate) const MIN_TX_SATOSHIS: i64 = 1;

// ABCI Request Defaults
const ABCI_REQUEST_HEIGHT: Option<Height> = None;
const ABCI_REQUEST_PROVE: bool = false;

/// 0.25 is good average gas price on atom and iris
const DEFAULT_GAS_PRICE: f64 = 0.25;
pub(super) const TIMEOUT_HEIGHT_DELTA: u64 = 100;
pub const GAS_LIMIT_DEFAULT: u64 = 100_000;
pub(crate) const TX_DEFAULT_MEMO: &str = "";

// https://github.com/irisnet/irismod/blob/5016c1be6fdbcffc319943f33713f4a057622f0a/modules/htlc/types/validation.go#L19-L22
const MAX_TIME_LOCK: i64 = 34560;
const MIN_TIME_LOCK: i64 = 50;

const ACCOUNT_SEQUENCE_ERR: &str = "incorrect account sequence";

#[async_trait]
pub trait TendermintCommons {
    fn platform_denom(&self) -> &Denom;

    fn set_history_sync_state(&self, new_state: HistorySyncState);

    async fn get_block_timestamp(&self, block: i64) -> MmResult<Option<u64>, TendermintCoinRpcError>;

    async fn all_balances(&self) -> MmResult<AllBalancesResult, TendermintCoinRpcError>;

    async fn rpc_client(&self) -> MmResult<HttpClient, TendermintCoinRpcError>;
}

#[derive(Clone, Debug, PartialEq, Serialize, Deserialize)]
pub struct TendermintFeeDetails {
    pub coin: String,
    pub amount: BigDecimal,
    #[serde(skip)]
    pub uamount: u64,
    pub gas_limit: u64,
}

#[derive(Clone, Debug, Deserialize, Serialize)]
pub struct TendermintProtocolInfo {
    decimals: u8,
    denom: String,
    pub account_prefix: String,
    chain_id: String,
    gas_price: Option<f64>,
    chain_registry_name: Option<String>,
}

#[derive(Clone)]
pub struct ActivatedTokenInfo {
    pub(crate) decimals: u8,
    pub(crate) denom: Denom,
}

pub struct TendermintConf {
    avg_blocktime: u8,
    /// Derivation path of the coin.
    /// This derivation path consists of `purpose` and `coin_type` only
    /// where the full `BIP44` address has the following structure:
    /// `m/purpose'/coin_type'/account'/change/address_index`.
    derivation_path: Option<StandardHDPathToCoin>,
}

impl TendermintConf {
    pub fn try_from_json(ticker: &str, conf: &Json) -> MmResult<Self, TendermintInitError> {
        let avg_blocktime = conf.get("avg_blocktime").or_mm_err(|| TendermintInitError {
            ticker: ticker.to_string(),
            kind: TendermintInitErrorKind::AvgBlockTimeMissing,
        })?;

        let avg_blocktime = avg_blocktime.as_i64().or_mm_err(|| TendermintInitError {
            ticker: ticker.to_string(),
            kind: TendermintInitErrorKind::AvgBlockTimeInvalid,
        })?;

        let avg_blocktime = u8::try_from(avg_blocktime).map_to_mm(|_| TendermintInitError {
            ticker: ticker.to_string(),
            kind: TendermintInitErrorKind::AvgBlockTimeInvalid,
        })?;

        let derivation_path = json::from_value(conf["derivation_path"].clone()).map_to_mm(|e| TendermintInitError {
            ticker: ticker.to_string(),
            kind: TendermintInitErrorKind::ErrorDeserializingDerivationPath(e.to_string()),
        })?;

        Ok(TendermintConf {
            avg_blocktime,
            derivation_path,
        })
    }
}

struct TendermintRpcClient(AsyncMutex<TendermintRpcClientImpl>);

struct TendermintRpcClientImpl {
    rpc_clients: Vec<HttpClient>,
}

#[async_trait]
impl RpcCommonOps for TendermintCoin {
    type RpcClient = HttpClient;
    type Error = TendermintCoinRpcError;

    async fn get_live_client(&self) -> Result<Self::RpcClient, Self::Error> {
        let mut client_impl = self.client.0.lock().await;
        // try to find first live client
        for (i, client) in client_impl.rpc_clients.clone().into_iter().enumerate() {
            match client.perform(HealthRequest).timeout(Duration::from_secs(15)).await {
                Ok(Ok(_)) => {
                    // Bring the live client to the front of rpc_clients
                    client_impl.rpc_clients.rotate_left(i);
                    return Ok(client);
                },
                Ok(Err(rpc_error)) => {
                    debug!("Could not perform healthcheck on: {:?}. Error: {}", &client, rpc_error);
                },
                Err(timeout_error) => {
                    debug!("Healthcheck timeout exceed on: {:?}. Error: {}", &client, timeout_error);
                },
            };
        }
        return Err(TendermintCoinRpcError::RpcClientError(
            "All the current rpc nodes are unavailable.".to_string(),
        ));
    }
}

pub struct TendermintCoinImpl {
    ticker: String,
    /// As seconds
    avg_blocktime: u8,
    /// My address
    pub account_id: AccountId,
    pub(super) account_prefix: String,
    priv_key: Vec<u8>,
    pub(crate) decimals: u8,
    pub(super) denom: Denom,
    chain_id: ChainId,
    gas_price: Option<f64>,
    pub(crate) tokens_info: PaMutex<HashMap<String, ActivatedTokenInfo>>,
    /// This spawner is used to spawn coin's related futures that should be aborted on coin deactivation
    /// or on [`MmArc::stop`].
    pub(super) abortable_system: AbortableQueue,
    pub(crate) history_sync_state: Mutex<HistorySyncState>,
    client: TendermintRpcClient,
    chain_registry_name: Option<String>,
}

#[derive(Clone)]
pub struct TendermintCoin(Arc<TendermintCoinImpl>);

impl Deref for TendermintCoin {
    type Target = TendermintCoinImpl;

    fn deref(&self) -> &Self::Target { &self.0 }
}

#[derive(Debug)]
pub struct TendermintInitError {
    pub ticker: String,
    pub kind: TendermintInitErrorKind,
}

#[derive(Display, Debug)]
pub enum TendermintInitErrorKind {
    Internal(String),
    InvalidPrivKey(String),
    CouldNotGenerateAccountId(String),
    EmptyRpcUrls,
    RpcClientInitError(String),
    InvalidChainId(String),
    InvalidDenom(String),
    #[display(fmt = "'derivation_path' field is not found in config")]
    DerivationPathIsNotSet,
    #[display(fmt = "Error deserializing 'derivation_path': {}", _0)]
    ErrorDeserializingDerivationPath(String),
    PrivKeyPolicyNotAllowed(PrivKeyPolicyNotAllowed),
    RpcError(String),
    #[display(fmt = "avg_blocktime is missing in coin configuration")]
    AvgBlockTimeMissing,
    #[display(fmt = "avg_blocktime must be in-between '0' and '255'.")]
    AvgBlockTimeInvalid,
}

#[derive(Display, Debug)]
pub enum TendermintCoinRpcError {
    Prost(DecodeError),
    InvalidResponse(String),
    PerformError(String),
    RpcClientError(String),
    InternalError(String),
}

impl From<DecodeError> for TendermintCoinRpcError {
    fn from(err: DecodeError) -> Self { TendermintCoinRpcError::Prost(err) }
}

impl From<TendermintCoinRpcError> for WithdrawError {
    fn from(err: TendermintCoinRpcError) -> Self { WithdrawError::Transport(err.to_string()) }
}

impl From<TendermintCoinRpcError> for BalanceError {
    fn from(err: TendermintCoinRpcError) -> Self {
        match err {
            TendermintCoinRpcError::InvalidResponse(e) => BalanceError::InvalidResponse(e),
            TendermintCoinRpcError::Prost(e) => BalanceError::InvalidResponse(e.to_string()),
            TendermintCoinRpcError::PerformError(e) => BalanceError::Transport(e),
            TendermintCoinRpcError::RpcClientError(e) => BalanceError::Transport(e),
            TendermintCoinRpcError::InternalError(e) => BalanceError::Internal(e),
        }
    }
}

impl From<TendermintCoinRpcError> for ValidatePaymentError {
    fn from(err: TendermintCoinRpcError) -> Self {
        match err {
            TendermintCoinRpcError::InvalidResponse(e) => ValidatePaymentError::InvalidRpcResponse(e),
            TendermintCoinRpcError::Prost(e) => ValidatePaymentError::InvalidRpcResponse(e.to_string()),
            TendermintCoinRpcError::PerformError(e) => ValidatePaymentError::Transport(e),
            TendermintCoinRpcError::RpcClientError(e) => ValidatePaymentError::Transport(e),
            TendermintCoinRpcError::InternalError(e) => ValidatePaymentError::InternalError(e),
        }
    }
}

impl From<TendermintCoinRpcError> for TradePreimageError {
    fn from(err: TendermintCoinRpcError) -> Self { TradePreimageError::Transport(err.to_string()) }
}

#[cfg(not(target_arch = "wasm32"))]
impl From<tendermint_rpc::Error> for TendermintCoinRpcError {
    fn from(err: tendermint_rpc::Error) -> Self { TendermintCoinRpcError::PerformError(err.to_string()) }
}

#[cfg(target_arch = "wasm32")]
impl From<PerformError> for TendermintCoinRpcError {
    fn from(err: PerformError) -> Self { TendermintCoinRpcError::PerformError(err.to_string()) }
}

impl From<TendermintCoinRpcError> for RawTransactionError {
    fn from(err: TendermintCoinRpcError) -> Self { RawTransactionError::Transport(err.to_string()) }
}

#[derive(Clone, Debug, PartialEq)]
pub struct CosmosTransaction {
    pub data: cosmrs::proto::cosmos::tx::v1beta1::TxRaw,
}

impl crate::Transaction for CosmosTransaction {
    fn tx_hex(&self) -> Vec<u8> { self.data.encode_to_vec() }

    fn tx_hash(&self) -> BytesJson {
        let bytes = self.data.encode_to_vec();
        let hash = sha256(&bytes);
        hash.to_vec().into()
    }
}

fn account_id_from_privkey(priv_key: &[u8], prefix: &str) -> MmResult<AccountId, TendermintInitErrorKind> {
    let signing_key =
        SigningKey::from_bytes(priv_key).map_to_mm(|e| TendermintInitErrorKind::InvalidPrivKey(e.to_string()))?;

    signing_key
        .public_key()
        .account_id(prefix)
        .map_to_mm(|e| TendermintInitErrorKind::CouldNotGenerateAccountId(e.to_string()))
}

#[derive(Display, Debug)]
pub enum AccountIdFromPubkeyHexErr {
    InvalidHexString(FromHexError),
    CouldNotCreateAccountId(ErrorReport),
}

impl From<FromHexError> for AccountIdFromPubkeyHexErr {
    fn from(err: FromHexError) -> Self { AccountIdFromPubkeyHexErr::InvalidHexString(err) }
}

impl From<ErrorReport> for AccountIdFromPubkeyHexErr {
    fn from(err: ErrorReport) -> Self { AccountIdFromPubkeyHexErr::CouldNotCreateAccountId(err) }
}

pub fn account_id_from_pubkey_hex(prefix: &str, pubkey: &str) -> MmResult<AccountId, AccountIdFromPubkeyHexErr> {
    let pubkey_bytes = hex::decode(pubkey)?;
    let pubkey_hash = dhash160(&pubkey_bytes);
    Ok(AccountId::new(prefix, pubkey_hash.as_slice())?)
}

#[derive(Debug, Clone, PartialEq)]
pub struct AllBalancesResult {
    pub platform_balance: BigDecimal,
    pub tokens_balances: HashMap<String, BigDecimal>,
}

#[derive(Debug, Display)]
enum SearchForSwapTxSpendErr {
    Cosmrs(ErrorReport),
    Rpc(TendermintCoinRpcError),
    TxMessagesEmpty,
    ClaimHtlcTxNotFound,
    UnexpectedHtlcState(i32),
    Proto(DecodeError),
}

impl From<ErrorReport> for SearchForSwapTxSpendErr {
    fn from(e: ErrorReport) -> Self { SearchForSwapTxSpendErr::Cosmrs(e) }
}

impl From<TendermintCoinRpcError> for SearchForSwapTxSpendErr {
    fn from(e: TendermintCoinRpcError) -> Self { SearchForSwapTxSpendErr::Rpc(e) }
}

impl From<DecodeError> for SearchForSwapTxSpendErr {
    fn from(e: DecodeError) -> Self { SearchForSwapTxSpendErr::Proto(e) }
}

#[async_trait]
impl TendermintCommons for TendermintCoin {
    fn platform_denom(&self) -> &Denom { &self.denom }

    fn set_history_sync_state(&self, new_state: HistorySyncState) {
        *self.history_sync_state.lock().unwrap() = new_state;
    }

    async fn get_block_timestamp(&self, block: i64) -> MmResult<Option<u64>, TendermintCoinRpcError> {
        let block_response = self.get_block_by_height(block).await?;
        let block_header = some_or_return_ok_none!(some_or_return_ok_none!(block_response.block).header);
        let timestamp = some_or_return_ok_none!(block_header.time);

        Ok(u64::try_from(timestamp.seconds).ok())
    }

    async fn all_balances(&self) -> MmResult<AllBalancesResult, TendermintCoinRpcError> {
        let platform_balance_denom = self.balance_for_denom(self.denom.to_string()).await?;
        let platform_balance = big_decimal_from_sat_unsigned(platform_balance_denom, self.decimals);
        let ibc_assets_info = self.tokens_info.lock().clone();

        let mut result = AllBalancesResult {
            platform_balance,
            tokens_balances: HashMap::new(),
        };
        for (ticker, info) in ibc_assets_info {
            let balance_denom = self.balance_for_denom(info.denom.to_string()).await?;
            let balance_decimal = big_decimal_from_sat_unsigned(balance_denom, info.decimals);
            result.tokens_balances.insert(ticker, balance_decimal);
        }

        Ok(result)
    }

    #[inline(always)]
    async fn rpc_client(&self) -> MmResult<HttpClient, TendermintCoinRpcError> {
        self.get_live_client().await.map_to_mm(|e| e)
    }
}

impl TendermintCoin {
    pub async fn init(
        ctx: &MmArc,
        ticker: String,
        conf: TendermintConf,
        protocol_info: TendermintProtocolInfo,
        rpc_urls: Vec<String>,
        tx_history: bool,
        priv_key_policy: PrivKeyBuildPolicy,
    ) -> MmResult<Self, TendermintInitError> {
        if rpc_urls.is_empty() {
            return MmError::err(TendermintInitError {
                ticker,
                kind: TendermintInitErrorKind::EmptyRpcUrls,
            });
        }

        let priv_key = secret_from_priv_key_policy(&conf, &ticker, priv_key_policy)?;

        let account_id =
            account_id_from_privkey(priv_key.as_slice(), &protocol_info.account_prefix).mm_err(|kind| {
                TendermintInitError {
                    ticker: ticker.clone(),
                    kind,
                }
            })?;

        let rpc_clients = clients_from_urls(rpc_urls.as_ref()).mm_err(|kind| TendermintInitError {
            ticker: ticker.clone(),
            kind,
        })?;

        let client_impl = TendermintRpcClientImpl { rpc_clients };

        let chain_id = ChainId::try_from(protocol_info.chain_id).map_to_mm(|e| TendermintInitError {
            ticker: ticker.clone(),
            kind: TendermintInitErrorKind::InvalidChainId(e.to_string()),
        })?;

        let denom = Denom::from_str(&protocol_info.denom).map_to_mm(|e| TendermintInitError {
            ticker: ticker.clone(),
            kind: TendermintInitErrorKind::InvalidDenom(e.to_string()),
        })?;

        let history_sync_state = if tx_history {
            HistorySyncState::NotStarted
        } else {
            HistorySyncState::NotEnabled
        };

        // Create an abortable system linked to the `MmCtx` so if the context is stopped via `MmArc::stop`,
        // all spawned futures related to `TendermintCoin` will be aborted as well.
        let abortable_system = ctx
            .abortable_system
            .create_subsystem()
            .map_to_mm(|e| TendermintInitError {
                ticker: ticker.clone(),
                kind: TendermintInitErrorKind::Internal(e.to_string()),
            })?;

        Ok(TendermintCoin(Arc::new(TendermintCoinImpl {
            ticker,
            account_id,
            account_prefix: protocol_info.account_prefix,
            priv_key: priv_key.to_vec(),
            decimals: protocol_info.decimals,
            denom,
            chain_id,
            gas_price: protocol_info.gas_price,
            avg_blocktime: conf.avg_blocktime,
            tokens_info: PaMutex::new(HashMap::new()),
            abortable_system,
            history_sync_state: Mutex::new(history_sync_state),
            client: TendermintRpcClient(AsyncMutex::new(client_impl)),
            chain_registry_name: protocol_info.chain_registry_name,
        })))
    }

    pub fn ibc_withdraw(&self, req: IBCWithdrawRequest) -> WithdrawFut {
        let coin = self.clone();
        let fut = async move {
            let to_address =
                AccountId::from_str(&req.to).map_to_mm(|e| WithdrawError::InvalidAddress(e.to_string()))?;

            let (balance_denom, balance_dec) = coin
                .get_balance_as_unsigned_and_decimal(&coin.denom, coin.decimals())
                .await?;

            // << BEGIN TX SIMULATION FOR FEE CALCULATION
            let (amount_denom, amount_dec) = if req.max {
                let amount_denom = balance_denom;
                (amount_denom, big_decimal_from_sat_unsigned(amount_denom, coin.decimals))
            } else {
                (sat_from_big_decimal(&req.amount, coin.decimals)?, req.amount.clone())
            };

            if !coin.is_tx_amount_enough(coin.decimals, &amount_dec) {
                return MmError::err(WithdrawError::AmountTooLow {
                    amount: amount_dec,
                    threshold: coin.min_tx_amount(),
                });
            }

            let received_by_me = if to_address == coin.account_id {
                amount_dec
            } else {
                BigDecimal::default()
            };

            let memo = req.memo.unwrap_or_else(|| TX_DEFAULT_MEMO.into());

            let msg_transfer = MsgTransfer::new_with_default_timeout(
                req.ibc_source_channel.clone(),
                coin.account_id.clone(),
                to_address.clone(),
                Coin {
                    denom: coin.denom.clone(),
                    amount: amount_denom.into(),
                },
            )
            .to_any()
            .map_to_mm(|e| WithdrawError::InternalError(e.to_string()))?;

            let current_block = coin
                .current_block()
                .compat()
                .await
                .map_to_mm(WithdrawError::Transport)?;

            let _sequence_lock = coin.sequence_lock.lock().await;
            let account_info = coin.my_account_info().await?;

            let timeout_height = current_block + TIMEOUT_HEIGHT_DELTA;

            let simulated_tx = coin
                .gen_simulated_tx(account_info.clone(), msg_transfer.clone(), timeout_height, memo.clone())
                .map_to_mm(|e| WithdrawError::InternalError(e.to_string()))?;
            // >> END TX SIMULATION FOR FEE CALCULATION

            let (fee_amount_u64, fee_amount_dec) = coin
                .calculate_fee_as_unsigned_and_decimal(simulated_tx, coin.decimals())
                .await?;

            let fee_amount = Coin {
                denom: coin.denom.clone(),
                amount: fee_amount_u64.into(),
            };

            let fee = Fee::from_amount_and_gas(fee_amount, IBC_GAS_LIMIT_DEFAULT);

            let (amount_denom, total_amount) = if req.max {
                if balance_denom < fee_amount_u64 {
                    return MmError::err(WithdrawError::NotSufficientBalance {
                        coin: coin.ticker.clone(),
                        available: balance_dec,
                        required: fee_amount_dec,
                    });
                }
                let amount_denom = balance_denom - fee_amount_u64;
                (amount_denom, balance_dec)
            } else {
                let total = &req.amount + &fee_amount_dec;
                if balance_dec < total {
                    return MmError::err(WithdrawError::NotSufficientBalance {
                        coin: coin.ticker.clone(),
                        available: balance_dec,
                        required: total,
                    });
                }

                (sat_from_big_decimal(&req.amount, coin.decimals)?, total)
            };

            let msg_transfer = MsgTransfer::new_with_default_timeout(
                req.ibc_source_channel.clone(),
                coin.account_id.clone(),
                to_address.clone(),
                Coin {
                    denom: coin.denom.clone(),
                    amount: amount_denom.into(),
                },
            )
            .to_any()
            .map_to_mm(|e| WithdrawError::InternalError(e.to_string()))?;

            let tx_raw = coin
                .any_to_signed_raw_tx(account_info, msg_transfer, fee, timeout_height, memo.clone())
                .map_to_mm(|e| WithdrawError::InternalError(e.to_string()))?;

            let tx_bytes = tx_raw
                .to_bytes()
                .map_to_mm(|e| WithdrawError::InternalError(e.to_string()))?;

            let hash = sha256(&tx_bytes);
            Ok(TransactionDetails {
                tx_hash: hex::encode_upper(hash.as_slice()),
                tx_hex: tx_bytes.into(),
                from: vec![coin.account_id.to_string()],
                to: vec![req.to],
                my_balance_change: &received_by_me - &total_amount,
                spent_by_me: total_amount.clone(),
                total_amount,
                received_by_me,
                block_height: 0,
                timestamp: 0,
                fee_details: Some(TxFeeDetails::Tendermint(TendermintFeeDetails {
                    coin: coin.ticker.clone(),
                    amount: fee_amount_dec,
                    uamount: fee_amount_u64,
                    gas_limit: IBC_GAS_LIMIT_DEFAULT,
                })),
                coin: coin.ticker.to_string(),
                internal_id: hash.to_vec().into(),
                kmd_rewards: None,
                transaction_type: TransactionType::default(),
                memo: Some(memo),
            })
        };
        Box::new(fut.boxed().compat())
    }

    pub async fn get_ibc_transfer_channels(&self, req: IBCTransferChannelsRequest) -> IBCTransferChannelsResult {
        #[derive(Deserialize)]
        struct ChainRegistry {
            channels: Vec<IbcChannel>,
        }

        #[derive(Deserialize)]
        struct ChannelInfo {
            channel_id: String,
            port_id: String,
        }

        #[derive(Deserialize)]
        struct IbcChannel {
            chain_1: ChannelInfo,
            #[allow(dead_code)]
            chain_2: ChannelInfo,
            ordering: String,
            version: String,
            tags: Option<IBCTransferChannelTag>,
        }

        let src_chain_registry_name = self.chain_registry_name.as_ref().or_mm_err(|| {
            IBCTransferChannelsRequestError::InternalError(format!(
                "`chain_registry_name` is not set for '{}'",
                self.platform_ticker()
            ))
        })?;

        let source_filename = format!(
            "{}-{}.json",
            src_chain_registry_name, req.destination_chain_registry_name
        );

        let git_controller: GitController<GithubClient> = GitController::new(GITHUB_API_URI);

        let metadata_list = git_controller
            .client
            .get_file_metadata_list(
                CHAIN_REGISTRY_REPO_OWNER,
                CHAIN_REGISTRY_REPO_NAME,
                CHAIN_REGISTRY_BRANCH,
                CHAIN_REGISTRY_IBC_DIR_NAME,
            )
            .await
            .map_err(|e| IBCTransferChannelsRequestError::Transport(format!("{:?}", e)))?;

        let source_channel_file = metadata_list
            .iter()
            .find(|metadata| metadata.name == source_filename)
            .or_mm_err(|| IBCTransferChannelsRequestError::RegistrySourceCouldNotFound(source_filename))?;

        let mut registry_object = git_controller
            .client
            .deserialize_json_source::<ChainRegistry>(source_channel_file.to_owned())
            .await
            .map_err(|e| IBCTransferChannelsRequestError::Transport(format!("{:?}", e)))?;

        registry_object
            .channels
            .retain(|ch| ch.chain_1.port_id == *IBC_OUT_SOURCE_PORT);

        let result: Vec<IBCTransferChannel> = registry_object
            .channels
            .iter()
            .map(|ch| IBCTransferChannel {
                channel_id: ch.chain_1.channel_id.clone(),
                ordering: ch.ordering.clone(),
                version: ch.version.clone(),
                tags: ch.tags.clone().map(|t| IBCTransferChannelTag {
                    status: t.status,
                    preferred: t.preferred,
                    dex: t.dex,
                }),
            })
            .collect();

        Ok(IBCTransferChannelsResponse {
            ibc_transfer_channels: result,
        })
    }

    #[inline(always)]
    fn gas_price(&self) -> f64 { self.gas_price.unwrap_or(DEFAULT_GAS_PRICE) }

    #[allow(unused)]
    async fn get_latest_block(&self) -> MmResult<GetLatestBlockResponse, TendermintCoinRpcError> {
        let path = AbciPath::from_str(ABCI_GET_LATEST_BLOCK_PATH).expect("valid path");

        let request = GetLatestBlockRequest {};
        let request = AbciRequest::new(
            Some(path),
            request.encode_to_vec(),
            ABCI_REQUEST_HEIGHT,
            ABCI_REQUEST_PROVE,
        );

        let response = self.rpc_client().await?.perform(request).await?;

        Ok(GetLatestBlockResponse::decode(response.response.value.as_slice())?)
    }

    #[allow(unused)]
    async fn get_block_by_height(&self, height: i64) -> MmResult<GetBlockByHeightResponse, TendermintCoinRpcError> {
        let path = AbciPath::from_str(ABCI_GET_BLOCK_BY_HEIGHT_PATH).expect("valid path");

        let request = GetBlockByHeightRequest { height };
        let request = AbciRequest::new(
            Some(path),
            request.encode_to_vec(),
            ABCI_REQUEST_HEIGHT,
            ABCI_REQUEST_PROVE,
        );

        let response = self.rpc_client().await?.perform(request).await?;

        Ok(GetBlockByHeightResponse::decode(response.response.value.as_slice())?)
    }

    // We must simulate the tx on rpc nodes in order to calculate network fee.
    // Right now cosmos doesn't expose any of gas price and fee informations directly.
    // Therefore, we can call SimulateRequest or CheckTx(doesn't work with using Abci interface) to get used gas or fee itself.
    pub(super) fn gen_simulated_tx(
        &self,
        account_info: BaseAccount,
        tx_payload: Any,
        timeout_height: u64,
        memo: String,
    ) -> cosmrs::Result<Vec<u8>> {
        let fee_amount = Coin {
            denom: self.denom.clone(),
            amount: 0_u64.into(),
        };

        let fee = Fee::from_amount_and_gas(fee_amount, GAS_LIMIT_DEFAULT);

        let signkey = SigningKey::from_bytes(&self.priv_key)?;
        let tx_body = tx::Body::new(vec![tx_payload], memo, timeout_height as u32);
        let auth_info = SignerInfo::single_direct(Some(signkey.public_key()), account_info.sequence).auth_info(fee);
        let sign_doc = SignDoc::new(&tx_body, &auth_info, &self.chain_id, account_info.account_number)?;
        sign_doc.sign(&signkey)?.to_bytes()
    }

    /// This is converted from irismod and cosmos-sdk source codes written in golang.
    /// Refs:
    ///  - Main algorithm: https://github.com/irisnet/irismod/blob/main/modules/htlc/types/htlc.go#L157
    ///  - Coins string building https://github.com/cosmos/cosmos-sdk/blob/main/types/coin.go#L210-L225
    fn calculate_htlc_id(
        &self,
        from_address: &AccountId,
        to_address: &AccountId,
        amount: Vec<Coin>,
        secret_hash: &[u8],
    ) -> String {
        // Needs to be sorted if contains multiple coins
        // let mut amount = amount;
        // amount.sort();

        let coins_string = amount
            .iter()
            .map(|t| format!("{}{}", t.amount, t.denom))
            .collect::<Vec<String>>()
            .join(",");

        let mut htlc_id = vec![];
        htlc_id.extend_from_slice(secret_hash);
        htlc_id.extend_from_slice(&from_address.to_bytes());
        htlc_id.extend_from_slice(&to_address.to_bytes());
        htlc_id.extend_from_slice(coins_string.as_bytes());
        sha256(&htlc_id).to_string().to_uppercase()
    }

    pub(super) async fn seq_safe_send_raw_tx_bytes(
        &self,
        tx_payload: Any,
        fee: Fee,
        timeout_height: u64,
        memo: String,
    ) -> Result<(String, Raw), TransactionErr> {
        let (tx_id, tx_raw) = loop {
            let tx_raw = try_tx_s!(self.any_to_signed_raw_tx(
                try_tx_s!(self.my_account_info().await),
                tx_payload.clone(),
                fee.clone(),
                timeout_height,
                memo.clone(),
            ));

            match self.send_raw_tx_bytes(&try_tx_s!(tx_raw.to_bytes())).compat().await {
                Ok(tx_id) => break (tx_id, tx_raw),
                Err(e) => {
                    if e.contains(ACCOUNT_SEQUENCE_ERR) {
                        debug!("Got wrong account sequence, trying again.");
                        continue;
                    }

                    return Err(crate::TransactionErr::Plain(ERRL!("{}", e)));
                },
            };
        };

        Ok((tx_id, tx_raw))
    }

    #[allow(deprecated)]
    pub(super) async fn calculate_fee(
        &self,
        msg: Any,
        timeout_height: u64,
        memo: String,
    ) -> MmResult<Fee, TendermintCoinRpcError> {
        let path = AbciPath::from_str(ABCI_SIMULATE_TX_PATH).expect("valid path");

        let (response, raw_response) = loop {
            let account_info = self.my_account_info().await?;
            let tx_bytes = self
                .gen_simulated_tx(account_info, msg.clone(), timeout_height, memo.clone())
                .map_to_mm(|e| TendermintCoinRpcError::InternalError(format!("{}", e)))?;

            let request = SimulateRequest { tx_bytes, tx: None };
            let request = AbciRequest::new(
                Some(path.clone()),
                request.encode_to_vec().clone(),
                ABCI_REQUEST_HEIGHT,
                ABCI_REQUEST_PROVE,
            );

            let raw_response = self.rpc_client().await?.perform(request).await?;

            if raw_response.response.log.to_string().contains(ACCOUNT_SEQUENCE_ERR) {
                debug!("Got wrong account sequence, trying again.");
                continue;
            }

            match raw_response.response.code {
                cosmrs::tendermint::abci::Code::Ok => {},
                cosmrs::tendermint::abci::Code::Err(ecode) => {
                    return MmError::err(TendermintCoinRpcError::InvalidResponse(format!(
                        "Could not read gas_info. Error code: {} Message: {}",
                        ecode, raw_response.response.log
                    )));
                },
            };

            break (
                SimulateResponse::decode(raw_response.response.value.as_slice())?,
                raw_response,
            );
        };

        let gas = response.gas_info.as_ref().ok_or_else(|| {
            TendermintCoinRpcError::InvalidResponse(format!(
                "Could not read gas_info. Invalid Response: {:?}",
                raw_response
            ))
        })?;

        let amount = ((gas.gas_used as f64 * 1.5) * self.gas_price()).ceil();

        let fee_amount = Coin {
            denom: self.platform_denom().clone(),
            amount: (amount as u64).into(),
        };

        Ok(Fee::from_amount_and_gas(fee_amount, GAS_LIMIT_DEFAULT))
    }

    #[allow(deprecated)]
    pub(super) async fn calculate_fee_amount_as_u64(
        &self,
        msg: Any,
        timeout_height: u64,
        memo: String,
    ) -> MmResult<u64, TendermintCoinRpcError> {
        let path = AbciPath::from_str(ABCI_SIMULATE_TX_PATH).expect("valid path");

        let (response, raw_response) = loop {
            let account_info = self.my_account_info().await?;
            let tx_bytes = self
                .gen_simulated_tx(account_info, msg.clone(), timeout_height, memo.clone())
                .map_to_mm(|e| TendermintCoinRpcError::InternalError(format!("{}", e)))?;
            let request = SimulateRequest { tx_bytes, tx: None };
            let request = AbciRequest::new(
                Some(path.clone()),
                request.encode_to_vec(),
                ABCI_REQUEST_HEIGHT,
                ABCI_REQUEST_PROVE,
            );

            let raw_response = self.rpc_client().await?.perform(request).await?;

            if raw_response.response.log.to_string().contains(ACCOUNT_SEQUENCE_ERR) {
                debug!("Got wrong account sequence, trying again.");
                continue;
            }

            match raw_response.response.code {
                cosmrs::tendermint::abci::Code::Ok => {},
                cosmrs::tendermint::abci::Code::Err(ecode) => {
                    return MmError::err(TendermintCoinRpcError::InvalidResponse(format!(
                        "Could not read gas_info. Error code: {} Message: {}",
                        ecode, raw_response.response.log
                    )));
                },
            };

            break (
                SimulateResponse::decode(raw_response.response.value.as_slice())?,
                raw_response,
            );
        };

        let gas = response.gas_info.as_ref().ok_or_else(|| {
            TendermintCoinRpcError::InvalidResponse(format!(
                "Could not read gas_info. Invalid Response: {:?}",
                raw_response
            ))
        })?;

        Ok(((gas.gas_used as f64 * 1.5) * self.gas_price()).ceil() as u64)
    }

    pub(super) async fn my_account_info(&self) -> MmResult<BaseAccount, TendermintCoinRpcError> {
        let path = AbciPath::from_str(ABCI_QUERY_ACCOUNT_PATH).expect("valid path");
        let request = QueryAccountRequest {
            address: self.account_id.to_string(),
        };
        let request = AbciRequest::new(
            Some(path),
            request.encode_to_vec(),
            ABCI_REQUEST_HEIGHT,
            ABCI_REQUEST_PROVE,
        );

        let response = self.rpc_client().await?.perform(request).await?;
        let account_response = QueryAccountResponse::decode(response.response.value.as_slice())?;
        let account = account_response
            .account
            .or_mm_err(|| TendermintCoinRpcError::InvalidResponse("Account is None".into()))?;
        Ok(BaseAccount::decode(account.value.as_slice())?)
    }

    pub(super) async fn balance_for_denom(&self, denom: String) -> MmResult<u64, TendermintCoinRpcError> {
        let path = AbciPath::from_str(ABCI_QUERY_BALANCE_PATH).expect("valid path");
        let request = QueryBalanceRequest {
            address: self.account_id.to_string(),
            denom,
        };
        let request = AbciRequest::new(
            Some(path),
            request.encode_to_vec(),
            ABCI_REQUEST_HEIGHT,
            ABCI_REQUEST_PROVE,
        );

        let response = self.rpc_client().await?.perform(request).await?;
        let response = QueryBalanceResponse::decode(response.response.value.as_slice())?;
        response
            .balance
            .or_mm_err(|| TendermintCoinRpcError::InvalidResponse("balance is None".into()))?
            .amount
            .parse()
            .map_to_mm(|e| TendermintCoinRpcError::InvalidResponse(format!("balance is not u64, err {}", e)))
    }

    fn gen_create_htlc_tx(
        &self,
        denom: Denom,
        to: &AccountId,
        amount: cosmrs::Decimal,
        secret_hash: &[u8],
        time_lock: u64,
    ) -> MmResult<IrisHtlc, TxMarshalingErr> {
        let amount = vec![Coin { denom, amount }];
        let timestamp = 0_u64;
        let msg_payload = MsgCreateHtlc {
            sender: self.account_id.clone(),
            to: to.clone(),
            receiver_on_other_chain: "".to_string(),
            sender_on_other_chain: "".to_string(),
            amount: amount.clone(),
            hash_lock: hex::encode(secret_hash),
            timestamp,
            time_lock,
            transfer: false,
        };

        let htlc_id = self.calculate_htlc_id(&self.account_id, to, amount, secret_hash);

        Ok(IrisHtlc {
            id: htlc_id,
            msg_payload: msg_payload
                .to_any()
                .map_err(|e| MmError::new(TxMarshalingErr::InvalidInput(e.to_string())))?,
        })
    }

    fn gen_claim_htlc_tx(&self, htlc_id: String, secret: &[u8]) -> MmResult<IrisHtlc, TxMarshalingErr> {
        let msg_payload = MsgClaimHtlc {
            id: htlc_id.clone(),
            sender: self.account_id.clone(),
            secret: hex::encode(secret),
        };

        Ok(IrisHtlc {
            id: htlc_id,
            msg_payload: msg_payload
                .to_any()
                .map_err(|e| MmError::new(TxMarshalingErr::InvalidInput(e.to_string())))?,
        })
    }

    pub(super) fn any_to_signed_raw_tx(
        &self,
        account_info: BaseAccount,
        tx_payload: Any,
        fee: Fee,
        timeout_height: u64,
        memo: String,
    ) -> cosmrs::Result<Raw> {
        let signkey = SigningKey::from_bytes(&self.priv_key)?;
        let tx_body = tx::Body::new(vec![tx_payload], memo, timeout_height as u32);
        let auth_info = SignerInfo::single_direct(Some(signkey.public_key()), account_info.sequence).auth_info(fee);
        let sign_doc = SignDoc::new(&tx_body, &auth_info, &self.chain_id, account_info.account_number)?;
        sign_doc.sign(&signkey)
    }

    pub fn add_activated_token_info(&self, ticker: String, decimals: u8, denom: Denom) {
        self.tokens_info
            .lock()
            .insert(ticker, ActivatedTokenInfo { decimals, denom });
    }

    fn estimate_blocks_from_duration(&self, duration: u64) -> i64 {
        let estimated_time_lock = (duration / self.avg_blocktime as u64) as i64;

        estimated_time_lock.clamp(MIN_TIME_LOCK, MAX_TIME_LOCK)
    }

    pub(crate) fn check_if_my_payment_sent_for_denom(
        &self,
        decimals: u8,
        denom: Denom,
        other_pub: &[u8],
        secret_hash: &[u8],
        amount: &BigDecimal,
    ) -> Box<dyn Future<Item = Option<TransactionEnum>, Error = String> + Send> {
        let amount = try_fus!(sat_from_big_decimal(amount, decimals));
        let amount = vec![Coin {
            denom,
            amount: amount.into(),
        }];

        let pubkey_hash = dhash160(other_pub);
        let to_address = try_fus!(AccountId::new(&self.account_prefix, pubkey_hash.as_slice()));

        let htlc_id = self.calculate_htlc_id(&self.account_id, &to_address, amount, secret_hash);

        let coin = self.clone();
        let fut = async move {
            let htlc_response = try_s!(coin.query_htlc(htlc_id.clone()).await);
            let htlc_data = match htlc_response.htlc {
                Some(htlc) => htlc,
                None => return Ok(None),
            };

            match htlc_data.state {
                HTLC_STATE_OPEN | HTLC_STATE_COMPLETED | HTLC_STATE_REFUNDED => {},
                unexpected_state => return Err(format!("Unexpected state for HTLC {}", unexpected_state)),
            };

            let rpc_client = try_s!(coin.rpc_client().await);
            let q = format!("create_htlc.id = '{}'", htlc_id);

            let response = try_s!(
                // Search single tx
                rpc_client
                    .perform(TxSearchRequest::new(
                        q,
                        false,
                        1,
                        1,
                        TendermintResultOrder::Descending.into()
                    ))
                    .await
            );

            if let Some(tx) = response.txs.first() {
                if let cosmrs::tendermint::abci::Code::Err(err_code) = tx.tx_result.code {
                    return Err(format!(
                        "Got {} error code. Broadcasted HTLC likely isn't valid.",
                        err_code
                    ));
                }

                let deserialized_tx = try_s!(cosmrs::Tx::from_bytes(tx.tx.as_bytes()));
                let msg = try_s!(deserialized_tx.body.messages.first().ok_or("Tx body couldn't be read."));
                let htlc = try_s!(CreateHtlcProtoRep::decode(msg.value.as_slice()));

                if htlc.hash_lock.to_uppercase() == htlc_data.hash_lock.to_uppercase() {
                    let htlc = TransactionEnum::CosmosTransaction(CosmosTransaction {
                        data: try_s!(TxRaw::decode(tx.tx.as_bytes())),
                    });
                    return Ok(Some(htlc));
                }
            }

            Ok(None)
        };

        Box::new(fut.boxed().compat())
    }

    pub(super) fn send_htlc_for_denom(
        &self,
        time_lock_duration: u64,
        other_pub: &[u8],
        secret_hash: &[u8],
        amount: BigDecimal,
        denom: Denom,
        decimals: u8,
    ) -> TransactionFut {
        let pubkey_hash = dhash160(other_pub);
        let to = try_tx_fus!(AccountId::new(&self.account_prefix, pubkey_hash.as_slice()));

        let amount_as_u64 = try_tx_fus!(sat_from_big_decimal(&amount, decimals));
        let amount = cosmrs::Decimal::from(amount_as_u64);

        let secret_hash = secret_hash.to_vec();
        let coin = self.clone();
        let fut = async move {
            let time_lock = coin.estimate_blocks_from_duration(time_lock_duration);

            let create_htlc_tx = try_tx_s!(coin.gen_create_htlc_tx(denom, &to, amount, &secret_hash, time_lock as u64));

            let current_block = try_tx_s!(coin.current_block().compat().await);
            let timeout_height = current_block + TIMEOUT_HEIGHT_DELTA;

            let fee = try_tx_s!(
                coin.calculate_fee(
                    create_htlc_tx.msg_payload.clone(),
                    timeout_height,
                    TX_DEFAULT_MEMO.to_owned()
                )
                .await
            );

            let (_tx_id, tx_raw) = try_tx_s!(
                coin.seq_safe_send_raw_tx_bytes(
                    create_htlc_tx.msg_payload.clone(),
                    fee.clone(),
                    timeout_height,
                    TX_DEFAULT_MEMO.into(),
                )
                .await
            );

            Ok(TransactionEnum::CosmosTransaction(CosmosTransaction {
                data: tx_raw.into(),
            }))
        };

        Box::new(fut.boxed().compat())
    }

    pub(super) fn send_taker_fee_for_denom(
        &self,
        fee_addr: &[u8],
        amount: BigDecimal,
        denom: Denom,
        decimals: u8,
        uuid: &[u8],
    ) -> TransactionFut {
        let memo = try_tx_fus!(Uuid::from_slice(uuid)).to_string();
        let from_address = self.account_id.clone();
        let pubkey_hash = dhash160(fee_addr);
        let to_address = try_tx_fus!(AccountId::new(&self.account_prefix, pubkey_hash.as_slice()));

        let amount_as_u64 = try_tx_fus!(sat_from_big_decimal(&amount, decimals));
        let amount = cosmrs::Decimal::from(amount_as_u64);

        let amount = vec![Coin { denom, amount }];

        let tx_payload = try_tx_fus!(MsgSend {
            from_address,
            to_address,
            amount,
        }
        .to_any());

        let coin = self.clone();
        let fut = async move {
            let current_block = try_tx_s!(coin.current_block().compat().await.map_to_mm(WithdrawError::Transport));
            let timeout_height = current_block + TIMEOUT_HEIGHT_DELTA;

            let fee = try_tx_s!(
                coin.calculate_fee(tx_payload.clone(), timeout_height, TX_DEFAULT_MEMO.to_owned())
                    .await
            );

            let (_tx_id, tx_raw) = try_tx_s!(
                coin.seq_safe_send_raw_tx_bytes(tx_payload.clone(), fee.clone(), timeout_height, memo.clone())
                    .await
            );

            Ok(TransactionEnum::CosmosTransaction(CosmosTransaction {
                data: tx_raw.into(),
            }))
        };

        Box::new(fut.boxed().compat())
    }

    #[allow(clippy::too_many_arguments)]
    pub(super) fn validate_fee_for_denom(
        &self,
        fee_tx: &TransactionEnum,
        expected_sender: &[u8],
        fee_addr: &[u8],
        amount: &BigDecimal,
        decimals: u8,
        uuid: &[u8],
        denom: String,
    ) -> ValidatePaymentFut<()> {
        let tx = match fee_tx {
            TransactionEnum::CosmosTransaction(tx) => tx.clone(),
            invalid_variant => {
                return Box::new(futures01::future::err(
                    ValidatePaymentError::WrongPaymentTx(format!("Unexpected tx variant {:?}", invalid_variant)).into(),
                ))
            },
        };

        let uuid = try_f!(Uuid::from_slice(uuid).map_to_mm(|r| ValidatePaymentError::InvalidParameter(r.to_string())))
            .to_string();

        let sender_pubkey_hash = dhash160(expected_sender);
        let expected_sender_address = try_f!(AccountId::new(&self.account_prefix, sender_pubkey_hash.as_slice())
            .map_to_mm(|r| ValidatePaymentError::InvalidParameter(r.to_string())))
        .to_string();

        let dex_fee_addr_pubkey_hash = dhash160(fee_addr);
        let expected_dex_fee_address = try_f!(AccountId::new(
            &self.account_prefix,
            dex_fee_addr_pubkey_hash.as_slice()
        )
        .map_to_mm(|r| ValidatePaymentError::InvalidParameter(r.to_string())))
        .to_string();

        let expected_amount = try_f!(sat_from_big_decimal(amount, decimals));
        let expected_amount = CoinProto {
            denom,
            amount: expected_amount.to_string(),
        };

        let coin = self.clone();
        let fut = async move {
            let tx_body = TxBody::decode(tx.data.body_bytes.as_slice())
                .map_to_mm(|e| ValidatePaymentError::TxDeserializationError(e.to_string()))?;
            if tx_body.messages.len() != 1 {
                return MmError::err(ValidatePaymentError::WrongPaymentTx(
                    "Tx body must have exactly one message".to_string(),
                ));
            }

            let msg = MsgSendProto::decode(tx_body.messages[0].value.as_slice())
                .map_to_mm(|e| ValidatePaymentError::TxDeserializationError(e.to_string()))?;
            if msg.to_address != expected_dex_fee_address {
                return MmError::err(ValidatePaymentError::WrongPaymentTx(format!(
                    "Dex fee is sent to wrong address: {}, expected {}",
                    msg.to_address, expected_dex_fee_address
                )));
            }

            if msg.amount.len() != 1 {
                return MmError::err(ValidatePaymentError::WrongPaymentTx(
                    "Msg must have exactly one Coin".to_string(),
                ));
            }

            if msg.amount[0] != expected_amount {
                return MmError::err(ValidatePaymentError::WrongPaymentTx(format!(
                    "Invalid amount {:?}, expected {:?}",
                    msg.amount[0], expected_amount
                )));
            }

            if msg.from_address != expected_sender_address {
                return MmError::err(ValidatePaymentError::WrongPaymentTx(format!(
                    "Invalid sender: {}, expected {}",
                    msg.from_address, expected_sender_address
                )));
            }

            if tx_body.memo != uuid {
                return MmError::err(ValidatePaymentError::WrongPaymentTx(format!(
                    "Invalid memo: {}, expected {}",
                    msg.from_address, uuid
                )));
            }

            let encoded_tx = tx.data.encode_to_vec();
            let hash = hex::encode_upper(sha256(&encoded_tx).as_slice());
            let encoded_from_rpc = coin
                .request_tx(hash)
                .await
                .map_err(|e| MmError::new(ValidatePaymentError::TxDeserializationError(e.into_inner().to_string())))?
                .encode_to_vec();
            if encoded_tx != encoded_from_rpc {
                return MmError::err(ValidatePaymentError::WrongPaymentTx(
                    "Transaction from RPC doesn't match the input".to_string(),
                ));
            }
            Ok(())
        };
        Box::new(fut.boxed().compat())
    }

    pub(super) fn validate_payment_for_denom(
        &self,
        input: ValidatePaymentInput,
        denom: Denom,
        decimals: u8,
    ) -> ValidatePaymentFut<()> {
        let coin = self.clone();
        let fut = async move {
            let tx = cosmrs::Tx::from_bytes(&input.payment_tx)
                .map_to_mm(|e| ValidatePaymentError::TxDeserializationError(e.to_string()))?;

            if tx.body.messages.len() != 1 {
                return MmError::err(ValidatePaymentError::WrongPaymentTx(
                    "Payment tx must have exactly one message".into(),
                ));
            }

            let create_htlc_msg_proto = CreateHtlcProtoRep::decode(tx.body.messages[0].value.as_slice())
                .map_to_mm(|e| ValidatePaymentError::WrongPaymentTx(e.to_string()))?;
            let create_htlc_msg = MsgCreateHtlc::try_from(create_htlc_msg_proto)
                .map_to_mm(|e| ValidatePaymentError::WrongPaymentTx(e.to_string()))?;

            let sender_pubkey_hash = dhash160(&input.other_pub);
            let sender = AccountId::new(&coin.account_prefix, sender_pubkey_hash.as_slice())
                .map_to_mm(|e| ValidatePaymentError::InvalidParameter(e.to_string()))?;

            let amount = sat_from_big_decimal(&input.amount, decimals)?;
            let amount = vec![Coin {
                denom,
                amount: amount.into(),
            }];

            let time_lock = coin.estimate_blocks_from_duration(input.time_lock_duration);

            let expected_msg = MsgCreateHtlc {
                sender: sender.clone(),
                to: coin.account_id.clone(),
                receiver_on_other_chain: "".into(),
                sender_on_other_chain: "".into(),
                amount: amount.clone(),
                hash_lock: hex::encode(&input.secret_hash),
                timestamp: 0,
                time_lock: time_lock as u64,
                transfer: false,
            };

            if create_htlc_msg != expected_msg {
                return MmError::err(ValidatePaymentError::WrongPaymentTx(format!(
                    "Incorrect CreateHtlc message {:?}, expected {:?}",
                    create_htlc_msg, expected_msg
                )));
            }

            let hash = hex::encode_upper(sha256(&input.payment_tx).as_slice());
            let tx_from_rpc = coin.request_tx(hash).await?;
            if input.payment_tx != tx_from_rpc.encode_to_vec() {
                return MmError::err(ValidatePaymentError::InvalidRpcResponse(
                    "Tx from RPC doesn't match the input".into(),
                ));
            }

            let htlc_id = coin.calculate_htlc_id(&sender, &coin.account_id, amount, &input.secret_hash);

            let htlc_response = coin.query_htlc(htlc_id.clone()).await?;
            let htlc_data = htlc_response
                .htlc
                .or_mm_err(|| ValidatePaymentError::InvalidRpcResponse(format!("No HTLC data for {}", htlc_id)))?;

            match htlc_data.state {
                HTLC_STATE_OPEN => Ok(()),
                unexpected_state => MmError::err(ValidatePaymentError::UnexpectedPaymentState(format!(
                    "{}",
                    unexpected_state
                ))),
            }
        };
        Box::new(fut.boxed().compat())
    }

    pub(super) async fn get_sender_trade_fee_for_denom(
        &self,
        ticker: String,
        denom: Denom,
        decimals: u8,
        amount: BigDecimal,
    ) -> TradePreimageResult<TradeFee> {
        const TIME_LOCK: u64 = 1750;
        let sec: [u8; 32] = thread_rng().gen();
        let to_address = account_id_from_pubkey_hex(&self.account_prefix, DEX_FEE_ADDR_PUBKEY)
            .map_err(|e| MmError::new(TradePreimageError::InternalError(e.into_inner().to_string())))?;

        let amount = sat_from_big_decimal(&amount, decimals)?;

        let create_htlc_tx = self
            .gen_create_htlc_tx(denom, &to_address, amount.into(), sha256(&sec).as_slice(), TIME_LOCK)
            .map_err(|e| {
                MmError::new(TradePreimageError::InternalError(format!(
                    "Could not create HTLC. {:?}",
                    e.into_inner()
                )))
            })?;

        let current_block = self.current_block().compat().await.map_err(|e| {
            MmError::new(TradePreimageError::InternalError(format!(
                "Could not get current_block. {}",
                e
            )))
        })?;

        let timeout_height = current_block + TIMEOUT_HEIGHT_DELTA;

        let fee_uamount = self
            .calculate_fee_amount_as_u64(
                create_htlc_tx.msg_payload.clone(),
                timeout_height,
                TX_DEFAULT_MEMO.to_owned(),
            )
            .await?;

        let fee_amount = big_decimal_from_sat_unsigned(fee_uamount, self.decimals);

        Ok(TradeFee {
            coin: ticker,
            amount: fee_amount.into(),
            paid_from_trading_vol: false,
        })
    }

    pub(super) async fn get_fee_to_send_taker_fee_for_denom(
        &self,
        ticker: String,
        denom: Denom,
        decimals: u8,
        dex_fee_amount: BigDecimal,
    ) -> TradePreimageResult<TradeFee> {
        let to_address = account_id_from_pubkey_hex(&self.account_prefix, DEX_FEE_ADDR_PUBKEY)
            .map_err(|e| MmError::new(TradePreimageError::InternalError(e.into_inner().to_string())))?;
        let amount = sat_from_big_decimal(&dex_fee_amount, decimals)?;

        let current_block = self.current_block().compat().await.map_err(|e| {
            MmError::new(TradePreimageError::InternalError(format!(
                "Could not get current_block. {}",
                e
            )))
        })?;

        let timeout_height = current_block + TIMEOUT_HEIGHT_DELTA;

        let msg_send = MsgSend {
            from_address: self.account_id.clone(),
            to_address: to_address.clone(),
            amount: vec![Coin {
                denom,
                amount: amount.into(),
            }],
        }
        .to_any()
        .map_err(|e| MmError::new(TradePreimageError::InternalError(e.to_string())))?;

        let fee_uamount = self
            .calculate_fee_amount_as_u64(msg_send.clone(), timeout_height, TX_DEFAULT_MEMO.to_owned())
            .await?;
        let fee_amount = big_decimal_from_sat_unsigned(fee_uamount, decimals);

        Ok(TradeFee {
            coin: ticker,
            amount: fee_amount.into(),
            paid_from_trading_vol: false,
        })
    }

    pub(super) async fn calculate_fee_as_unsigned_and_decimal(
        &self,
        tx: Vec<u8>,
        decimals: u8,
    ) -> MmResult<(u64, BigDecimal), TendermintCoinRpcError> {
        let fee_amount_u64 = self.calculate_fee_amount_as_u64(tx).await?;
        let fee_amount_dec = big_decimal_from_sat_unsigned(fee_amount_u64, decimals);

        Ok((fee_amount_u64, fee_amount_dec))
    }

    pub(super) async fn get_balance_as_unsigned_and_decimal(
        &self,
        denom: &Denom,
        decimals: u8,
    ) -> MmResult<(u64, BigDecimal), TendermintCoinRpcError> {
        let denom_ubalance = self.balance_for_denom(denom.to_string()).await?;
        let denom_balance_dec = big_decimal_from_sat_unsigned(denom_ubalance, decimals);

        Ok((denom_ubalance, denom_balance_dec))
    }

    async fn request_tx(&self, hash: String) -> MmResult<Tx, TendermintCoinRpcError> {
        let path = AbciPath::from_str(ABCI_GET_TX_PATH).expect("valid path");
        let request = GetTxRequest { hash };
        let response = self
            .rpc_client()
            .await?
            .abci_query(
                Some(path),
                request.encode_to_vec(),
                ABCI_REQUEST_HEIGHT,
                ABCI_REQUEST_PROVE,
            )
            .await?;

        let response = GetTxResponse::decode(response.value.as_slice())?;
        response
            .tx
            .or_mm_err(|| TendermintCoinRpcError::InvalidResponse(format!("Tx {} does not exist", request.hash)))
    }

    /// Returns status code of transaction.
    /// If tx doesn't exists on chain, then returns `None`.
    async fn get_tx_status_code_or_none(
        &self,
        hash: String,
    ) -> MmResult<Option<cosmrs::tendermint::abci::Code>, TendermintCoinRpcError> {
        let path = AbciPath::from_str(ABCI_GET_TX_PATH).expect("valid path");
        let request = GetTxRequest { hash };
        let response = self
            .rpc_client()
            .await?
            .abci_query(
                Some(path),
                request.encode_to_vec(),
                ABCI_REQUEST_HEIGHT,
                ABCI_REQUEST_PROVE,
            )
            .await?;

        let tx = GetTxResponse::decode(response.value.as_slice())?;

        if let Some(tx_response) = tx.tx_response {
            // non-zero values are error.
            match tx_response.code {
                TX_SUCCESS_CODE => Ok(Some(cosmrs::tendermint::abci::Code::Ok)),
                err_code => Ok(Some(cosmrs::tendermint::abci::Code::Err(err_code))),
            }
        } else {
            Ok(None)
        }
    }

    pub(crate) async fn query_htlc(&self, id: String) -> MmResult<QueryHtlcResponseProto, TendermintCoinRpcError> {
        let path = AbciPath::from_str(ABCI_QUERY_HTLC_PATH).expect("valid path");
        let request = QueryHtlcRequestProto { id };
        let response = self
            .rpc_client()
            .await?
            .abci_query(
                Some(path),
                request.encode_to_vec(),
                ABCI_REQUEST_HEIGHT,
                ABCI_REQUEST_PROVE,
            )
            .await?;

        Ok(QueryHtlcResponseProto::decode(response.value.as_slice())?)
    }

    #[inline]
    pub(crate) fn is_tx_amount_enough(&self, decimals: u8, amount: &BigDecimal) -> bool {
        let min_tx_amount = big_decimal_from_sat(MIN_TX_SATOSHIS, decimals);
        amount >= &min_tx_amount
    }

    async fn search_for_swap_tx_spend(
        &self,
        input: SearchForSwapTxSpendInput<'_>,
    ) -> MmResult<Option<FoundSwapTxSpend>, SearchForSwapTxSpendErr> {
        let tx = cosmrs::Tx::from_bytes(input.tx)?;
        let first_message = tx
            .body
            .messages
            .first()
            .or_mm_err(|| SearchForSwapTxSpendErr::TxMessagesEmpty)?;
        let htlc_proto = CreateHtlcProtoRep::decode(first_message.value.as_slice())?;
        let htlc = MsgCreateHtlc::try_from(htlc_proto)?;
        let htlc_id = self.calculate_htlc_id(&htlc.sender, &htlc.to, htlc.amount, input.secret_hash);

        let htlc_response = self.query_htlc(htlc_id.clone()).await?;
        let htlc_data = match htlc_response.htlc {
            Some(htlc) => htlc,
            None => return Ok(None),
        };

        match htlc_data.state {
            HTLC_STATE_OPEN => Ok(None),
            HTLC_STATE_COMPLETED => {
                let events_string = format!("claim_htlc.id='{}'", htlc_id);
                let request = GetTxsEventRequest {
                    events: vec![events_string],
                    pagination: None,
                    order_by: TendermintResultOrder::Ascending as i32,
                };
                let encoded_request = request.encode_to_vec();

                let path = AbciPath::from_str(ABCI_GET_TXS_EVENT_PATH).expect("valid path");
                let response = self
                    .rpc_client()
                    .await?
                    .abci_query(
                        Some(path),
                        encoded_request.as_slice(),
                        ABCI_REQUEST_HEIGHT,
                        ABCI_REQUEST_PROVE,
                    )
                    .await
                    .map_to_mm(TendermintCoinRpcError::from)?;
                let response = GetTxsEventResponse::decode(response.value.as_slice())?;
                match response.txs.first() {
                    Some(tx) => {
                        let tx = TransactionEnum::CosmosTransaction(CosmosTransaction {
                            data: TxRaw {
                                body_bytes: tx.body.as_ref().map(Message::encode_to_vec).unwrap_or_default(),
                                auth_info_bytes: tx.auth_info.as_ref().map(Message::encode_to_vec).unwrap_or_default(),
                                signatures: tx.signatures.clone(),
                            },
                        });
                        Ok(Some(FoundSwapTxSpend::Spent(tx)))
                    },
                    None => MmError::err(SearchForSwapTxSpendErr::ClaimHtlcTxNotFound),
                }
            },
            HTLC_STATE_REFUNDED => {
                // HTLC is refunded automatically without transaction. We have to return dummy tx data
                Ok(Some(FoundSwapTxSpend::Refunded(TransactionEnum::CosmosTransaction(
                    CosmosTransaction { data: TxRaw::default() },
                ))))
            },
            unexpected_state => MmError::err(SearchForSwapTxSpendErr::UnexpectedHtlcState(unexpected_state)),
        }
    }
}

fn clients_from_urls(rpc_urls: &[String]) -> MmResult<Vec<HttpClient>, TendermintInitErrorKind> {
    if rpc_urls.is_empty() {
        return MmError::err(TendermintInitErrorKind::EmptyRpcUrls);
    }
    let mut clients = Vec::new();
    let mut errors = Vec::new();
    // check that all urls are valid
    // keep all invalid urls in one vector to show all of them in error
    for url in rpc_urls.iter() {
        match HttpClient::new(url.as_str()) {
            Ok(client) => clients.push(client),
            Err(e) => errors.push(format!("Url {} is invalid, got error {}", url, e)),
        }
    }
    drop_mutability!(clients);
    drop_mutability!(errors);
    if !errors.is_empty() {
        let errors: String = errors.into_iter().join(", ");
        return MmError::err(TendermintInitErrorKind::RpcClientInitError(errors));
    }
    Ok(clients)
}

pub async fn get_ibc_chain_list() -> IBCChainRegistriesResult {
    fn map_metadata_to_chain_registry_name(metadata: &FileMetadata) -> Result<String, MmError<IBCChainsRequestError>> {
        let split_filename_by_dash: Vec<&str> = metadata.name.split('-').collect();
        let chain_registry_name = split_filename_by_dash
            .first()
            .or_mm_err(|| {
                IBCChainsRequestError::InternalError(format!(
                    "Could not read chain registry name from '{}'",
                    metadata.name
                ))
            })?
            .to_string();

        Ok(chain_registry_name)
    }

    let git_controller: GitController<GithubClient> = GitController::new(GITHUB_API_URI);

    let metadata_list = git_controller
        .client
        .get_file_metadata_list(
            CHAIN_REGISTRY_REPO_OWNER,
            CHAIN_REGISTRY_REPO_NAME,
            CHAIN_REGISTRY_BRANCH,
            CHAIN_REGISTRY_IBC_DIR_NAME,
        )
        .await
        .map_err(|e| IBCChainsRequestError::Transport(format!("{:?}", e)))?;

    let chain_list: Result<Vec<String>, MmError<IBCChainsRequestError>> =
        metadata_list.iter().map(map_metadata_to_chain_registry_name).collect();

    let mut distinct_chain_list = chain_list?;
    distinct_chain_list.dedup();

    Ok(IBCChainRegistriesResponse {
        chain_registry_list: distinct_chain_list,
    })
}

#[async_trait]
#[allow(unused_variables)]
impl MmCoin for TendermintCoin {
    fn is_asset_chain(&self) -> bool { false }

    fn spawner(&self) -> CoinFutSpawner { CoinFutSpawner::new(&self.abortable_system) }

    fn withdraw(&self, req: WithdrawRequest) -> WithdrawFut {
        let coin = self.clone();
        let fut = async move {
            let to_address =
                AccountId::from_str(&req.to).map_to_mm(|e| WithdrawError::InvalidAddress(e.to_string()))?;
            if to_address.prefix() != coin.account_prefix {
                return MmError::err(WithdrawError::InvalidAddress(format!(
                    "expected {} address prefix",
                    coin.account_prefix
                )));
            }

            let (balance_denom, balance_dec) = coin
                .get_balance_as_unsigned_and_decimal(&coin.denom, coin.decimals())
                .await?;

            // << BEGIN TX SIMULATION FOR FEE CALCULATION
            let (amount_denom, amount_dec) = if req.max {
                let amount_denom = balance_denom;
                (amount_denom, big_decimal_from_sat_unsigned(amount_denom, coin.decimals))
            } else {
                let total = req.amount.clone();

                (sat_from_big_decimal(&req.amount, coin.decimals)?, req.amount.clone())
            };

            if !coin.is_tx_amount_enough(coin.decimals, &amount_dec) {
                return MmError::err(WithdrawError::AmountTooLow {
                    amount: amount_dec,
                    threshold: coin.min_tx_amount(),
                });
            }

            let received_by_me = if to_address == coin.account_id {
                amount_dec
            } else {
                BigDecimal::default()
            };

            let msg_send = MsgSend {
                from_address: coin.account_id.clone(),
                to_address: to_address.clone(),
                amount: vec![Coin {
                    denom: coin.denom.clone(),
                    amount: amount_denom.into(),
                }],
            }
            .to_any()
            .map_to_mm(|e| WithdrawError::InternalError(e.to_string()))?;

            let memo = req.memo.unwrap_or_else(|| TX_DEFAULT_MEMO.into());
            let current_block = coin
                .current_block()
                .compat()
                .await
                .map_to_mm(WithdrawError::Transport)?;

            let account_info = coin.my_account_info().await?;

            let timeout_height = current_block + TIMEOUT_HEIGHT_DELTA;
            // >> END TX SIMULATION FOR FEE CALCULATION

<<<<<<< HEAD
            let fee_amount_u64 = coin
                .calculate_fee_amount_as_u64(msg_send.clone(), timeout_height, memo.clone())
                .await?;
            let fee_amount_dec = big_decimal_from_sat_unsigned(fee_amount_u64, coin.decimals());
=======
            let (fee_amount_u64, fee_amount_dec) = coin
                .calculate_fee_as_unsigned_and_decimal(simulated_tx, coin.decimals())
                .await?;
>>>>>>> 45d72854

            let fee_amount = Coin {
                denom: coin.denom.clone(),
                amount: fee_amount_u64.into(),
            };

            let fee = Fee::from_amount_and_gas(fee_amount, GAS_LIMIT_DEFAULT);

            let (amount_denom, total_amount) = if req.max {
                if balance_denom < fee_amount_u64 {
                    return MmError::err(WithdrawError::NotSufficientBalance {
                        coin: coin.ticker.clone(),
                        available: balance_dec,
                        required: fee_amount_dec,
                    });
                }
                let amount_denom = balance_denom - fee_amount_u64;
                (amount_denom, balance_dec)
            } else {
                let total = &req.amount + &fee_amount_dec;
                if balance_dec < total {
                    return MmError::err(WithdrawError::NotSufficientBalance {
                        coin: coin.ticker.clone(),
                        available: balance_dec,
                        required: total,
                    });
                }

                (sat_from_big_decimal(&req.amount, coin.decimals)?, total)
            };

            let msg_send = MsgSend {
                from_address: coin.account_id.clone(),
                to_address,
                amount: vec![Coin {
                    denom: coin.denom.clone(),
                    amount: amount_denom.into(),
                }],
            }
            .to_any()
            .map_to_mm(|e| WithdrawError::InternalError(e.to_string()))?;

            let tx_raw = coin
                .any_to_signed_raw_tx(account_info, msg_send, fee, timeout_height, memo.clone())
                .map_to_mm(|e| WithdrawError::InternalError(e.to_string()))?;

            let tx_bytes = tx_raw
                .to_bytes()
                .map_to_mm(|e| WithdrawError::InternalError(e.to_string()))?;

            let hash = sha256(&tx_bytes);
            Ok(TransactionDetails {
                tx_hash: hex::encode_upper(hash.as_slice()),
                tx_hex: tx_bytes.into(),
                from: vec![coin.account_id.to_string()],
                to: vec![req.to],
                my_balance_change: &received_by_me - &total_amount,
                spent_by_me: total_amount.clone(),
                total_amount,
                received_by_me,
                block_height: 0,
                timestamp: 0,
                fee_details: Some(TxFeeDetails::Tendermint(TendermintFeeDetails {
                    coin: coin.ticker.clone(),
                    amount: fee_amount_dec,
                    uamount: fee_amount_u64,
                    gas_limit: GAS_LIMIT_DEFAULT,
                })),
                coin: coin.ticker.to_string(),
                internal_id: hash.to_vec().into(),
                kmd_rewards: None,
                transaction_type: TransactionType::default(),
                memo: Some(memo),
            })
        };
        Box::new(fut.boxed().compat())
    }

    fn get_raw_transaction(&self, mut req: RawTransactionRequest) -> RawTransactionFut {
        let coin = self.clone();
        let fut = async move {
            req.tx_hash.make_ascii_uppercase();
            let tx_from_rpc = coin.request_tx(req.tx_hash).await?;
            Ok(RawTransactionRes {
                tx_hex: tx_from_rpc.encode_to_vec().into(),
            })
        };
        Box::new(fut.boxed().compat())
    }

    fn get_tx_hex_by_hash(&self, tx_hash: Vec<u8>) -> RawTransactionFut {
        let coin = self.clone();
        let hash = hex::encode_upper(H256::from(tx_hash.as_slice()));
        let fut = async move {
            let tx_from_rpc = coin.request_tx(hash).await?;
            Ok(RawTransactionRes {
                tx_hex: tx_from_rpc.encode_to_vec().into(),
            })
        };
        Box::new(fut.boxed().compat())
    }

    fn decimals(&self) -> u8 { self.decimals }

    fn convert_to_address(&self, from: &str, to_address_format: Json) -> Result<String, String> {
        // TODO
        Err("Not implemented".into())
    }

    fn validate_address(&self, address: &str) -> ValidateAddressResult {
        match AccountId::from_str(address) {
            Ok(account) if account.prefix() != self.account_prefix => ValidateAddressResult {
                is_valid: false,
                reason: Some(format!(
                    "Expected {} account prefix, got {}",
                    self.account_prefix,
                    account.prefix()
                )),
            },
            Ok(_) => ValidateAddressResult {
                is_valid: true,
                reason: None,
            },
            Err(e) => ValidateAddressResult {
                is_valid: false,
                reason: Some(e.to_string()),
            },
        }
    }

    fn process_history_loop(&self, ctx: MmArc) -> Box<dyn Future<Item = (), Error = ()> + Send> {
        warn!("process_history_loop is deprecated, tendermint uses tx_history_v2");
        Box::new(futures01::future::err(()))
    }

    fn history_sync_status(&self) -> HistorySyncState { self.history_sync_state.lock().unwrap().clone() }

    fn get_trade_fee(&self) -> Box<dyn Future<Item = TradeFee, Error = String> + Send> {
        Box::new(futures01::future::err("Not implemented".into()))
    }

    async fn get_sender_trade_fee(
        &self,
        value: TradePreimageValue,
        _stage: FeeApproxStage,
    ) -> TradePreimageResult<TradeFee> {
        let amount = match value {
            TradePreimageValue::Exact(decimal) | TradePreimageValue::UpperBound(decimal) => decimal,
        };
        self.get_sender_trade_fee_for_denom(self.ticker.clone(), self.denom.clone(), self.decimals, amount)
            .await
    }

    fn get_receiver_trade_fee(&self, send_amount: BigDecimal, stage: FeeApproxStage) -> TradePreimageFut<TradeFee> {
        let coin = self.clone();
        let fut = async move {
            // We can't simulate Claim Htlc without having information about broadcasted htlc tx.
            // Since create and claim htlc fees are almost same, we can simply simulate create htlc tx.
            coin.get_sender_trade_fee_for_denom(coin.ticker.clone(), coin.denom.clone(), coin.decimals, send_amount)
                .await
        };
        Box::new(fut.boxed().compat())
    }

    async fn get_fee_to_send_taker_fee(
        &self,
        dex_fee_amount: BigDecimal,
        _stage: FeeApproxStage,
    ) -> TradePreimageResult<TradeFee> {
        self.get_fee_to_send_taker_fee_for_denom(self.ticker.clone(), self.denom.clone(), self.decimals, dex_fee_amount)
            .await
    }

    fn required_confirmations(&self) -> u64 { 0 }

    fn requires_notarization(&self) -> bool { false }

    fn set_required_confirmations(&self, confirmations: u64) {
        warn!("set_required_confirmations is not supported for tendermint")
    }

    fn set_requires_notarization(&self, requires_nota: bool) { warn!("TendermintCoin doesn't support notarization") }

    fn swap_contract_address(&self) -> Option<BytesJson> { None }

    fn fallback_swap_contract(&self) -> Option<BytesJson> { None }

    fn mature_confirmations(&self) -> Option<u32> { None }

    fn coin_protocol_info(&self) -> Vec<u8> { Vec::new() }

    fn is_coin_protocol_supported(&self, info: &Option<Vec<u8>>) -> bool { true }

    fn on_disabled(&self) -> Result<(), AbortedError> { AbortableSystem::abort_all(&self.abortable_system) }

    fn on_token_deactivated(&self, _ticker: &str) {}
}

impl MarketCoinOps for TendermintCoin {
    fn ticker(&self) -> &str { &self.ticker }

    fn my_address(&self) -> MmResult<String, MyAddressError> { Ok(self.account_id.to_string()) }

    fn get_public_key(&self) -> Result<String, MmError<UnexpectedDerivationMethod>> {
        let key = SigningKey::from_bytes(&self.priv_key).expect("privkey validity is checked on coin creation");
        Ok(key.public_key().to_string())
    }

    fn sign_message_hash(&self, _message: &str) -> Option<[u8; 32]> {
        // TODO
        None
    }

    fn sign_message(&self, _message: &str) -> SignatureResult<String> {
        // TODO
        MmError::err(SignatureError::InternalError("Not implemented".into()))
    }

    fn verify_message(&self, _signature: &str, _message: &str, _address: &str) -> VerificationResult<bool> {
        // TODO
        MmError::err(VerificationError::InternalError("Not implemented".into()))
    }

    fn my_balance(&self) -> BalanceFut<CoinBalance> {
        let coin = self.clone();
        let fut = async move {
            let balance_denom = coin.balance_for_denom(coin.denom.to_string()).await?;
            Ok(CoinBalance {
                spendable: big_decimal_from_sat_unsigned(balance_denom, coin.decimals),
                unspendable: BigDecimal::default(),
            })
        };
        Box::new(fut.boxed().compat())
    }

    fn base_coin_balance(&self) -> BalanceFut<BigDecimal> {
        Box::new(self.my_balance().map(|coin_balance| coin_balance.spendable))
    }

    fn platform_ticker(&self) -> &str { &self.ticker }

    fn send_raw_tx(&self, tx: &str) -> Box<dyn Future<Item = String, Error = String> + Send> {
        let tx_bytes = try_fus!(hex::decode(tx));
        self.send_raw_tx_bytes(&tx_bytes)
    }

    /// Consider using `seq_safe_raw_tx_bytes` instead.
    /// This is considered as unsafe due to sequence mismatches.
    fn send_raw_tx_bytes(&self, tx: &[u8]) -> Box<dyn Future<Item = String, Error = String> + Send> {
        // as sanity check
        try_fus!(Raw::from_bytes(tx));

        let coin = self.clone();
        let tx_bytes = tx.to_owned();
        let fut = async move {
            let broadcast_res = try_s!(
                try_s!(coin.rpc_client().await)
                    .broadcast_tx_commit(tx_bytes.into())
                    .await
            );

            if broadcast_res.check_tx.log.to_string().contains(ACCOUNT_SEQUENCE_ERR)
                || broadcast_res.deliver_tx.log.to_string().contains(ACCOUNT_SEQUENCE_ERR)
            {
                return ERR!(
                    "{}. check_tx log: {}, deliver_tx log: {}",
                    ACCOUNT_SEQUENCE_ERR,
                    broadcast_res.check_tx.log,
                    broadcast_res.deliver_tx.log
                );
            }

            if !broadcast_res.check_tx.code.is_ok() {
                return ERR!("Tx check failed {:?}", broadcast_res.check_tx);
            }

            if !broadcast_res.deliver_tx.code.is_ok() {
                return ERR!("Tx deliver failed {:?}", broadcast_res.deliver_tx);
            }
            Ok(broadcast_res.hash.to_string())
        };
        Box::new(fut.boxed().compat())
    }

    fn wait_for_confirmations(
        &self,
        tx_bytes: &[u8],
        _confirmations: u64,
        _requires_nota: bool,
        wait_until: u64,
        check_every: u64,
    ) -> Box<dyn Future<Item = (), Error = String> + Send> {
        // Sanity check
        let _: TxRaw = try_fus!(Message::decode(tx_bytes));

        let tx_hash = hex::encode_upper(sha256(tx_bytes));

        let coin = self.clone();
        let fut = async move {
            loop {
                if now_ms() / 1000 > wait_until {
                    return ERR!(
                        "Waited too long until {} for payment {} to be received",
                        wait_until,
                        tx_hash.clone()
                    );
                }

                let tx_status_code = try_s!(coin.get_tx_status_code_or_none(tx_hash.clone()).await);

                if let Some(tx_status_code) = tx_status_code {
                    return match tx_status_code {
                        cosmrs::tendermint::abci::Code::Ok => Ok(()),
                        cosmrs::tendermint::abci::Code::Err(err_code) => Err(format!(
                            "Got error code: '{}' for tx: '{}'. Broadcasted tx isn't valid.",
                            err_code, tx_hash
                        )),
                    };
                };

                Timer::sleep(check_every as f64).await;
            }
        };

        Box::new(fut.boxed().compat())
    }

    fn wait_for_htlc_tx_spend(
        &self,
        transaction: &[u8],
        secret_hash: &[u8],
        wait_until: u64,
        _from_block: u64,
        _swap_contract_address: &Option<BytesJson>,
        _check_every: f64,
    ) -> TransactionFut {
        let tx = try_tx_fus!(cosmrs::Tx::from_bytes(transaction));
        let first_message = try_tx_fus!(tx.body.messages.first().ok_or("Tx body couldn't be read."));
        let htlc_proto = try_tx_fus!(CreateHtlcProtoRep::decode(first_message.value.as_slice()));
        let htlc = try_tx_fus!(MsgCreateHtlc::try_from(htlc_proto));
        let htlc_id = self.calculate_htlc_id(&htlc.sender, &htlc.to, htlc.amount, secret_hash);

        let events_string = format!("claim_htlc.id='{}'", htlc_id);
        let request = GetTxsEventRequest {
            events: vec![events_string],
            pagination: None,
            order_by: TendermintResultOrder::Ascending as i32,
        };
        let encoded_request = request.encode_to_vec();

        let coin = self.clone();
        let path = try_tx_fus!(AbciPath::from_str(ABCI_GET_TXS_EVENT_PATH));
        let fut = async move {
            loop {
                let response = try_tx_s!(
                    try_tx_s!(coin.rpc_client().await)
                        .abci_query(
                            Some(path.clone()),
                            encoded_request.as_slice(),
                            ABCI_REQUEST_HEIGHT,
                            ABCI_REQUEST_PROVE
                        )
                        .await
                );
                let response = try_tx_s!(GetTxsEventResponse::decode(response.value.as_slice()));
                if let Some(tx) = response.txs.first() {
                    return Ok(TransactionEnum::CosmosTransaction(CosmosTransaction {
                        data: TxRaw {
                            body_bytes: tx.body.as_ref().map(Message::encode_to_vec).unwrap_or_default(),
                            auth_info_bytes: tx.auth_info.as_ref().map(Message::encode_to_vec).unwrap_or_default(),
                            signatures: tx.signatures.clone(),
                        },
                    }));
                }
                Timer::sleep(5.).await;
                if get_utc_timestamp() > wait_until as i64 {
                    return Err(TransactionErr::Plain("Waited too long".into()));
                }
            }
        };

        Box::new(fut.boxed().compat())
    }

    fn tx_enum_from_bytes(&self, bytes: &[u8]) -> Result<TransactionEnum, MmError<TxMarshalingErr>> {
        let tx_raw: TxRaw = Message::decode(bytes).map_to_mm(|e| TxMarshalingErr::InvalidInput(e.to_string()))?;
        Ok(TransactionEnum::CosmosTransaction(CosmosTransaction { data: tx_raw }))
    }

    fn current_block(&self) -> Box<dyn Future<Item = u64, Error = String> + Send> {
        let coin = self.clone();
        let fut = async move {
            let info = try_s!(try_s!(coin.rpc_client().await).abci_info().await);
            Ok(info.last_block_height.into())
        };
        Box::new(fut.boxed().compat())
    }

    fn display_priv_key(&self) -> Result<String, String> { Ok(hex::encode(&self.priv_key)) }

    fn min_tx_amount(&self) -> BigDecimal { big_decimal_from_sat(MIN_TX_SATOSHIS, self.decimals) }

    fn min_trading_vol(&self) -> MmNumber { MmNumber::from("0.00777") }
}

#[async_trait]
#[allow(unused_variables)]
impl SwapOps for TendermintCoin {
    fn send_taker_fee(&self, fee_addr: &[u8], amount: BigDecimal, uuid: &[u8]) -> TransactionFut {
        self.send_taker_fee_for_denom(fee_addr, amount, self.denom.clone(), self.decimals, uuid)
    }

    fn send_maker_payment(&self, maker_payment_args: SendPaymentArgs) -> TransactionFut {
        self.send_htlc_for_denom(
            maker_payment_args.time_lock_duration,
            maker_payment_args.other_pubkey,
            maker_payment_args.secret_hash,
            maker_payment_args.amount,
            self.denom.clone(),
            self.decimals,
        )
    }

    fn send_taker_payment(&self, taker_payment_args: SendPaymentArgs) -> TransactionFut {
        self.send_htlc_for_denom(
            taker_payment_args.time_lock_duration,
            taker_payment_args.other_pubkey,
            taker_payment_args.secret_hash,
            taker_payment_args.amount,
            self.denom.clone(),
            self.decimals,
        )
    }

    fn send_maker_spends_taker_payment(&self, maker_spends_payment_args: SpendPaymentArgs) -> TransactionFut {
        let tx = try_tx_fus!(cosmrs::Tx::from_bytes(maker_spends_payment_args.other_payment_tx));
        let msg = try_tx_fus!(tx.body.messages.first().ok_or("Tx body couldn't be read."));
        let htlc_proto: CreateHtlcProtoRep = try_tx_fus!(prost::Message::decode(msg.value.as_slice()));
        let htlc = try_tx_fus!(MsgCreateHtlc::try_from(htlc_proto));

        let mut amount = htlc.amount.clone();
        amount.sort();
        drop_mutability!(amount);

        let coins_string = amount
            .iter()
            .map(|t| format!("{}{}", t.amount, t.denom))
            .collect::<Vec<String>>()
            .join(",");

        let htlc_id = self.calculate_htlc_id(&htlc.sender, &htlc.to, amount, maker_spends_payment_args.secret_hash);

        let claim_htlc_tx = try_tx_fus!(self.gen_claim_htlc_tx(htlc_id, maker_spends_payment_args.secret));
        let coin = self.clone();

        let fut = async move {
            let current_block = try_tx_s!(coin.current_block().compat().await);
            let timeout_height = current_block + TIMEOUT_HEIGHT_DELTA;

            let fee = try_tx_s!(
                coin.calculate_fee(
                    claim_htlc_tx.msg_payload.clone(),
                    timeout_height,
                    TX_DEFAULT_MEMO.to_owned()
                )
                .await
            );

            let (_tx_id, tx_raw) = try_tx_s!(
                coin.seq_safe_send_raw_tx_bytes(
                    claim_htlc_tx.msg_payload.clone(),
                    fee.clone(),
                    timeout_height,
                    TX_DEFAULT_MEMO.into(),
                )
                .await
            );

            Ok(TransactionEnum::CosmosTransaction(CosmosTransaction {
                data: tx_raw.into(),
            }))
        };

        Box::new(fut.boxed().compat())
    }

    fn send_taker_spends_maker_payment(&self, taker_spends_payment_args: SpendPaymentArgs) -> TransactionFut {
        let tx = try_tx_fus!(cosmrs::Tx::from_bytes(taker_spends_payment_args.other_payment_tx));
        let msg = try_tx_fus!(tx.body.messages.first().ok_or("Tx body couldn't be read."));
        let htlc_proto: CreateHtlcProtoRep = try_tx_fus!(prost::Message::decode(msg.value.as_slice()));
        let htlc = try_tx_fus!(MsgCreateHtlc::try_from(htlc_proto));

        let mut amount = htlc.amount.clone();
        amount.sort();
        drop_mutability!(amount);

        let coins_string = amount
            .iter()
            .map(|t| format!("{}{}", t.amount, t.denom))
            .collect::<Vec<String>>()
            .join(",");

        let htlc_id = self.calculate_htlc_id(&htlc.sender, &htlc.to, amount, taker_spends_payment_args.secret_hash);

        let claim_htlc_tx = try_tx_fus!(self.gen_claim_htlc_tx(htlc_id, taker_spends_payment_args.secret));
        let coin = self.clone();

        let fut = async move {
            let current_block = try_tx_s!(coin.current_block().compat().await);
            let timeout_height = current_block + TIMEOUT_HEIGHT_DELTA;

            let fee = try_tx_s!(
                coin.calculate_fee(
                    claim_htlc_tx.msg_payload.clone(),
                    timeout_height,
                    TX_DEFAULT_MEMO.into(),
                )
                .await
            );

            let (tx_id, tx_raw) = try_tx_s!(
                coin.seq_safe_send_raw_tx_bytes(
                    claim_htlc_tx.msg_payload.clone(),
                    fee.clone(),
                    timeout_height,
                    TX_DEFAULT_MEMO.into(),
                )
                .await
            );

            Ok(TransactionEnum::CosmosTransaction(CosmosTransaction {
                data: tx_raw.into(),
            }))
        };

        Box::new(fut.boxed().compat())
    }

    fn send_taker_refunds_payment(&self, taker_refunds_payment_args: RefundPaymentArgs) -> TransactionFut {
        Box::new(futures01::future::err(TransactionErr::Plain(
            "Doesn't need transaction broadcast to refund IRIS HTLC".into(),
        )))
    }

    fn send_maker_refunds_payment(&self, maker_refunds_payment_args: RefundPaymentArgs) -> TransactionFut {
        Box::new(futures01::future::err(TransactionErr::Plain(
            "Doesn't need transaction broadcast to refund IRIS HTLC".into(),
        )))
    }

    fn validate_fee(&self, validate_fee_args: ValidateFeeArgs) -> ValidatePaymentFut<()> {
        self.validate_fee_for_denom(
            validate_fee_args.fee_tx,
            validate_fee_args.expected_sender,
            validate_fee_args.fee_addr,
            validate_fee_args.amount,
            self.decimals,
            validate_fee_args.uuid,
            self.denom.to_string(),
        )
    }

    fn validate_maker_payment(&self, input: ValidatePaymentInput) -> ValidatePaymentFut<()> {
        self.validate_payment_for_denom(input, self.denom.clone(), self.decimals)
    }

    fn validate_taker_payment(&self, input: ValidatePaymentInput) -> ValidatePaymentFut<()> {
        self.validate_payment_for_denom(input, self.denom.clone(), self.decimals)
    }

    fn check_if_my_payment_sent(
        &self,
        if_my_payment_sent_args: CheckIfMyPaymentSentArgs,
    ) -> Box<dyn Future<Item = Option<TransactionEnum>, Error = String> + Send> {
        self.check_if_my_payment_sent_for_denom(
            self.decimals,
            self.denom.clone(),
            if_my_payment_sent_args.other_pub,
            if_my_payment_sent_args.secret_hash,
            if_my_payment_sent_args.amount,
        )
    }

    async fn search_for_swap_tx_spend_my(
        &self,
        input: SearchForSwapTxSpendInput<'_>,
    ) -> Result<Option<FoundSwapTxSpend>, String> {
        self.search_for_swap_tx_spend(input).await.map_err(|e| e.to_string())
    }

    async fn search_for_swap_tx_spend_other(
        &self,
        input: SearchForSwapTxSpendInput<'_>,
    ) -> Result<Option<FoundSwapTxSpend>, String> {
        self.search_for_swap_tx_spend(input).await.map_err(|e| e.to_string())
    }

    async fn extract_secret(
        &self,
        secret_hash: &[u8],
        spend_tx: &[u8],
        watcher_reward: bool,
    ) -> Result<Vec<u8>, String> {
        let tx = try_s!(cosmrs::Tx::from_bytes(spend_tx));
        let msg = try_s!(tx.body.messages.first().ok_or("Tx body couldn't be read."));
        let htlc_proto: super::iris::htlc_proto::ClaimHtlcProtoRep =
            try_s!(prost::Message::decode(msg.value.as_slice()));
        let htlc = try_s!(MsgClaimHtlc::try_from(htlc_proto));

        Ok(try_s!(hex::decode(htlc.secret)))
    }

    fn check_tx_signed_by_pub(&self, tx: &[u8], expected_pub: &[u8]) -> Result<bool, MmError<ValidatePaymentError>> {
        unimplemented!();
    }

    // Todo
    fn is_auto_refundable(&self) -> bool { false }

    // Todo
    async fn wait_for_htlc_refund(&self, _tx: &[u8], _locktime: u64) -> RefundResult<()> {
        MmError::err(RefundError::Internal(
            "wait_for_htlc_refund is not supported for this coin!".into(),
        ))
    }

    fn negotiate_swap_contract_addr(
        &self,
        other_side_address: Option<&[u8]>,
    ) -> Result<Option<BytesJson>, MmError<NegotiateSwapContractAddrErr>> {
        Ok(None)
    }

    #[inline]
    fn derive_htlc_key_pair(&self, swap_unique_data: &[u8]) -> KeyPair {
        key_pair_from_secret(&self.priv_key).expect("valid priv key")
    }

    #[inline]
    fn derive_htlc_pubkey(&self, swap_unique_data: &[u8]) -> Vec<u8> {
        self.derive_htlc_key_pair(swap_unique_data).public_slice().to_vec()
    }

    fn validate_other_pubkey(&self, raw_pubkey: &[u8]) -> MmResult<(), ValidateOtherPubKeyErr> {
        PublicKey::from_raw_secp256k1(raw_pubkey)
            .or_mm_err(|| ValidateOtherPubKeyErr::InvalidPubKey(hex::encode(raw_pubkey)))?;
        Ok(())
    }

    async fn maker_payment_instructions(
        &self,
        _secret_hash: &[u8],
        _amount: &BigDecimal,
        _maker_lock_duration: u64,
        _expires_in: u64,
    ) -> Result<Option<Vec<u8>>, MmError<PaymentInstructionsErr>> {
        Ok(None)
    }

    async fn taker_payment_instructions(
        &self,
        _secret_hash: &[u8],
        _amount: &BigDecimal,
        _expires_in: u64,
    ) -> Result<Option<Vec<u8>>, MmError<PaymentInstructionsErr>> {
        Ok(None)
    }

    fn validate_maker_payment_instructions(
        &self,
        _instructions: &[u8],
        _secret_hash: &[u8],
        _amount: BigDecimal,
        _maker_lock_duration: u64,
    ) -> Result<PaymentInstructions, MmError<ValidateInstructionsErr>> {
        MmError::err(ValidateInstructionsErr::UnsupportedCoin(self.ticker().to_string()))
    }

    fn validate_taker_payment_instructions(
        &self,
        _instructions: &[u8],
        _secret_hash: &[u8],
        _amount: BigDecimal,
    ) -> Result<PaymentInstructions, MmError<ValidateInstructionsErr>> {
        MmError::err(ValidateInstructionsErr::UnsupportedCoin(self.ticker().to_string()))
    }
}

#[async_trait]
impl TakerSwapMakerCoin for TendermintCoin {
    async fn on_taker_payment_refund_start(&self, _maker_payment: &[u8]) -> RefundResult<()> { Ok(()) }

    async fn on_taker_payment_refund_success(&self, _maker_payment: &[u8]) -> RefundResult<()> { Ok(()) }
}

#[async_trait]
impl MakerSwapTakerCoin for TendermintCoin {
    async fn on_maker_payment_refund_start(&self, _taker_payment: &[u8]) -> RefundResult<()> { Ok(()) }

    async fn on_maker_payment_refund_success(&self, _taker_payment: &[u8]) -> RefundResult<()> { Ok(()) }
}

#[async_trait]
impl WatcherOps for TendermintCoin {
    fn create_maker_payment_spend_preimage(
        &self,
        _maker_payment_tx: &[u8],
        _time_lock: u32,
        _maker_pub: &[u8],
        _secret_hash: &[u8],
        _swap_unique_data: &[u8],
    ) -> TransactionFut {
        unimplemented!();
    }

    fn send_maker_payment_spend_preimage(&self, _input: SendMakerPaymentSpendPreimageInput) -> TransactionFut {
        unimplemented!();
    }

    fn create_taker_payment_refund_preimage(
        &self,
        _taker_payment_tx: &[u8],
        _time_lock: u32,
        _maker_pub: &[u8],
        _secret_hash: &[u8],
        _swap_contract_address: &Option<BytesJson>,
        _swap_unique_data: &[u8],
    ) -> TransactionFut {
        unimplemented!();
    }

    fn send_taker_payment_refund_preimage(&self, _watcher_refunds_payment_args: RefundPaymentArgs) -> TransactionFut {
        unimplemented!();
    }

    fn watcher_validate_taker_fee(&self, _input: WatcherValidateTakerFeeInput) -> ValidatePaymentFut<()> {
        unimplemented!();
    }

    fn watcher_validate_taker_payment(&self, _input: WatcherValidatePaymentInput) -> ValidatePaymentFut<()> {
        unimplemented!();
    }

    async fn watcher_search_for_swap_tx_spend(
        &self,
        _input: WatcherSearchForSwapTxSpendInput<'_>,
    ) -> Result<Option<FoundSwapTxSpend>, String> {
        unimplemented!();
    }
}

/// Processes the given `priv_key_policy` and returns corresponding `Secp256k1Secret`.
/// This function expects either [`PrivKeyBuildPolicy::IguanaPrivKey`]
/// or [`PrivKeyBuildPolicy::GlobalHDAccount`], otherwise returns `PrivKeyPolicyNotAllowed` error.
pub(crate) fn secret_from_priv_key_policy(
    conf: &TendermintConf,
    ticker: &str,
    priv_key_policy: PrivKeyBuildPolicy,
) -> MmResult<Secp256k1Secret, TendermintInitError> {
    match priv_key_policy {
        PrivKeyBuildPolicy::IguanaPrivKey(iguana) => Ok(iguana),
        PrivKeyBuildPolicy::GlobalHDAccount(global_hd) => {
            let derivation_path = conf.derivation_path.as_ref().or_mm_err(|| TendermintInitError {
                ticker: ticker.to_string(),
                kind: TendermintInitErrorKind::DerivationPathIsNotSet,
            })?;
            global_hd
                .derive_secp256k1_secret(derivation_path)
                .mm_err(|e| TendermintInitError {
                    ticker: ticker.to_string(),
                    kind: TendermintInitErrorKind::InvalidPrivKey(e.to_string()),
                })
        },
        PrivKeyBuildPolicy::Trezor => {
            let kind =
                TendermintInitErrorKind::PrivKeyPolicyNotAllowed(PrivKeyPolicyNotAllowed::HardwareWalletNotSupported);
            MmError::err(TendermintInitError {
                ticker: ticker.to_string(),
                kind,
            })
        },
    }
}

#[cfg(test)]
pub mod tendermint_coin_tests {
    use super::*;

    use common::{block_on, DEX_FEE_ADDR_RAW_PUBKEY};
    use cosmrs::proto::cosmos::tx::v1beta1::{GetTxRequest, GetTxResponse, GetTxsEventResponse};
    use crypto::privkey::key_pair_from_seed;
    use rand::{thread_rng, Rng};
    use std::mem::discriminant;

    pub const IRIS_TESTNET_HTLC_PAIR1_SEED: &str = "iris test seed";
    // pub const IRIS_TESTNET_HTLC_PAIR1_PUB_KEY: &str = &[
    //     2, 35, 133, 39, 114, 92, 150, 175, 252, 203, 124, 85, 243, 144, 11, 52, 91, 128, 236, 82, 104, 212, 131, 40,
    //     79, 22, 40, 7, 119, 93, 50, 179, 43,
    // ];
    // const IRIS_TESTNET_HTLC_PAIR1_ADDRESS: &str = "iaa1e0rx87mdj79zejewuc4jg7ql9ud2286g2us8f2";

    // const IRIS_TESTNET_HTLC_PAIR2_SEED: &str = "iris test2 seed";
    const IRIS_TESTNET_HTLC_PAIR2_PUB_KEY: &[u8] = &[
        2, 90, 55, 151, 92, 7, 154, 117, 67, 96, 63, 202, 178, 78, 37, 101, 164, 173, 238, 60, 249, 175, 137, 52, 105,
        14, 16, 50, 130, 250, 64, 37, 17,
    ];
    const IRIS_TESTNET_HTLC_PAIR2_ADDRESS: &str = "iaa1erfnkjsmalkwtvj44qnfr2drfzdt4n9ldh0kjv";

    pub const IRIS_TESTNET_RPC_URL: &str = "http://34.80.202.172:26657";

    const TAKER_PAYMENT_SPEND_SEARCH_INTERVAL: f64 = 1.;
    const AVG_BLOCKTIME: u8 = 5;

    const SUCCEED_TX_HASH_SAMPLES: &[&str] = &[
        // https://nyancat.iobscan.io/#/tx?txHash=A010FC0AA33FC6D597A8635F9D127C0A7B892FAAC72489F4DADD90048CFE9279
        "A010FC0AA33FC6D597A8635F9D127C0A7B892FAAC72489F4DADD90048CFE9279",
        // https://nyancat.iobscan.io/#/tx?txHash=54FD77054AE311C484CC2EADD4621428BB23D14A9BAAC128B0E7B47422F86EC8
        "54FD77054AE311C484CC2EADD4621428BB23D14A9BAAC128B0E7B47422F86EC8",
        // https://nyancat.iobscan.io/#/tx?txHash=7C00FAE7F70C36A316A4736025B08A6EAA2A0CC7919A2C4FC4CD14D9FFD166F9
        "7C00FAE7F70C36A316A4736025B08A6EAA2A0CC7919A2C4FC4CD14D9FFD166F9",
    ];

    const FAILED_TX_HASH_SAMPLES: &[&str] = &[
        // https://nyancat.iobscan.io/#/tx?txHash=57EE62B2DF7E311C98C24AE2A53EB0FF2C16D289CECE0826CA1FF1108C91B3F9
        "57EE62B2DF7E311C98C24AE2A53EB0FF2C16D289CECE0826CA1FF1108C91B3F9",
        // https://nyancat.iobscan.io/#/tx?txHash=F3181D69C580318DFD54282C656AC81113BC600BCFBAAA480E6D8A6469EE8786
        "F3181D69C580318DFD54282C656AC81113BC600BCFBAAA480E6D8A6469EE8786",
        // https://nyancat.iobscan.io/#/tx?txHash=FE6F9F395DA94A14FCFC04E0E8C496197077D5F4968DA5528D9064C464ADF522
        "FE6F9F395DA94A14FCFC04E0E8C496197077D5F4968DA5528D9064C464ADF522",
    ];

    fn get_iris_usdc_ibc_protocol() -> TendermintProtocolInfo {
        TendermintProtocolInfo {
            decimals: 6,
            denom: String::from("ibc/5C465997B4F582F602CD64E12031C6A6E18CAF1E6EDC9B5D808822DC0B5F850C"),
            account_prefix: String::from("iaa"),
            chain_id: String::from("nyancat-9"),
            gas_price: None,
            chain_registry_name: None,
        }
    }

    fn get_iris_protocol() -> TendermintProtocolInfo {
        TendermintProtocolInfo {
            decimals: 6,
            denom: String::from("unyan"),
            account_prefix: String::from("iaa"),
            chain_id: String::from("nyancat-9"),
            gas_price: None,
            chain_registry_name: None,
        }
    }

    #[test]
    fn test_tx_hash_str_from_bytes() {
        let tx_hex = "0a97010a8f010a1c2f636f736d6f732e62616e6b2e763162657461312e4d736753656e64126f0a2d636f736d6f7331737661773061716334353834783832356a753775613033673578747877643061686c3836687a122d636f736d6f7331737661773061716334353834783832356a753775613033673578747877643061686c3836687a1a0f0a057561746f6d120631303030303018d998bf0512670a500a460a1f2f636f736d6f732e63727970746f2e736563703235366b312e5075624b657912230a2102000eef4ab169e7b26a4a16c47420c4176ab702119ba57a8820fb3e53c8e7506212040a020801180312130a0d0a057561746f6d12043130303010a08d061a4093e5aec96f7d311d129f5ec8714b21ad06a75e483ba32afab86354400b2ac8350bfc98731bbb05934bf138282750d71aadbe08ceb6bb195f2b55e1bbfdddaaad";
        let expected_hash = "1C25ED7D17FCC5959409498D5423594666C4E84F15AF7B4AF17DF29B2AF9E7F5";

        let tx_bytes = hex::decode(tx_hex).unwrap();
        let hash = sha256(&tx_bytes);
        assert_eq!(hex::encode_upper(hash.as_slice()), expected_hash);
    }

    #[test]
    fn test_htlc_create_and_claim() {
        let rpc_urls = vec![IRIS_TESTNET_RPC_URL.to_string()];

        let protocol_conf = get_iris_protocol();

        let ctx = mm2_core::mm_ctx::MmCtxBuilder::default().into_mm_arc();

        let conf = TendermintConf {
            avg_blocktime: AVG_BLOCKTIME,
            derivation_path: None,
        };

        let key_pair = key_pair_from_seed(IRIS_TESTNET_HTLC_PAIR1_SEED).unwrap();
        let priv_key_policy = PrivKeyBuildPolicy::IguanaPrivKey(key_pair.private().secret);

        let coin = block_on(TendermintCoin::init(
            &ctx,
            "IRIS".to_string(),
            conf,
            protocol_conf,
            rpc_urls,
            false,
            priv_key_policy,
        ))
        .unwrap();

        // << BEGIN HTLC CREATION
        let to: AccountId = IRIS_TESTNET_HTLC_PAIR2_ADDRESS.parse().unwrap();
        const UAMOUNT: u64 = 1;
        let amount: cosmrs::Decimal = UAMOUNT.into();
        let amount_dec = big_decimal_from_sat_unsigned(UAMOUNT, coin.decimals);
        let sec: [u8; 32] = thread_rng().gen();
        let time_lock = 1000;

        let create_htlc_tx = coin
            .gen_create_htlc_tx(coin.denom.clone(), &to, amount, sha256(&sec).as_slice(), time_lock)
            .unwrap();

        let current_block_fut = coin.current_block().compat();
        let current_block = block_on(async { current_block_fut.await.unwrap() });
        let timeout_height = current_block + TIMEOUT_HEIGHT_DELTA;

        let fee = block_on(async {
            coin.calculate_fee(
                create_htlc_tx.msg_payload.clone(),
                timeout_height,
                TX_DEFAULT_MEMO.to_owned(),
            )
            .await
            .unwrap()
        });

        let send_tx_fut = coin.seq_safe_send_raw_tx_bytes(
            create_htlc_tx.msg_payload.clone(),
            fee,
            timeout_height,
            TX_DEFAULT_MEMO.into(),
        );
        block_on(async {
            send_tx_fut.await.unwrap();
        });
        // >> END HTLC CREATION

        let htlc_spent = block_on(
            coin.check_if_my_payment_sent(CheckIfMyPaymentSentArgs {
                time_lock: 0,
                other_pub: IRIS_TESTNET_HTLC_PAIR2_PUB_KEY,
                secret_hash: sha256(&sec).as_slice(),
                search_from_block: current_block,
                swap_contract_address: &None,
                swap_unique_data: &[],
                amount: &amount_dec,
                payment_instructions: &None,
            })
            .compat(),
        )
        .unwrap();
        assert!(htlc_spent.is_some());

        // << BEGIN HTLC CLAIMING
        let claim_htlc_tx = coin.gen_claim_htlc_tx(create_htlc_tx.id, &sec).unwrap();

        let current_block_fut = coin.current_block().compat();
        let current_block = common::block_on(async { current_block_fut.await.unwrap() });
        let timeout_height = current_block + TIMEOUT_HEIGHT_DELTA;

        let fee = block_on(async {
            coin.calculate_fee(
                claim_htlc_tx.msg_payload.clone(),
                timeout_height,
                TX_DEFAULT_MEMO.to_owned(),
            )
            .await
            .unwrap()
        });

        let send_tx_fut =
            coin.seq_safe_send_raw_tx_bytes(claim_htlc_tx.msg_payload, fee, timeout_height, TX_DEFAULT_MEMO.into());

        let (tx_id, _tx_raw) = block_on(async { send_tx_fut.await.unwrap() });

        println!("Claim HTLC tx hash {}", tx_id);
        // >> END HTLC CLAIMING
    }

    #[test]
    fn try_query_claim_htlc_txs_and_get_secret() {
        let rpc_urls = vec![IRIS_TESTNET_RPC_URL.to_string()];

        let protocol_conf = get_iris_usdc_ibc_protocol();

        let ctx = mm2_core::mm_ctx::MmCtxBuilder::default().into_mm_arc();

        let conf = TendermintConf {
            avg_blocktime: AVG_BLOCKTIME,
            derivation_path: None,
        };

        let key_pair = key_pair_from_seed(IRIS_TESTNET_HTLC_PAIR1_SEED).unwrap();
        let priv_key_policy = PrivKeyBuildPolicy::IguanaPrivKey(key_pair.private().secret);

        let coin = block_on(TendermintCoin::init(
            &ctx,
            "USDC-IBC".to_string(),
            conf,
            protocol_conf,
            rpc_urls,
            false,
            priv_key_policy,
        ))
        .unwrap();

        let events = "claim_htlc.id='2B925FC83A106CC81590B3DB108AC2AE496FFA912F368FE5E29BC1ED2B754F2C'";
        let request = GetTxsEventRequest {
            events: vec![events.into()],
            pagination: None,
            order_by: TendermintResultOrder::Ascending as i32,
        };
        let path = AbciPath::from_str(ABCI_GET_TXS_EVENT_PATH).unwrap();
        let response = block_on(block_on(coin.rpc_client()).unwrap().abci_query(
            Some(path),
            request.encode_to_vec(),
            ABCI_REQUEST_HEIGHT,
            ABCI_REQUEST_PROVE,
        ))
        .unwrap();
        println!("{:?}", response);

        let response = GetTxsEventResponse::decode(response.value.as_slice()).unwrap();
        let tx = response.txs.first().unwrap();
        println!("{:?}", tx);

        let first_msg = tx.body.as_ref().unwrap().messages.first().unwrap();
        println!("{:?}", first_msg);

        let claim_htlc =
            crate::tendermint::iris::htlc_proto::ClaimHtlcProtoRep::decode(first_msg.value.as_slice()).unwrap();
        let expected_secret = [1; 32];
        let actual_secret = hex::decode(claim_htlc.secret).unwrap();

        assert_eq!(actual_secret, expected_secret);
    }

    #[test]
    fn wait_for_tx_spend_test() {
        let rpc_urls = vec![IRIS_TESTNET_RPC_URL.to_string()];

        let protocol_conf = get_iris_usdc_ibc_protocol();

        let ctx = mm2_core::mm_ctx::MmCtxBuilder::default().into_mm_arc();

        let conf = TendermintConf {
            avg_blocktime: AVG_BLOCKTIME,
            derivation_path: None,
        };

        let key_pair = key_pair_from_seed(IRIS_TESTNET_HTLC_PAIR1_SEED).unwrap();
        let priv_key_policy = PrivKeyBuildPolicy::IguanaPrivKey(key_pair.private().secret);

        let coin = block_on(TendermintCoin::init(
            &ctx,
            "USDC-IBC".to_string(),
            conf,
            protocol_conf,
            rpc_urls,
            false,
            priv_key_policy,
        ))
        .unwrap();

        // https://nyancat.iobscan.io/#/tx?txHash=2DB382CE3D9953E4A94957B475B0E8A98F5B6DDB32D6BF0F6A765D949CF4A727
        let create_tx_hash = "2DB382CE3D9953E4A94957B475B0E8A98F5B6DDB32D6BF0F6A765D949CF4A727";

        let request = GetTxRequest {
            hash: create_tx_hash.into(),
        };

        let path = AbciPath::from_str(ABCI_GET_TX_PATH).unwrap();
        let response = block_on(block_on(coin.rpc_client()).unwrap().abci_query(
            Some(path),
            request.encode_to_vec(),
            ABCI_REQUEST_HEIGHT,
            ABCI_REQUEST_PROVE,
        ))
        .unwrap();
        println!("{:?}", response);

        let response = GetTxResponse::decode(response.value.as_slice()).unwrap();
        let tx = response.tx.unwrap();

        println!("{:?}", tx);

        let encoded_tx = tx.encode_to_vec();

        let secret_hash = hex::decode("0C34C71EBA2A51738699F9F3D6DAFFB15BE576E8ED543203485791B5DA39D10D").unwrap();
        let spend_tx = block_on(
            coin.wait_for_htlc_tx_spend(
                &encoded_tx,
                &secret_hash,
                get_utc_timestamp() as u64,
                0,
                &None,
                TAKER_PAYMENT_SPEND_SEARCH_INTERVAL,
            )
            .compat(),
        )
        .unwrap();

        // https://nyancat.iobscan.io/#/tx?txHash=565C820C1F95556ADC251F16244AAD4E4274772F41BC13F958C9C2F89A14D137
        let expected_spend_hash = "565C820C1F95556ADC251F16244AAD4E4274772F41BC13F958C9C2F89A14D137";
        let hash = spend_tx.tx_hash();
        assert_eq!(hex::encode_upper(&hash.0), expected_spend_hash);
    }

    #[test]
    fn validate_taker_fee_test() {
        let rpc_urls = vec![IRIS_TESTNET_RPC_URL.to_string()];

        let protocol_conf = get_iris_protocol();

        let ctx = mm2_core::mm_ctx::MmCtxBuilder::default().into_mm_arc();

        let conf = TendermintConf {
            avg_blocktime: AVG_BLOCKTIME,
            derivation_path: None,
        };

        let key_pair = key_pair_from_seed(IRIS_TESTNET_HTLC_PAIR1_SEED).unwrap();
        let priv_key_policy = PrivKeyBuildPolicy::IguanaPrivKey(key_pair.private().secret);

        let coin = block_on(TendermintCoin::init(
            &ctx,
            "IRIS-TEST".to_string(),
            conf,
            protocol_conf,
            rpc_urls,
            false,
            priv_key_policy,
        ))
        .unwrap();

        // CreateHtlc tx, validation should fail because first message of dex fee tx must be MsgSend
        // https://nyancat.iobscan.io/#/tx?txHash=2DB382CE3D9953E4A94957B475B0E8A98F5B6DDB32D6BF0F6A765D949CF4A727
        let create_htlc_tx_hash = "2DB382CE3D9953E4A94957B475B0E8A98F5B6DDB32D6BF0F6A765D949CF4A727";
        let create_htlc_tx_bytes = block_on(coin.request_tx(create_htlc_tx_hash.into()))
            .unwrap()
            .encode_to_vec();
        let create_htlc_tx = TransactionEnum::CosmosTransaction(CosmosTransaction {
            data: TxRaw::decode(create_htlc_tx_bytes.as_slice()).unwrap(),
        });

        let invalid_amount = 1.into();
        let error = coin
            .validate_fee(ValidateFeeArgs {
                fee_tx: &create_htlc_tx,
                expected_sender: &[],
                fee_addr: &DEX_FEE_ADDR_RAW_PUBKEY,
                amount: &invalid_amount,
                min_block_number: 0,
                uuid: &[1; 16],
            })
            .wait()
            .unwrap_err()
            .into_inner();
        println!("{}", error);
        match error {
            ValidatePaymentError::TxDeserializationError(err) => {
                assert!(err.contains("failed to decode Protobuf message: MsgSend.amount"))
            },
            _ => panic!(
                "Expected `WrongPaymentTx` MsgSend.amount decode failure, found {:?}",
                error
            ),
        }

        // just a random transfer tx not related to AtomicDEX, should fail on recipient address check
        // https://nyancat.iobscan.io/#/tx?txHash=65815814E7D74832D87956144C1E84801DC94FE9A509D207A0ABC3F17775E5DF
        let random_transfer_tx_hash = "65815814E7D74832D87956144C1E84801DC94FE9A509D207A0ABC3F17775E5DF";
        let random_transfer_tx_bytes = block_on(coin.request_tx(random_transfer_tx_hash.into()))
            .unwrap()
            .encode_to_vec();

        let random_transfer_tx = TransactionEnum::CosmosTransaction(CosmosTransaction {
            data: TxRaw::decode(random_transfer_tx_bytes.as_slice()).unwrap(),
        });

        let error = coin
            .validate_fee(ValidateFeeArgs {
                fee_tx: &random_transfer_tx,
                expected_sender: &[],
                fee_addr: &DEX_FEE_ADDR_RAW_PUBKEY,
                amount: &invalid_amount,
                min_block_number: 0,
                uuid: &[1; 16],
            })
            .wait()
            .unwrap_err()
            .into_inner();
        println!("{}", error);
        match error {
            ValidatePaymentError::WrongPaymentTx(err) => assert!(err.contains("sent to wrong address")),
            _ => panic!("Expected `WrongPaymentTx` wrong address, found {:?}", error),
        }

        // dex fee tx sent during real swap
        // https://nyancat.iobscan.io/#/tx?txHash=8AA6B9591FE1EE93C8B89DE4F2C59B2F5D3473BD9FB5F3CFF6A5442BEDC881D7
        let dex_fee_hash = "8AA6B9591FE1EE93C8B89DE4F2C59B2F5D3473BD9FB5F3CFF6A5442BEDC881D7";
        let dex_fee_tx = block_on(coin.request_tx(dex_fee_hash.into())).unwrap();

        let pubkey = dex_fee_tx.auth_info.as_ref().unwrap().signer_infos[0]
            .public_key
            .as_ref()
            .unwrap()
            .value[2..]
            .to_vec();
        let dex_fee_tx = TransactionEnum::CosmosTransaction(CosmosTransaction {
            data: TxRaw::decode(dex_fee_tx.encode_to_vec().as_slice()).unwrap(),
        });

        let error = coin
            .validate_fee(ValidateFeeArgs {
                fee_tx: &dex_fee_tx,
                expected_sender: &[],
                fee_addr: &DEX_FEE_ADDR_RAW_PUBKEY,
                amount: &invalid_amount,
                min_block_number: 0,
                uuid: &[1; 16],
            })
            .wait()
            .unwrap_err()
            .into_inner();
        println!("{}", error);
        match error {
            ValidatePaymentError::WrongPaymentTx(err) => assert!(err.contains("Invalid amount")),
            _ => panic!("Expected `WrongPaymentTx` invalid amount, found {:?}", error),
        }

        let valid_amount: BigDecimal = "0.0001".parse().unwrap();
        // valid amount but invalid sender
        let error = coin
            .validate_fee(ValidateFeeArgs {
                fee_tx: &dex_fee_tx,
                expected_sender: &DEX_FEE_ADDR_RAW_PUBKEY,
                fee_addr: &DEX_FEE_ADDR_RAW_PUBKEY,
                amount: &valid_amount,
                min_block_number: 0,
                uuid: &[1; 16],
            })
            .wait()
            .unwrap_err()
            .into_inner();
        println!("{}", error);
        match error {
            ValidatePaymentError::WrongPaymentTx(err) => assert!(err.contains("Invalid sender")),
            _ => panic!("Expected `WrongPaymentTx` invalid sender, found {:?}", error),
        }

        // invalid memo
        let error = coin
            .validate_fee(ValidateFeeArgs {
                fee_tx: &dex_fee_tx,
                expected_sender: &pubkey,
                fee_addr: &DEX_FEE_ADDR_RAW_PUBKEY,
                amount: &valid_amount,
                min_block_number: 0,
                uuid: &[1; 16],
            })
            .wait()
            .unwrap_err()
            .into_inner();
        println!("{}", error);
        match error {
            ValidatePaymentError::WrongPaymentTx(err) => assert!(err.contains("Invalid memo")),
            _ => panic!("Expected `WrongPaymentTx` invalid memo, found {:?}", error),
        }

        // https://nyancat.iobscan.io/#/tx?txHash=5939A9D1AF57BB828714E0C4C4D7F2AEE349BB719B0A1F25F8FBCC3BB227C5F9
        let fee_with_memo_hash = "5939A9D1AF57BB828714E0C4C4D7F2AEE349BB719B0A1F25F8FBCC3BB227C5F9";
        let fee_with_memo_tx = block_on(coin.request_tx(fee_with_memo_hash.into())).unwrap();

        let pubkey = fee_with_memo_tx.auth_info.as_ref().unwrap().signer_infos[0]
            .public_key
            .as_ref()
            .unwrap()
            .value[2..]
            .to_vec();

        let fee_with_memo_tx = TransactionEnum::CosmosTransaction(CosmosTransaction {
            data: TxRaw::decode(fee_with_memo_tx.encode_to_vec().as_slice()).unwrap(),
        });

        let uuid: Uuid = "cae6011b-9810-4710-b784-1e5dd0b3a0d0".parse().unwrap();
        let amount: BigDecimal = "0.0001".parse().unwrap();
        block_on(
            coin.validate_fee_for_denom(
                &fee_with_memo_tx,
                &pubkey,
                &DEX_FEE_ADDR_RAW_PUBKEY,
                &amount,
                6,
                uuid.as_bytes(),
                "nim".into(),
            )
            .compat(),
        )
        .unwrap();
    }

    #[test]
    fn validate_payment_test() {
        let rpc_urls = vec![IRIS_TESTNET_RPC_URL.to_string()];

        let protocol_conf = get_iris_protocol();

        let ctx = mm2_core::mm_ctx::MmCtxBuilder::default().into_mm_arc();

        let conf = TendermintConf {
            avg_blocktime: AVG_BLOCKTIME,
            derivation_path: None,
        };

        let key_pair = key_pair_from_seed(IRIS_TESTNET_HTLC_PAIR1_SEED).unwrap();
        let priv_key_policy = PrivKeyBuildPolicy::IguanaPrivKey(key_pair.private().secret);

        let coin = block_on(TendermintCoin::init(
            &ctx,
            "IRIS-TEST".to_string(),
            conf,
            protocol_conf,
            rpc_urls,
            false,
            priv_key_policy,
        ))
        .unwrap();

        // just a random transfer tx not related to AtomicDEX, should fail because the message is not CreateHtlc
        // https://nyancat.iobscan.io/#/tx?txHash=65815814E7D74832D87956144C1E84801DC94FE9A509D207A0ABC3F17775E5DF
        let random_transfer_tx_hash = "65815814E7D74832D87956144C1E84801DC94FE9A509D207A0ABC3F17775E5DF";
        let random_transfer_tx_bytes = block_on(coin.request_tx(random_transfer_tx_hash.into()))
            .unwrap()
            .encode_to_vec();

        let input = ValidatePaymentInput {
            payment_tx: random_transfer_tx_bytes,
            time_lock_duration: 0,
            time_lock: 0,
            other_pub: Vec::new(),
            secret_hash: Vec::new(),
            amount: Default::default(),
            swap_contract_address: None,
            try_spv_proof_until: 0,
            confirmations: 0,
            unique_swap_data: Vec::new(),
            min_watcher_reward: None,
        };
        let validate_err = coin.validate_taker_payment(input).wait().unwrap_err();
        match validate_err.into_inner() {
            ValidatePaymentError::WrongPaymentTx(e) => assert!(e.contains("Incorrect CreateHtlc message")),
            unexpected => panic!("Unexpected error variant {:?}", unexpected),
        };

        // The HTLC that was already claimed or refunded should not pass the validation
        // https://nyancat.iobscan.io/#/tx?txHash=93CF377D470EB27BD6E2C5B95BFEFE99359F95B88C70D785B34D1D2C670201B9
        let claimed_htlc_tx_hash = "93CF377D470EB27BD6E2C5B95BFEFE99359F95B88C70D785B34D1D2C670201B9";
        let claimed_htlc_tx_bytes = block_on(coin.request_tx(claimed_htlc_tx_hash.into()))
            .unwrap()
            .encode_to_vec();

        let input = ValidatePaymentInput {
            payment_tx: claimed_htlc_tx_bytes,
            time_lock_duration: 20000,
            time_lock: 1664984893,
            other_pub: hex::decode("025a37975c079a7543603fcab24e2565a4adee3cf9af8934690e103282fa402511").unwrap(),
            secret_hash: hex::decode("441d0237e93677d3458e1e5a2e69f61e3622813521bf048dd56290306acdd134").unwrap(),
            amount: "0.01".parse().unwrap(),
            swap_contract_address: None,
            try_spv_proof_until: 0,
            confirmations: 0,
            unique_swap_data: Vec::new(),
            min_watcher_reward: None,
        };
        let validate_err = block_on(
            coin.validate_payment_for_denom(input, "nim".parse().unwrap(), 6)
                .compat(),
        )
        .unwrap_err();
        match validate_err.into_inner() {
            ValidatePaymentError::UnexpectedPaymentState(_) => (),
            unexpected => panic!("Unexpected error variant {:?}", unexpected),
        };
    }

    #[test]
    fn test_search_for_swap_tx_spend_spent() {
        let rpc_urls = vec![IRIS_TESTNET_RPC_URL.to_string()];

        let protocol_conf = get_iris_protocol();

        let ctx = mm2_core::mm_ctx::MmCtxBuilder::default().into_mm_arc();

        let conf = TendermintConf {
            avg_blocktime: AVG_BLOCKTIME,
            derivation_path: None,
        };

        let key_pair = key_pair_from_seed(IRIS_TESTNET_HTLC_PAIR1_SEED).unwrap();
        let priv_key_policy = PrivKeyBuildPolicy::IguanaPrivKey(key_pair.private().secret);

        let coin = block_on(TendermintCoin::init(
            &ctx,
            "IRIS-TEST".to_string(),
            conf,
            protocol_conf,
            rpc_urls,
            false,
            priv_key_policy,
        ))
        .unwrap();

        // https://nyancat.iobscan.io/#/tx?txHash=2DB382CE3D9953E4A94957B475B0E8A98F5B6DDB32D6BF0F6A765D949CF4A727
        let create_tx_hash = "2DB382CE3D9953E4A94957B475B0E8A98F5B6DDB32D6BF0F6A765D949CF4A727";

        let request = GetTxRequest {
            hash: create_tx_hash.into(),
        };

        let path = AbciPath::from_str(ABCI_GET_TX_PATH).unwrap();
        let response = block_on(block_on(coin.rpc_client()).unwrap().abci_query(
            Some(path),
            request.encode_to_vec(),
            ABCI_REQUEST_HEIGHT,
            ABCI_REQUEST_PROVE,
        ))
        .unwrap();
        println!("{:?}", response);

        let response = GetTxResponse::decode(response.value.as_slice()).unwrap();
        let tx = response.tx.unwrap();

        println!("{:?}", tx);

        let encoded_tx = tx.encode_to_vec();

        let secret_hash = hex::decode("0C34C71EBA2A51738699F9F3D6DAFFB15BE576E8ED543203485791B5DA39D10D").unwrap();
        let input = SearchForSwapTxSpendInput {
            time_lock: 0,
            other_pub: &[],
            secret_hash: &secret_hash,
            tx: &encoded_tx,
            search_from_block: 0,
            swap_contract_address: &None,
            swap_unique_data: &[],
            watcher_reward: false,
        };

        let spend_tx = match block_on(coin.search_for_swap_tx_spend_my(input)).unwrap().unwrap() {
            FoundSwapTxSpend::Spent(tx) => tx,
            unexpected => panic!("Unexpected search_for_swap_tx_spend_my result {:?}", unexpected),
        };

        // https://nyancat.iobscan.io/#/tx?txHash=565C820C1F95556ADC251F16244AAD4E4274772F41BC13F958C9C2F89A14D137
        let expected_spend_hash = "565C820C1F95556ADC251F16244AAD4E4274772F41BC13F958C9C2F89A14D137";
        let hash = spend_tx.tx_hash();
        assert_eq!(hex::encode_upper(&hash.0), expected_spend_hash);
    }

    #[test]
    fn test_search_for_swap_tx_spend_refunded() {
        let rpc_urls = vec![IRIS_TESTNET_RPC_URL.to_string()];

        let protocol_conf = get_iris_protocol();

        let ctx = mm2_core::mm_ctx::MmCtxBuilder::default().into_mm_arc();

        let conf = TendermintConf {
            avg_blocktime: AVG_BLOCKTIME,
            derivation_path: None,
        };

        let key_pair = key_pair_from_seed(IRIS_TESTNET_HTLC_PAIR1_SEED).unwrap();
        let priv_key_policy = PrivKeyBuildPolicy::IguanaPrivKey(key_pair.private().secret);

        let coin = block_on(TendermintCoin::init(
            &ctx,
            "IRIS-TEST".to_string(),
            conf,
            protocol_conf,
            rpc_urls,
            false,
            priv_key_policy,
        ))
        .unwrap();

        // https://nyancat.iobscan.io/#/tx?txHash=BD1A76F43E8E2C7A1104EE363D63455CD50C76F2BFE93B703235F0A973061297
        let create_tx_hash = "BD1A76F43E8E2C7A1104EE363D63455CD50C76F2BFE93B703235F0A973061297";

        let request = GetTxRequest {
            hash: create_tx_hash.into(),
        };

        let path = AbciPath::from_str(ABCI_GET_TX_PATH).unwrap();
        let response = block_on(block_on(coin.rpc_client()).unwrap().abci_query(
            Some(path),
            request.encode_to_vec(),
            ABCI_REQUEST_HEIGHT,
            ABCI_REQUEST_PROVE,
        ))
        .unwrap();
        println!("{:?}", response);

        let response = GetTxResponse::decode(response.value.as_slice()).unwrap();
        let tx = response.tx.unwrap();

        println!("{:?}", tx);

        let encoded_tx = tx.encode_to_vec();

        let secret_hash = hex::decode("cb11cacffdfc82060aa4a9a1bb9cc094c4141b170994f7642cd54d7e7af6743e").unwrap();
        let input = SearchForSwapTxSpendInput {
            time_lock: 0,
            other_pub: &[],
            secret_hash: &secret_hash,
            tx: &encoded_tx,
            search_from_block: 0,
            swap_contract_address: &None,
            swap_unique_data: &[],
            watcher_reward: false,
        };

        match block_on(coin.search_for_swap_tx_spend_my(input)).unwrap().unwrap() {
            FoundSwapTxSpend::Refunded(tx) => {
                let expected = TransactionEnum::CosmosTransaction(CosmosTransaction { data: TxRaw::default() });
                assert_eq!(expected, tx);
            },
            unexpected => panic!("Unexpected search_for_swap_tx_spend_my result {:?}", unexpected),
        };
    }

    #[test]
    fn test_get_tx_status_code_or_none() {
        let rpc_urls = vec![IRIS_TESTNET_RPC_URL.to_string()];
        let protocol_conf = get_iris_usdc_ibc_protocol();

        let conf = TendermintConf {
            avg_blocktime: AVG_BLOCKTIME,
            derivation_path: None,
        };

        let ctx = mm2_core::mm_ctx::MmCtxBuilder::default().into_mm_arc();
        let key_pair = key_pair_from_seed(IRIS_TESTNET_HTLC_PAIR1_SEED).unwrap();
        let priv_key_policy = PrivKeyBuildPolicy::IguanaPrivKey(key_pair.private().secret);

        let coin = common::block_on(TendermintCoin::init(
            &ctx,
            "USDC-IBC".to_string(),
            conf,
            protocol_conf,
            rpc_urls,
            false,
            priv_key_policy,
        ))
        .unwrap();

        for succeed_tx_hash in SUCCEED_TX_HASH_SAMPLES {
            let status_code = common::block_on(coin.get_tx_status_code_or_none(succeed_tx_hash.to_string()))
                .unwrap()
                .expect("tx exists");

            assert_eq!(status_code, cosmrs::tendermint::abci::Code::Ok);
        }

        for failed_tx_hash in FAILED_TX_HASH_SAMPLES {
            let status_code = common::block_on(coin.get_tx_status_code_or_none(failed_tx_hash.to_string()))
                .unwrap()
                .expect("tx exists");

            assert_eq!(
                discriminant(&status_code),
                discriminant(&cosmrs::tendermint::abci::Code::Err(61))
            );
        }

        // Doesn't exists
        let tx_hash = "0000000000000000000000000000000000000000000000000000000000000000".to_string();
        let status_code = common::block_on(coin.get_tx_status_code_or_none(tx_hash)).unwrap();
        assert!(status_code.is_none());
    }

    #[test]
    fn test_wait_for_confirmations() {
        const CHECK_INTERVAL: u64 = 2;

        let rpc_urls = vec![IRIS_TESTNET_RPC_URL.to_string()];
        let protocol_conf = get_iris_usdc_ibc_protocol();

        let conf = TendermintConf {
            avg_blocktime: AVG_BLOCKTIME,
            derivation_path: None,
        };

        let ctx = mm2_core::mm_ctx::MmCtxBuilder::default().into_mm_arc();
        let key_pair = key_pair_from_seed(IRIS_TESTNET_HTLC_PAIR1_SEED).unwrap();
        let priv_key_policy = PrivKeyBuildPolicy::IguanaPrivKey(key_pair.private().secret);

        let coin = common::block_on(TendermintCoin::init(
            &ctx,
            "USDC-IBC".to_string(),
            conf,
            protocol_conf,
            rpc_urls,
            false,
            priv_key_policy,
        ))
        .unwrap();

        let wait_until = || now_ms() + 45;

        for succeed_tx_hash in SUCCEED_TX_HASH_SAMPLES {
            let tx_bytes = block_on(coin.request_tx(succeed_tx_hash.to_string()))
                .unwrap()
                .encode_to_vec();

            block_on(
                coin.wait_for_confirmations(&tx_bytes, 0, false, wait_until(), CHECK_INTERVAL)
                    .compat(),
            )
            .unwrap();
        }

        for failed_tx_hash in FAILED_TX_HASH_SAMPLES {
            let tx_bytes = block_on(coin.request_tx(failed_tx_hash.to_string()))
                .unwrap()
                .encode_to_vec();

            block_on(
                coin.wait_for_confirmations(&tx_bytes, 0, false, wait_until(), CHECK_INTERVAL)
                    .compat(),
            )
            .unwrap_err();
        }
    }
}<|MERGE_RESOLUTION|>--- conflicted
+++ resolved
@@ -570,19 +570,14 @@
                 .await
                 .map_to_mm(WithdrawError::Transport)?;
 
-            let _sequence_lock = coin.sequence_lock.lock().await;
             let account_info = coin.my_account_info().await?;
-
             let timeout_height = current_block + TIMEOUT_HEIGHT_DELTA;
-
-            let simulated_tx = coin
-                .gen_simulated_tx(account_info.clone(), msg_transfer.clone(), timeout_height, memo.clone())
-                .map_to_mm(|e| WithdrawError::InternalError(e.to_string()))?;
             // >> END TX SIMULATION FOR FEE CALCULATION
 
-            let (fee_amount_u64, fee_amount_dec) = coin
-                .calculate_fee_as_unsigned_and_decimal(simulated_tx, coin.decimals())
+            let fee_amount_u64 = coin
+                .calculate_fee_amount_as_u64(msg_transfer.clone(), timeout_height, memo.clone())
                 .await?;
+            let fee_amount_dec = big_decimal_from_sat_unsigned(fee_amount_u64, coin.decimals());
 
             let fee_amount = Coin {
                 denom: coin.denom.clone(),
@@ -1549,17 +1544,6 @@
             amount: fee_amount.into(),
             paid_from_trading_vol: false,
         })
-    }
-
-    pub(super) async fn calculate_fee_as_unsigned_and_decimal(
-        &self,
-        tx: Vec<u8>,
-        decimals: u8,
-    ) -> MmResult<(u64, BigDecimal), TendermintCoinRpcError> {
-        let fee_amount_u64 = self.calculate_fee_amount_as_u64(tx).await?;
-        let fee_amount_dec = big_decimal_from_sat_unsigned(fee_amount_u64, decimals);
-
-        Ok((fee_amount_u64, fee_amount_dec))
     }
 
     pub(super) async fn get_balance_as_unsigned_and_decimal(
@@ -1849,16 +1833,10 @@
             let timeout_height = current_block + TIMEOUT_HEIGHT_DELTA;
             // >> END TX SIMULATION FOR FEE CALCULATION
 
-<<<<<<< HEAD
             let fee_amount_u64 = coin
                 .calculate_fee_amount_as_u64(msg_send.clone(), timeout_height, memo.clone())
                 .await?;
             let fee_amount_dec = big_decimal_from_sat_unsigned(fee_amount_u64, coin.decimals());
-=======
-            let (fee_amount_u64, fee_amount_dec) = coin
-                .calculate_fee_as_unsigned_and_decimal(simulated_tx, coin.decimals())
-                .await?;
->>>>>>> 45d72854
 
             let fee_amount = Coin {
                 denom: coin.denom.clone(),
