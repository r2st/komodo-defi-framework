/******************************************************************************
 * Copyright © 2022 Atomic Private Limited and its contributors               *
 *                                                                            *
 * See the CONTRIBUTOR-LICENSE-AGREEMENT, COPYING, LICENSE-COPYRIGHT-NOTICE   *
 * and DEVELOPER-CERTIFICATE-OF-ORIGIN files in the LEGAL directory in        *
 * the top-level directory of this distribution for the individual copyright  *
 * holder information and the developer policies on copyright and licensing.  *
 *                                                                            *
 * Unless otherwise agreed in a custom licensing agreement, no part of the    *
 * AtomicDEX software, including this file may be copied, modified, propagated*
 * or distributed except according to the terms contained in the              *
 * LICENSE-COPYRIGHT-NOTICE file.                                             *
 *                                                                            *
 * Removal or modification of this copyright notice is prohibited.            *
 *                                                                            *
 ******************************************************************************/
//
//  coins.rs
//  marketmaker
//

#![allow(uncommon_codepoints)]
#![feature(integer_atomics)]
#![feature(async_closure)]
#![feature(hash_raw_entry)]
#![feature(stmt_expr_attributes)]

#[macro_use] extern crate common;
#[macro_use] extern crate gstuff;
#[macro_use] extern crate lazy_static;
#[macro_use] extern crate mm2_metrics;
#[macro_use] extern crate serde_derive;
#[macro_use] extern crate serde_json;
#[macro_use] extern crate ser_error_derive;

use async_trait::async_trait;
use base58::FromBase58Error;
use common::{calc_total_pages, now_ms, ten, HttpStatusCode};
use crypto::{Bip32Error, CryptoCtx, DerivationPath, HwRpcError, WithHwRpcError};
use derive_more::Display;
use enum_from::EnumFromTrait;
use futures::compat::Future01CompatExt;
use futures::lock::Mutex as AsyncMutex;
use futures::{FutureExt, TryFutureExt};
use futures01::Future;
use http::{Response, StatusCode};
use keys::{AddressFormat as UtxoAddressFormat, KeyPair, NetworkPrefix as CashAddrPrefix};
use mm2_core::mm_ctx::{from_ctx, MmArc};
use mm2_err_handle::prelude::*;
use mm2_metrics::MetricsWeak;
use mm2_number::{bigdecimal::{BigDecimal, ParseBigDecimalError, Zero},
                 MmNumber};
use rpc::v1::types::{Bytes as BytesJson, H256 as H256Json};
use serde::{Deserialize, Deserializer, Serialize};
use serde_json::{self as json, Value as Json};
use std::cmp::Ordering;
use std::collections::hash_map::{HashMap, RawEntryMut};
use std::fmt;
use std::num::NonZeroUsize;
use std::ops::{Add, Deref};
use std::path::PathBuf;
use std::str::FromStr;
use std::sync::Arc;
use std::time::Duration;
use utxo_signer::with_key_pair::UtxoSignWithKeyPairError;

cfg_native! {
    use crate::lightning::LightningCoin;
    use crate::lightning::ln_conf::PlatformCoinConfirmationTargets;
    use async_std::fs;
    use futures::AsyncWriteExt;
    use std::io;
    use zcash_primitives::transaction::Transaction as ZTransaction;
    use z_coin::ZcoinProtocolInfo;
}

cfg_wasm32! {
    use mm2_db::indexed_db::{ConstructibleDb, DbLocked, SharedDb};
    use hd_wallet_storage::HDWalletDb;
    use tx_history_storage::wasm::{clear_tx_history, load_tx_history, save_tx_history, TxHistoryDb};

    pub type TxHistoryDbLocked<'a> = DbLocked<'a, TxHistoryDb>;
}

// using custom copy of try_fus as futures crate was renamed to futures01
macro_rules! try_fus {
    ($e: expr) => {
        match $e {
            Ok(ok) => ok,
            Err(err) => return Box::new(futures01::future::err(ERRL!("{}", err))),
        }
    };
}

macro_rules! try_f {
    ($e: expr) => {
        match $e {
            Ok(ok) => ok,
            Err(e) => return Box::new(futures01::future::err(e)),
        }
    };
}

/// `TransactionErr` compatible `try_fus` macro.
macro_rules! try_tx_fus {
    ($e: expr) => {
        match $e {
            Ok(ok) => ok,
            Err(err) => return Box::new(futures01::future::err(crate::TransactionErr::Plain(ERRL!("{:?}", err)))),
        }
    };
    ($e: expr, $tx: expr) => {
        match $e {
            Ok(ok) => ok,
            Err(err) => {
                return Box::new(futures01::future::err(crate::TransactionErr::TxRecoverable(
                    TransactionEnum::from($tx),
                    ERRL!("{:?}", err),
                )))
            },
        }
    };
}

/// `TransactionErr` compatible `try_s` macro.
macro_rules! try_tx_s {
    ($e: expr) => {
        match $e {
            Ok(ok) => ok,
            Err(err) => {
                return Err(crate::TransactionErr::Plain(format!(
                    "{}:{}] {:?}",
                    file!(),
                    line!(),
                    err
                )))
            },
        }
    };
    ($e: expr, $tx: expr) => {
        match $e {
            Ok(ok) => ok,
            Err(err) => {
                return Err(crate::TransactionErr::TxRecoverable(
                    TransactionEnum::from($tx),
                    format!("{}:{}] {:?}", file!(), line!(), err),
                ))
            },
        }
    };
}

/// `TransactionErr:Plain` compatible `ERR` macro.
macro_rules! TX_PLAIN_ERR {
    ($format: expr, $($args: tt)+) => { Err(crate::TransactionErr::Plain((ERRL!($format, $($args)+)))) };
    ($format: expr) => { Err(crate::TransactionErr::Plain(ERRL!($format))) }
}

/// `TransactionErr:TxRecoverable` compatible `ERR` macro.
#[allow(unused_macros)]
macro_rules! TX_RECOVERABLE_ERR {
    ($tx: expr, $format: expr, $($args: tt)+) => {
        Err(crate::TransactionErr::TxRecoverable(TransactionEnum::from($tx), ERRL!($format, $($args)+)))
    };
    ($tx: expr, $format: expr) => {
        Err(crate::TransactionErr::TxRecoverable(TransactionEnum::from($tx), ERRL!($format)))
    };
}

macro_rules! ok_or_continue_after_sleep {
    ($e:expr, $delay: ident) => {
        match $e {
            Ok(res) => res,
            Err(e) => {
                error!("error {:?}", e);
                Timer::sleep($delay).await;
                continue;
            },
        }
    };
}

pub mod coin_balance;
#[doc(hidden)]
#[cfg(test)]
pub mod coins_tests;

pub mod eth;
use eth::{eth_coin_from_conf_and_request, EthCoin, EthTxFeeDetails, SignedEthTx};

pub mod hd_pubkey;

pub mod hd_wallet;
use hd_wallet::{HDAddress, HDAddressId};

pub mod hd_wallet_storage;
#[cfg(not(target_arch = "wasm32"))] pub mod lightning;
#[cfg_attr(target_arch = "wasm32", allow(dead_code, unused_imports))]
pub mod my_tx_history_v2;

pub mod qrc20;
use qrc20::{qrc20_coin_from_conf_and_params, Qrc20ActivationParams, Qrc20Coin, Qrc20FeeDetails};

pub mod rpc_command;
use rpc_command::{init_account_balance::{AccountBalanceTaskManager, AccountBalanceTaskManagerShared},
                  init_create_account::{CreateAccountTaskManager, CreateAccountTaskManagerShared},
                  init_scan_for_new_addresses::{ScanAddressesTaskManager, ScanAddressesTaskManagerShared},
                  init_withdraw::{WithdrawTaskManager, WithdrawTaskManagerShared}};

pub mod tendermint;
use tendermint::{TendermintCoin, TendermintFeeDetails, TendermintProtocolInfo};

#[doc(hidden)]
#[allow(unused_variables)]
pub mod test_coin;
pub use test_coin::TestCoin;

pub mod tx_history_storage;

#[doc(hidden)]
#[allow(unused_variables)]
#[cfg(all(not(target_os = "ios"), not(target_os = "android"), not(target_arch = "wasm32")))]
pub mod solana;
#[cfg(all(not(target_os = "ios"), not(target_os = "android"), not(target_arch = "wasm32")))]
pub use solana::spl::SplToken;
#[cfg(all(not(target_os = "ios"), not(target_os = "android"), not(target_arch = "wasm32")))]
pub use solana::{solana_coin_from_conf_and_params, SolanaActivationParams, SolanaCoin, SolanaFeeDetails};

pub mod utxo;
use utxo::bch::{bch_coin_from_conf_and_params, BchActivationRequest, BchCoin};
use utxo::qtum::{self, qtum_coin_with_priv_key, Qrc20AddressError, QtumCoin, QtumDelegationOps, QtumDelegationRequest,
                 QtumStakingInfosDetails, ScriptHashTypeNotSupported};
use utxo::rpc_clients::UtxoRpcError;
use utxo::slp::SlpToken;
use utxo::slp::{slp_addr_from_pubkey_str, SlpFeeDetails};
use utxo::utxo_common::big_decimal_from_sat_unsigned;
use utxo::utxo_standard::{utxo_standard_coin_with_priv_key, UtxoStandardCoin};
use utxo::UtxoActivationParams;
use utxo::{BlockchainNetwork, GenerateTxError, UtxoFeeDetails, UtxoTx};

#[cfg(not(target_arch = "wasm32"))] pub mod z_coin;
#[cfg(not(target_arch = "wasm32"))] use z_coin::ZCoin;

pub type BalanceResult<T> = Result<T, MmError<BalanceError>>;
pub type BalanceFut<T> = Box<dyn Future<Item = T, Error = MmError<BalanceError>> + Send>;
pub type NonZeroBalanceFut<T> = Box<dyn Future<Item = T, Error = MmError<GetNonZeroBalance>> + Send>;
pub type NumConversResult<T> = Result<T, MmError<NumConversError>>;
pub type StakingInfosResult = Result<StakingInfos, MmError<StakingInfosError>>;
pub type StakingInfosFut = Box<dyn Future<Item = StakingInfos, Error = MmError<StakingInfosError>> + Send>;
pub type DelegationResult = Result<TransactionDetails, MmError<DelegationError>>;
pub type DelegationFut = Box<dyn Future<Item = TransactionDetails, Error = MmError<DelegationError>> + Send>;
pub type WithdrawResult = Result<TransactionDetails, MmError<WithdrawError>>;
pub type WithdrawFut = Box<dyn Future<Item = TransactionDetails, Error = MmError<WithdrawError>> + Send>;
pub type TradePreimageResult<T> = Result<T, MmError<TradePreimageError>>;
pub type TradePreimageFut<T> = Box<dyn Future<Item = T, Error = MmError<TradePreimageError>> + Send>;
pub type CoinFindResult<T> = Result<T, MmError<CoinFindError>>;
pub type TxHistoryFut<T> = Box<dyn Future<Item = T, Error = MmError<TxHistoryError>> + Send>;
pub type TxHistoryResult<T> = Result<T, MmError<TxHistoryError>>;
pub type RawTransactionResult = Result<RawTransactionRes, MmError<RawTransactionError>>;
pub type RawTransactionFut<'a> =
    Box<dyn Future<Item = RawTransactionRes, Error = MmError<RawTransactionError>> + Send + 'a>;

#[derive(Debug, Deserialize, Display, Serialize, SerializeErrorType)]
#[serde(tag = "error_type", content = "error_data")]
pub enum RawTransactionError {
    #[display(fmt = "No such coin {}", coin)]
    NoSuchCoin { coin: String },
    #[display(fmt = "Invalid  hash: {}", _0)]
    InvalidHashError(String),
    #[display(fmt = "Transport error: {}", _0)]
    Transport(String),
    #[display(fmt = "Hash does not exist: {}", _0)]
    HashNotExist(String),
    #[display(fmt = "Internal error: {}", _0)]
    InternalError(String),
}

impl HttpStatusCode for RawTransactionError {
    fn status_code(&self) -> StatusCode {
        match self {
            RawTransactionError::NoSuchCoin { .. }
            | RawTransactionError::InvalidHashError(_)
            | RawTransactionError::HashNotExist(_) => StatusCode::BAD_REQUEST,
            RawTransactionError::Transport(_) | RawTransactionError::InternalError(_) => {
                StatusCode::INTERNAL_SERVER_ERROR
            },
        }
    }
}

impl From<CoinFindError> for RawTransactionError {
    fn from(e: CoinFindError) -> Self {
        match e {
            CoinFindError::NoSuchCoin { coin } => RawTransactionError::NoSuchCoin { coin },
        }
    }
}

#[derive(Deserialize)]
pub struct RawTransactionRequest {
    pub coin: String,
    pub tx_hash: String,
}

#[derive(Clone, Debug, Deserialize, PartialEq, Serialize)]
pub struct RawTransactionRes {
    /// Raw bytes of signed transaction in hexadecimal string, this should be return hexadecimal encoded signed transaction for get_raw_transaction
    pub tx_hex: BytesJson,
}

pub type SignatureResult<T> = Result<T, MmError<SignatureError>>;
pub type VerificationResult<T> = Result<T, MmError<VerificationError>>;

#[derive(Debug, Display)]
pub enum TxHistoryError {
    ErrorSerializing(String),
    ErrorDeserializing(String),
    ErrorSaving(String),
    ErrorLoading(String),
    ErrorClearing(String),
    #[display(fmt = "'internal_id' not found: {:?}", internal_id)]
    FromIdNotFound {
        internal_id: BytesJson,
    },
    NotSupported(String),
    InternalError(String),
}

#[derive(Debug, Display)]
pub enum PrivKeyNotAllowed {
    #[display(fmt = "Hardware Wallet is not supported")]
    HardwareWalletNotSupported,
}

#[derive(Debug, Display, PartialEq, Serialize)]
pub enum UnexpectedDerivationMethod {
    #[display(fmt = "Iguana private key is unavailable")]
    IguanaPrivKeyUnavailable,
    #[display(fmt = "HD wallet is unavailable")]
    HDWalletUnavailable,
}

pub trait Transaction: fmt::Debug + 'static {
    /// Raw transaction bytes of the transaction
    fn tx_hex(&self) -> Vec<u8>;
    /// Serializable representation of tx hash for displaying purpose
    fn tx_hash(&self) -> BytesJson;
}

#[derive(Clone, Debug, PartialEq)]
pub enum TransactionEnum {
    UtxoTx(UtxoTx),
    SignedEthTx(SignedEthTx),
    #[cfg(not(target_arch = "wasm32"))]
    ZTransaction(ZTransaction),
}

ifrom!(TransactionEnum, UtxoTx);
ifrom!(TransactionEnum, SignedEthTx);
#[cfg(not(target_arch = "wasm32"))]
ifrom!(TransactionEnum, ZTransaction);

// NB: When stable and groked by IDEs, `enum_dispatch` can be used instead of `Deref` to speed things up.
impl Deref for TransactionEnum {
    type Target = dyn Transaction;
    fn deref(&self) -> &dyn Transaction {
        match self {
            TransactionEnum::UtxoTx(ref t) => t,
            TransactionEnum::SignedEthTx(ref t) => t,
            #[cfg(not(target_arch = "wasm32"))]
            TransactionEnum::ZTransaction(ref t) => t,
        }
    }
}

/// Error type for handling tx serialization/deserialization operations.
#[derive(Debug, Clone)]
pub enum TxMarshalingErr {
    InvalidInput(String),
    /// For cases where serialized and deserialized values doesn't verify each other.
    CrossCheckFailed(String),
    NotSupported(String),
}

#[derive(Debug, Clone)]
#[allow(clippy::large_enum_variant)]
pub enum TransactionErr {
    /// Keeps transactions while throwing errors.
    TxRecoverable(TransactionEnum, String),
    /// Simply for plain error messages.
    Plain(String),
}

impl TransactionErr {
    /// Returns transaction if the error includes it.
    #[inline]
    pub fn get_tx(&self) -> Option<TransactionEnum> {
        match self {
            TransactionErr::TxRecoverable(tx, _) => Some(tx.clone()),
            _ => None,
        }
    }

    #[inline]
    /// Returns plain text part of error.
    pub fn get_plain_text_format(&self) -> String {
        match self {
            TransactionErr::TxRecoverable(_, err) => err.to_string(),
            TransactionErr::Plain(err) => err.to_string(),
        }
    }
}

pub type TransactionFut = Box<dyn Future<Item = TransactionEnum, Error = TransactionErr> + Send>;

#[derive(Debug, PartialEq)]
pub enum FoundSwapTxSpend {
    Spent(TransactionEnum),
    Refunded(TransactionEnum),
}

pub enum CanRefundHtlc {
    CanRefundNow,
    // returns the number of seconds to sleep before HTLC becomes refundable
    HaveToWait(u64),
}

#[derive(Debug, Display, Eq, PartialEq)]
pub enum NegotiateSwapContractAddrErr {
    #[display(fmt = "InvalidOtherAddrLen, addr supplied {:?}", _0)]
    InvalidOtherAddrLen(BytesJson),
    #[display(fmt = "UnexpectedOtherAddr, addr supplied {:?}", _0)]
    UnexpectedOtherAddr(BytesJson),
    NoOtherAddrAndNoFallback,
}

#[derive(Clone, Debug)]
pub struct ValidatePaymentInput {
    pub payment_tx: Vec<u8>,
    pub time_lock: u32,
    pub other_pub: Vec<u8>,
    pub secret_hash: Vec<u8>,
    pub amount: BigDecimal,
    pub swap_contract_address: Option<BytesJson>,
    pub try_spv_proof_until: u64,
    pub confirmations: u64,
    pub unique_swap_data: Vec<u8>,
}

pub struct SearchForSwapTxSpendInput<'a> {
    pub time_lock: u32,
    pub other_pub: &'a [u8],
    pub secret_hash: &'a [u8],
    pub tx: &'a [u8],
    pub search_from_block: u64,
    pub swap_contract_address: &'a Option<BytesJson>,
    pub swap_unique_data: &'a [u8],
}

/// Swap operations (mostly based on the Hash/Time locked transactions implemented by coin wallets).
#[async_trait]
pub trait SwapOps {
    fn send_taker_fee(&self, fee_addr: &[u8], amount: BigDecimal, uuid: &[u8]) -> TransactionFut;

    fn send_maker_payment(
        &self,
        time_lock: u32,
        taker_pub: &[u8],
        secret_hash: &[u8],
        amount: BigDecimal,
        swap_contract_address: &Option<BytesJson>,
        swap_unique_data: &[u8],
    ) -> TransactionFut;

    fn send_taker_payment(
        &self,
        time_lock: u32,
        maker_pub: &[u8],
        secret_hash: &[u8],
        amount: BigDecimal,
        swap_contract_address: &Option<BytesJson>,
        swap_unique_data: &[u8],
    ) -> TransactionFut;

    fn send_maker_spends_taker_payment(
        &self,
        taker_payment_tx: &[u8],
        time_lock: u32,
        taker_pub: &[u8],
        secret: &[u8],
        swap_contract_address: &Option<BytesJson>,
        swap_unique_data: &[u8],
    ) -> TransactionFut;

    fn send_taker_spends_maker_payment(
        &self,
        maker_payment_tx: &[u8],
        time_lock: u32,
        maker_pub: &[u8],
        secret: &[u8],
        swap_contract_address: &Option<BytesJson>,
        swap_unique_data: &[u8],
    ) -> TransactionFut;

    fn send_taker_refunds_payment(
        &self,
        taker_payment_tx: &[u8],
        time_lock: u32,
        maker_pub: &[u8],
        secret_hash: &[u8],
        swap_contract_address: &Option<BytesJson>,
        swap_unique_data: &[u8],
    ) -> TransactionFut;

    fn send_maker_refunds_payment(
        &self,
        maker_payment_tx: &[u8],
        time_lock: u32,
        taker_pub: &[u8],
        secret_hash: &[u8],
        swap_contract_address: &Option<BytesJson>,
        swap_unique_data: &[u8],
    ) -> TransactionFut;

    fn validate_fee(
        &self,
        fee_tx: &TransactionEnum,
        expected_sender: &[u8],
        fee_addr: &[u8],
        amount: &BigDecimal,
        min_block_number: u64,
        uuid: &[u8],
    ) -> Box<dyn Future<Item = (), Error = String> + Send>;

    fn validate_maker_payment(&self, input: ValidatePaymentInput) -> Box<dyn Future<Item = (), Error = String> + Send>;

    fn validate_taker_payment(&self, input: ValidatePaymentInput) -> Box<dyn Future<Item = (), Error = String> + Send>;

    fn check_if_my_payment_sent(
        &self,
        time_lock: u32,
        other_pub: &[u8],
        secret_hash: &[u8],
        search_from_block: u64,
        swap_contract_address: &Option<BytesJson>,
        swap_unique_data: &[u8],
    ) -> Box<dyn Future<Item = Option<TransactionEnum>, Error = String> + Send>;

    async fn search_for_swap_tx_spend_my(
        &self,
        input: SearchForSwapTxSpendInput<'_>,
    ) -> Result<Option<FoundSwapTxSpend>, String>;

    async fn search_for_swap_tx_spend_other(
        &self,
        input: SearchForSwapTxSpendInput<'_>,
    ) -> Result<Option<FoundSwapTxSpend>, String>;

    fn extract_secret(&self, secret_hash: &[u8], spend_tx: &[u8]) -> Result<Vec<u8>, String>;

    /// Whether the refund transaction can be sent now
    /// For example: there are no additional conditions for ETH, but for some UTXO coins we should wait for
    /// locktime < MTP
    fn can_refund_htlc(&self, locktime: u64) -> Box<dyn Future<Item = CanRefundHtlc, Error = String> + Send + '_> {
        let now = now_ms() / 1000;
        let result = if now > locktime {
            CanRefundHtlc::CanRefundNow
        } else {
            CanRefundHtlc::HaveToWait(locktime - now + 1)
        };
        Box::new(futures01::future::ok(result))
    }

    fn negotiate_swap_contract_addr(
        &self,
        other_side_address: Option<&[u8]>,
    ) -> Result<Option<BytesJson>, MmError<NegotiateSwapContractAddrErr>>;

    fn derive_htlc_key_pair(&self, swap_unique_data: &[u8]) -> KeyPair;
}

/// Operations that coins have independently from the MarketMaker.
/// That is, things implemented by the coin wallets or public coin services.
pub trait MarketCoinOps {
    fn ticker(&self) -> &str;

    fn my_address(&self) -> Result<String, String>;

    fn get_public_key(&self) -> Result<String, MmError<UnexpectedDerivationMethod>>;

    fn sign_message_hash(&self, _message: &str) -> Option<[u8; 32]>;

    fn sign_message(&self, _message: &str) -> SignatureResult<String>;

    fn verify_message(&self, _signature: &str, _message: &str, _address: &str) -> VerificationResult<bool>;

    fn get_non_zero_balance(&self) -> NonZeroBalanceFut<MmNumber> {
        let closure = |spendable: BigDecimal| {
            if spendable.is_zero() {
                return MmError::err(GetNonZeroBalance::BalanceIsZero);
            }
            Ok(MmNumber::from(spendable))
        };
        Box::new(self.my_spendable_balance().map_err(From::from).and_then(closure))
    }

    fn my_balance(&self) -> BalanceFut<CoinBalance>;

    fn my_spendable_balance(&self) -> BalanceFut<BigDecimal> {
        Box::new(self.my_balance().map(|CoinBalance { spendable, .. }| spendable))
    }

    /// Base coin balance for tokens, e.g. ETH balance in ERC20 case
    fn base_coin_balance(&self) -> BalanceFut<BigDecimal>;

    fn platform_ticker(&self) -> &str;

    /// Receives raw transaction bytes in hexadecimal format as input and returns tx hash in hexadecimal format
    fn send_raw_tx(&self, tx: &str) -> Box<dyn Future<Item = String, Error = String> + Send>;

    /// Receives raw transaction bytes as input and returns tx hash in hexadecimal format
    fn send_raw_tx_bytes(&self, tx: &[u8]) -> Box<dyn Future<Item = String, Error = String> + Send>;

    fn wait_for_confirmations(
        &self,
        tx: &[u8],
        confirmations: u64,
        requires_nota: bool,
        wait_until: u64,
        check_every: u64,
    ) -> Box<dyn Future<Item = (), Error = String> + Send>;

    fn wait_for_tx_spend(
        &self,
        transaction: &[u8],
        wait_until: u64,
        from_block: u64,
        swap_contract_address: &Option<BytesJson>,
    ) -> TransactionFut;

    fn tx_enum_from_bytes(&self, bytes: &[u8]) -> Result<TransactionEnum, MmError<TxMarshalingErr>>;

    fn current_block(&self) -> Box<dyn Future<Item = u64, Error = String> + Send>;

    fn display_priv_key(&self) -> Result<String, String>;

    /// Get the minimum amount to send.
    fn min_tx_amount(&self) -> BigDecimal;

    /// Get the minimum amount to trade.
    fn min_trading_vol(&self) -> MmNumber;

    fn is_privacy(&self) -> bool { false }
}

#[derive(Clone, Debug, Deserialize, PartialEq)]
#[serde(tag = "type")]
pub enum WithdrawFee {
    UtxoFixed {
        amount: BigDecimal,
    },
    UtxoPerKbyte {
        amount: BigDecimal,
    },
    EthGas {
        /// in gwei
        gas_price: BigDecimal,
        gas: u64,
    },
    Qrc20Gas {
        /// in satoshi
        gas_limit: u64,
        gas_price: u64,
    },
}

pub struct WithdrawSenderAddress<Address, Pubkey> {
    address: Address,
    pubkey: Pubkey,
    derivation_path: Option<DerivationPath>,
}

impl<Address, Pubkey> From<HDAddress<Address, Pubkey>> for WithdrawSenderAddress<Address, Pubkey> {
    fn from(addr: HDAddress<Address, Pubkey>) -> Self {
        WithdrawSenderAddress {
            address: addr.address,
            pubkey: addr.pubkey,
            derivation_path: Some(addr.derivation_path),
        }
    }
}

/// Rename to `GetWithdrawSenderAddresses` when withdraw supports multiple `from` addresses.
#[async_trait]
pub trait GetWithdrawSenderAddress {
    type Address;
    type Pubkey;

    async fn get_withdraw_sender_address(
        &self,
        req: &WithdrawRequest,
    ) -> MmResult<WithdrawSenderAddress<Self::Address, Self::Pubkey>, WithdrawError>;
}

#[derive(Clone, Deserialize)]
#[serde(untagged)]
pub enum WithdrawFrom {
    // AccountId { account_id: u32 },
    AddressId(HDAddressId),
    /// Don't use `Bip44DerivationPath` or `RpcDerivationPath` because if there is an error in the path,
    /// `serde::Deserialize` returns "data did not match any variant of untagged enum WithdrawFrom".
    /// It's better to show the user an informative error.
    DerivationPath {
        derivation_path: String,
    },
}

#[derive(Clone, Deserialize)]
pub struct WithdrawRequest {
    coin: String,
    from: Option<WithdrawFrom>,
    to: String,
    #[serde(default)]
    amount: BigDecimal,
    #[serde(default)]
    max: bool,
    fee: Option<WithdrawFee>,
}

#[derive(Debug, Deserialize)]
#[serde(tag = "type")]
pub enum StakingDetails {
    Qtum(QtumDelegationRequest),
}

#[allow(dead_code)]
#[derive(Deserialize)]
pub struct AddDelegateRequest {
    pub coin: String,
    pub staking_details: StakingDetails,
}

#[allow(dead_code)]
#[derive(Deserialize)]
pub struct RemoveDelegateRequest {
    pub coin: String,
}

#[derive(Deserialize)]
pub struct GetStakingInfosRequest {
    pub coin: String,
}

#[derive(Serialize, Deserialize)]
pub struct SignatureRequest {
    coin: String,
    message: String,
}

#[derive(Serialize, Deserialize)]
pub struct VerificationRequest {
    coin: String,
    message: String,
    signature: String,
    address: String,
}

impl WithdrawRequest {
    pub fn new(
        coin: String,
        from: Option<WithdrawFrom>,
        to: String,
        amount: BigDecimal,
        max: bool,
        fee: Option<WithdrawFee>,
    ) -> WithdrawRequest {
        WithdrawRequest {
            coin,
            from,
            to,
            amount,
            max,
            fee,
        }
    }

    pub fn new_max(coin: String, to: String) -> WithdrawRequest {
        WithdrawRequest {
            coin,
            from: None,
            to,
            amount: 0.into(),
            max: true,
            fee: None,
        }
    }
}

#[derive(Clone, Debug, PartialEq, Serialize, Deserialize)]
#[serde(tag = "type")]
pub enum StakingInfosDetails {
    Qtum(QtumStakingInfosDetails),
}

impl From<QtumStakingInfosDetails> for StakingInfosDetails {
    fn from(qtum_staking_infos: QtumStakingInfosDetails) -> Self { StakingInfosDetails::Qtum(qtum_staking_infos) }
}

#[derive(Clone, Debug, Deserialize, PartialEq, Serialize)]
pub struct StakingInfos {
    pub staking_infos_details: StakingInfosDetails,
}

#[derive(Serialize)]
pub struct SignatureResponse {
    signature: String,
}

#[derive(Serialize)]
pub struct VerificationResponse {
    is_valid: bool,
}

/// Please note that no type should have the same structure as another type,
/// because this enum has the `untagged` deserialization.
#[derive(Clone, Debug, PartialEq, Serialize)]
#[serde(tag = "type")]
pub enum TxFeeDetails {
    Utxo(UtxoFeeDetails),
    Eth(EthTxFeeDetails),
    Qrc20(Qrc20FeeDetails),
    Slp(SlpFeeDetails),
<<<<<<< HEAD
    Tendermint(TendermintFeeDetails),
    #[cfg(not(target_arch = "wasm32"))]
=======
    #[cfg(all(not(target_os = "ios"), not(target_os = "android"), not(target_arch = "wasm32")))]
>>>>>>> 814a51ea
    Solana(SolanaFeeDetails),
}

/// Deserialize the TxFeeDetails as an untagged enum.
impl<'de> Deserialize<'de> for TxFeeDetails {
    fn deserialize<D>(deserializer: D) -> Result<Self, <D as Deserializer<'de>>::Error>
    where
        D: Deserializer<'de>,
    {
        #[derive(Deserialize)]
        #[serde(untagged)]
        enum TxFeeDetailsUnTagged {
            Utxo(UtxoFeeDetails),
            Eth(EthTxFeeDetails),
            Qrc20(Qrc20FeeDetails),
            #[cfg(all(not(target_os = "ios"), not(target_os = "android"), not(target_arch = "wasm32")))]
            Solana(SolanaFeeDetails),
        }

        match Deserialize::deserialize(deserializer)? {
            TxFeeDetailsUnTagged::Utxo(f) => Ok(TxFeeDetails::Utxo(f)),
            TxFeeDetailsUnTagged::Eth(f) => Ok(TxFeeDetails::Eth(f)),
            TxFeeDetailsUnTagged::Qrc20(f) => Ok(TxFeeDetails::Qrc20(f)),
            #[cfg(all(not(target_os = "ios"), not(target_os = "android"), not(target_arch = "wasm32")))]
            TxFeeDetailsUnTagged::Solana(f) => Ok(TxFeeDetails::Solana(f)),
        }
    }
}

impl From<EthTxFeeDetails> for TxFeeDetails {
    fn from(eth_details: EthTxFeeDetails) -> Self { TxFeeDetails::Eth(eth_details) }
}

impl From<UtxoFeeDetails> for TxFeeDetails {
    fn from(utxo_details: UtxoFeeDetails) -> Self { TxFeeDetails::Utxo(utxo_details) }
}

impl From<Qrc20FeeDetails> for TxFeeDetails {
    fn from(qrc20_details: Qrc20FeeDetails) -> Self { TxFeeDetails::Qrc20(qrc20_details) }
}

#[cfg(all(not(target_os = "ios"), not(target_os = "android"), not(target_arch = "wasm32")))]
impl From<SolanaFeeDetails> for TxFeeDetails {
    fn from(solana_details: SolanaFeeDetails) -> Self { TxFeeDetails::Solana(solana_details) }
}

#[derive(Clone, Debug, Deserialize, PartialEq, Serialize)]
pub struct KmdRewardsDetails {
    amount: BigDecimal,
    claimed_by_me: bool,
}

impl KmdRewardsDetails {
    pub fn claimed_by_me(amount: BigDecimal) -> KmdRewardsDetails {
        KmdRewardsDetails {
            amount,
            claimed_by_me: true,
        }
    }
}

#[derive(Clone, Debug, Deserialize, PartialEq, Serialize)]
pub enum TransactionType {
    StakingDelegation,
    RemoveDelegation,
    StandardTransfer,
    TokenTransfer(BytesJson),
}

impl Default for TransactionType {
    fn default() -> Self { TransactionType::StandardTransfer }
}

/// Transaction details
#[derive(Clone, Debug, Deserialize, PartialEq, Serialize)]
pub struct TransactionDetails {
    /// Raw bytes of signed transaction, this should be sent as is to `send_raw_transaction_bytes` RPC to broadcast the transaction
    pub tx_hex: BytesJson,
    /// Transaction hash in hexadecimal format
    tx_hash: String,
    /// Coins are sent from these addresses
    from: Vec<String>,
    /// Coins are sent to these addresses
    to: Vec<String>,
    /// Total tx amount
    total_amount: BigDecimal,
    /// The amount spent from "my" address
    spent_by_me: BigDecimal,
    /// The amount received by "my" address
    received_by_me: BigDecimal,
    /// Resulting "my" balance change
    my_balance_change: BigDecimal,
    /// Block height
    block_height: u64,
    /// Transaction timestamp
    timestamp: u64,
    /// Every coin can has specific fee details:
    /// In UTXO tx fee is paid with the coin itself (e.g. 1 BTC and 0.0001 BTC fee).
    /// But for ERC20 token transfer fee is paid with another coin: ETH, because it's ETH smart contract function call that requires gas to be burnt.
    fee_details: Option<TxFeeDetails>,
    /// The coin transaction belongs to
    coin: String,
    /// Internal MM2 id used for internal transaction identification, for some coins it might be equal to transaction hash
    internal_id: BytesJson,
    /// Amount of accrued rewards.
    #[serde(skip_serializing_if = "Option::is_none")]
    kmd_rewards: Option<KmdRewardsDetails>,
    /// Type of transactions, default is StandardTransfer
    #[serde(default)]
    transaction_type: TransactionType,
}

#[derive(Clone, Copy, Debug)]
pub struct BlockHeightAndTime {
    height: u64,
    timestamp: u64,
}

impl TransactionDetails {
    /// Whether the transaction details block height should be updated (when tx is confirmed)
    pub fn should_update_block_height(&self) -> bool {
        // checking for std::u64::MAX because there was integer overflow
        // in case of electrum returned -1 so there could be records with MAX confirmations
        self.block_height == 0 || self.block_height == std::u64::MAX
    }

    /// Whether the transaction timestamp should be updated (when tx is confirmed)
    pub fn should_update_timestamp(&self) -> bool {
        // checking for std::u64::MAX because there was integer overflow
        // in case of electrum returned -1 so there could be records with MAX confirmations
        self.timestamp == 0
    }

    pub fn should_update_kmd_rewards(&self) -> bool { self.coin == "KMD" && self.kmd_rewards.is_none() }

    pub fn firo_negative_fee(&self) -> bool {
        match &self.fee_details {
            Some(TxFeeDetails::Utxo(utxo)) => utxo.amount < 0.into() && self.coin == "FIRO",
            _ => false,
        }
    }

    pub fn should_update(&self) -> bool {
        self.should_update_block_height()
            || self.should_update_timestamp()
            || self.should_update_kmd_rewards()
            || self.firo_negative_fee()
    }
}

#[derive(Clone, Debug, PartialEq, Serialize)]
pub struct TradeFee {
    pub coin: String,
    pub amount: MmNumber,
    pub paid_from_trading_vol: bool,
}

#[derive(Clone, Debug, Default, PartialEq, PartialOrd, Serialize)]
pub struct CoinBalance {
    pub spendable: BigDecimal,
    pub unspendable: BigDecimal,
}

impl CoinBalance {
    pub fn new(spendable: BigDecimal) -> CoinBalance {
        CoinBalance {
            spendable,
            unspendable: BigDecimal::from(0),
        }
    }

    pub fn into_total(self) -> BigDecimal { self.spendable + self.unspendable }

    pub fn get_total(&self) -> BigDecimal { &self.spendable + &self.unspendable }
}

impl Add for CoinBalance {
    type Output = CoinBalance;

    fn add(self, rhs: Self) -> Self::Output {
        CoinBalance {
            spendable: self.spendable + rhs.spendable,
            unspendable: self.unspendable + rhs.unspendable,
        }
    }
}

/// The approximation is needed to cover the dynamic miner fee changing during a swap.
#[derive(Clone, Debug)]
pub enum FeeApproxStage {
    /// Do not increase the trade fee.
    WithoutApprox,
    /// Increase the trade fee slightly.
    StartSwap,
    /// Increase the trade fee significantly.
    OrderIssue,
    /// Increase the trade fee largely.
    TradePreimage,
}

#[derive(Debug)]
pub enum TradePreimageValue {
    Exact(BigDecimal),
    UpperBound(BigDecimal),
}

#[derive(Debug, Display, PartialEq)]
pub enum TradePreimageError {
    #[display(
        fmt = "Not enough {} to preimage the trade: available {}, required at least {}",
        coin,
        available,
        required
    )]
    NotSufficientBalance {
        coin: String,
        available: BigDecimal,
        required: BigDecimal,
    },
    #[display(fmt = "The amount {} less than minimum transaction amount {}", amount, threshold)]
    AmountIsTooSmall { amount: BigDecimal, threshold: BigDecimal },
    #[display(fmt = "Transport error: {}", _0)]
    Transport(String),
    #[display(fmt = "Internal error: {}", _0)]
    InternalError(String),
}

impl From<NumConversError> for TradePreimageError {
    fn from(e: NumConversError) -> Self { TradePreimageError::InternalError(e.to_string()) }
}

impl From<UnexpectedDerivationMethod> for TradePreimageError {
    fn from(e: UnexpectedDerivationMethod) -> Self { TradePreimageError::InternalError(e.to_string()) }
}

impl TradePreimageError {
    /// Construct [`TradePreimageError`] from [`GenerateTxError`] using additional `coin` and `decimals`.
    pub fn from_generate_tx_error(
        gen_tx_err: GenerateTxError,
        coin: String,
        decimals: u8,
        is_upper_bound: bool,
    ) -> TradePreimageError {
        match gen_tx_err {
            GenerateTxError::EmptyUtxoSet { required } => {
                let required = big_decimal_from_sat_unsigned(required, decimals);
                TradePreimageError::NotSufficientBalance {
                    coin,
                    available: BigDecimal::from(0),
                    required,
                }
            },
            GenerateTxError::EmptyOutputs => TradePreimageError::InternalError(gen_tx_err.to_string()),
            GenerateTxError::OutputValueLessThanDust { value, dust } => {
                if is_upper_bound {
                    // If the preimage value is [`TradePreimageValue::UpperBound`], then we had to pass the account balance as the output value.
                    if value == 0 {
                        let required = big_decimal_from_sat_unsigned(dust, decimals);
                        TradePreimageError::NotSufficientBalance {
                            coin,
                            available: big_decimal_from_sat_unsigned(value, decimals),
                            required,
                        }
                    } else {
                        let error = format!(
                            "Output value {} (equal to the account balance) less than dust {}. Probably, dust is not set or outdated",
                            value, dust
                        );
                        TradePreimageError::InternalError(error)
                    }
                } else {
                    let amount = big_decimal_from_sat_unsigned(value, decimals);
                    let threshold = big_decimal_from_sat_unsigned(dust, decimals);
                    TradePreimageError::AmountIsTooSmall { amount, threshold }
                }
            },
            GenerateTxError::DeductFeeFromOutputFailed {
                output_value, required, ..
            } => {
                let available = big_decimal_from_sat_unsigned(output_value, decimals);
                let required = big_decimal_from_sat_unsigned(required, decimals);
                TradePreimageError::NotSufficientBalance {
                    coin,
                    available,
                    required,
                }
            },
            GenerateTxError::NotEnoughUtxos { sum_utxos, required } => {
                let available = big_decimal_from_sat_unsigned(sum_utxos, decimals);
                let required = big_decimal_from_sat_unsigned(required, decimals);
                TradePreimageError::NotSufficientBalance {
                    coin,
                    available,
                    required,
                }
            },
            GenerateTxError::Transport(e) => TradePreimageError::Transport(e),
            GenerateTxError::Internal(e) => TradePreimageError::InternalError(e),
        }
    }
}

/// The reason of unsuccessful conversion of two internal numbers, e.g. `u64` from `BigNumber`.
#[derive(Debug, Display)]
pub struct NumConversError(String);

impl From<ParseBigDecimalError> for NumConversError {
    fn from(e: ParseBigDecimalError) -> Self { NumConversError::new(e.to_string()) }
}

impl NumConversError {
    pub fn new(description: String) -> NumConversError { NumConversError(description) }

    pub fn description(&self) -> &str { &self.0 }
}

#[derive(Debug, Display, PartialEq)]
pub enum BalanceError {
    #[display(fmt = "Transport: {}", _0)]
    Transport(String),
    #[display(fmt = "Invalid response: {}", _0)]
    InvalidResponse(String),
    UnexpectedDerivationMethod(UnexpectedDerivationMethod),
    #[display(fmt = "Wallet storage error: {}", _0)]
    WalletStorageError(String),
    #[display(fmt = "Internal: {}", _0)]
    Internal(String),
}

#[derive(Debug, PartialEq, Display)]
pub enum GetNonZeroBalance {
    #[display(fmt = "Internal error when retrieving balance")]
    MyBalanceError(BalanceError),
    #[display(fmt = "Balance is zero")]
    BalanceIsZero,
}

impl From<BalanceError> for GetNonZeroBalance {
    fn from(e: BalanceError) -> Self { GetNonZeroBalance::MyBalanceError(e) }
}

impl From<NumConversError> for BalanceError {
    fn from(e: NumConversError) -> Self { BalanceError::Internal(e.to_string()) }
}

impl From<UnexpectedDerivationMethod> for BalanceError {
    fn from(e: UnexpectedDerivationMethod) -> Self { BalanceError::UnexpectedDerivationMethod(e) }
}

impl From<Bip32Error> for BalanceError {
    fn from(e: Bip32Error) -> Self { BalanceError::Internal(e.to_string()) }
}

#[derive(Debug, Deserialize, Display, Serialize, SerializeErrorType)]
#[serde(tag = "error_type", content = "error_data")]
pub enum StakingInfosError {
    #[display(fmt = "Staking infos not available for: {}", coin)]
    CoinDoesntSupportStakingInfos { coin: String },
    #[display(fmt = "No such coin {}", coin)]
    NoSuchCoin { coin: String },
    #[display(fmt = "Derivation method is not supported: {}", _0)]
    UnexpectedDerivationMethod(String),
    #[display(fmt = "Transport error: {}", _0)]
    Transport(String),
    #[display(fmt = "Internal error: {}", _0)]
    Internal(String),
}

impl From<UtxoRpcError> for StakingInfosError {
    fn from(e: UtxoRpcError) -> Self {
        match e {
            UtxoRpcError::Transport(rpc) | UtxoRpcError::ResponseParseError(rpc) => {
                StakingInfosError::Transport(rpc.to_string())
            },
            UtxoRpcError::InvalidResponse(error) => StakingInfosError::Transport(error),
            UtxoRpcError::Internal(error) => StakingInfosError::Internal(error),
        }
    }
}

impl From<UnexpectedDerivationMethod> for StakingInfosError {
    fn from(e: UnexpectedDerivationMethod) -> Self { StakingInfosError::UnexpectedDerivationMethod(e.to_string()) }
}

impl From<Qrc20AddressError> for StakingInfosError {
    fn from(e: Qrc20AddressError) -> Self {
        match e {
            Qrc20AddressError::UnexpectedDerivationMethod(e) => StakingInfosError::UnexpectedDerivationMethod(e),
            Qrc20AddressError::ScriptHashTypeNotSupported { script_hash_type } => {
                StakingInfosError::Internal(format!("Script hash type '{}' is not supported", script_hash_type))
            },
        }
    }
}

impl HttpStatusCode for StakingInfosError {
    fn status_code(&self) -> StatusCode {
        match self {
            StakingInfosError::NoSuchCoin { .. }
            | StakingInfosError::CoinDoesntSupportStakingInfos { .. }
            | StakingInfosError::UnexpectedDerivationMethod(_) => StatusCode::BAD_REQUEST,
            StakingInfosError::Transport(_) | StakingInfosError::Internal(_) => StatusCode::INTERNAL_SERVER_ERROR,
        }
    }
}

impl From<CoinFindError> for StakingInfosError {
    fn from(e: CoinFindError) -> Self {
        match e {
            CoinFindError::NoSuchCoin { coin } => StakingInfosError::NoSuchCoin { coin },
        }
    }
}

#[derive(Debug, Deserialize, Display, Serialize, SerializeErrorType)]
#[serde(tag = "error_type", content = "error_data")]
pub enum DelegationError {
    #[display(
        fmt = "Not enough {} to delegate: available {}, required at least {}",
        coin,
        available,
        required
    )]
    NotSufficientBalance {
        coin: String,
        available: BigDecimal,
        required: BigDecimal,
    },
    #[display(fmt = "The amount {} is too small, required at least {}", amount, threshold)]
    AmountTooLow { amount: BigDecimal, threshold: BigDecimal },
    #[display(fmt = "Delegation not available for: {}", coin)]
    CoinDoesntSupportDelegation { coin: String },
    #[display(fmt = "No such coin {}", coin)]
    NoSuchCoin { coin: String },
    #[display(fmt = "{}", _0)]
    CannotInteractWithSmartContract(String),
    #[display(fmt = "{}", _0)]
    AddressError(String),
    #[display(fmt = "Already delegating to: {}", _0)]
    AlreadyDelegating(String),
    #[display(fmt = "Delegation is not supported, reason: {}", reason)]
    DelegationOpsNotSupported { reason: String },
    #[display(fmt = "Transport error: {}", _0)]
    Transport(String),
    #[display(fmt = "Internal error: {}", _0)]
    InternalError(String),
}

impl From<UtxoRpcError> for DelegationError {
    fn from(e: UtxoRpcError) -> Self {
        match e {
            UtxoRpcError::Transport(transport) | UtxoRpcError::ResponseParseError(transport) => {
                DelegationError::Transport(transport.to_string())
            },
            UtxoRpcError::InvalidResponse(resp) => DelegationError::Transport(resp),
            UtxoRpcError::Internal(internal) => DelegationError::InternalError(internal),
        }
    }
}

impl From<StakingInfosError> for DelegationError {
    fn from(e: StakingInfosError) -> Self {
        match e {
            StakingInfosError::CoinDoesntSupportStakingInfos { coin } => {
                DelegationError::CoinDoesntSupportDelegation { coin }
            },
            StakingInfosError::NoSuchCoin { coin } => DelegationError::NoSuchCoin { coin },
            StakingInfosError::Transport(e) => DelegationError::Transport(e),
            StakingInfosError::UnexpectedDerivationMethod(reason) => {
                DelegationError::DelegationOpsNotSupported { reason }
            },
            StakingInfosError::Internal(e) => DelegationError::InternalError(e),
        }
    }
}

impl From<CoinFindError> for DelegationError {
    fn from(e: CoinFindError) -> Self {
        match e {
            CoinFindError::NoSuchCoin { coin } => DelegationError::NoSuchCoin { coin },
        }
    }
}

impl From<BalanceError> for DelegationError {
    fn from(e: BalanceError) -> Self {
        match e {
            BalanceError::Transport(error) | BalanceError::InvalidResponse(error) => DelegationError::Transport(error),
            BalanceError::UnexpectedDerivationMethod(e) => {
                DelegationError::DelegationOpsNotSupported { reason: e.to_string() }
            },
            e @ BalanceError::WalletStorageError(_) => DelegationError::InternalError(e.to_string()),
            BalanceError::Internal(internal) => DelegationError::InternalError(internal),
        }
    }
}

impl From<UtxoSignWithKeyPairError> for DelegationError {
    fn from(e: UtxoSignWithKeyPairError) -> Self {
        let error = format!("Error signing: {}", e);
        DelegationError::InternalError(error)
    }
}

impl From<PrivKeyNotAllowed> for DelegationError {
    fn from(e: PrivKeyNotAllowed) -> Self { DelegationError::DelegationOpsNotSupported { reason: e.to_string() } }
}

impl From<UnexpectedDerivationMethod> for DelegationError {
    fn from(e: UnexpectedDerivationMethod) -> Self {
        DelegationError::DelegationOpsNotSupported { reason: e.to_string() }
    }
}

impl From<ScriptHashTypeNotSupported> for DelegationError {
    fn from(e: ScriptHashTypeNotSupported) -> Self { DelegationError::AddressError(e.to_string()) }
}

impl HttpStatusCode for DelegationError {
    fn status_code(&self) -> StatusCode {
        match self {
            DelegationError::Transport(_) | DelegationError::InternalError(_) => StatusCode::INTERNAL_SERVER_ERROR,
            _ => StatusCode::BAD_REQUEST,
        }
    }
}

impl DelegationError {
    pub fn from_generate_tx_error(gen_tx_err: GenerateTxError, coin: String, decimals: u8) -> DelegationError {
        match gen_tx_err {
            GenerateTxError::EmptyUtxoSet { required } => {
                let required = big_decimal_from_sat_unsigned(required, decimals);
                DelegationError::NotSufficientBalance {
                    coin,
                    available: BigDecimal::from(0),
                    required,
                }
            },
            GenerateTxError::EmptyOutputs => DelegationError::InternalError(gen_tx_err.to_string()),
            GenerateTxError::OutputValueLessThanDust { value, dust } => {
                let amount = big_decimal_from_sat_unsigned(value, decimals);
                let threshold = big_decimal_from_sat_unsigned(dust, decimals);
                DelegationError::AmountTooLow { amount, threshold }
            },
            GenerateTxError::DeductFeeFromOutputFailed {
                output_value, required, ..
            } => {
                let available = big_decimal_from_sat_unsigned(output_value, decimals);
                let required = big_decimal_from_sat_unsigned(required, decimals);
                DelegationError::NotSufficientBalance {
                    coin,
                    available,
                    required,
                }
            },
            GenerateTxError::NotEnoughUtxos { sum_utxos, required } => {
                let available = big_decimal_from_sat_unsigned(sum_utxos, decimals);
                let required = big_decimal_from_sat_unsigned(required, decimals);
                DelegationError::NotSufficientBalance {
                    coin,
                    available,
                    required,
                }
            },
            GenerateTxError::Transport(e) => DelegationError::Transport(e),
            GenerateTxError::Internal(e) => DelegationError::InternalError(e),
        }
    }
}

#[derive(Clone, Debug, Display, EnumFromTrait, Serialize, SerializeErrorType, PartialEq)]
#[serde(tag = "error_type", content = "error_data")]
pub enum WithdrawError {
    #[display(
        fmt = "'{}' coin doesn't support 'init_withdraw' yet. Consider using 'withdraw' request instead",
        coin
    )]
    CoinDoesntSupportInitWithdraw { coin: String },
    #[display(
        fmt = "Not enough {} to withdraw: available {}, required at least {}",
        coin,
        available,
        required
    )]
    NotSufficientBalance {
        coin: String,
        available: BigDecimal,
        required: BigDecimal,
    },
    #[display(fmt = "Balance is zero")]
    ZeroBalanceToWithdrawMax,
    #[display(fmt = "The amount {} is too small, required at least {}", amount, threshold)]
    AmountTooLow { amount: BigDecimal, threshold: BigDecimal },
    #[display(fmt = "Invalid address: {}", _0)]
    InvalidAddress(String),
    #[display(fmt = "Invalid fee policy: {}", _0)]
    InvalidFeePolicy(String),
    #[display(fmt = "No such coin {}", coin)]
    NoSuchCoin { coin: String },
    #[from_trait(WithTimeout::timeout)]
    #[display(fmt = "Withdraw timed out {:?}", _0)]
    Timeout(Duration),
    #[display(fmt = "Request should contain a 'from' address/account")]
    FromAddressNotFound,
    #[display(fmt = "Unexpected 'from' address: {}", _0)]
    UnexpectedFromAddress(String),
    #[display(fmt = "Unknown '{}' account", account_id)]
    UnknownAccount { account_id: u32 },
    #[display(fmt = "RPC 'task' is awaiting '{}' user action", expected)]
    UnexpectedUserAction { expected: String },
    #[from_trait(WithHwRpcError::hw_rpc_error)]
    #[display(fmt = "{}", _0)]
    HwError(HwRpcError),
    #[display(fmt = "Transport error: {}", _0)]
    Transport(String),
    #[from_trait(WithInternal::internal)]
    #[display(fmt = "Internal error: {}", _0)]
    InternalError(String),
}

impl HttpStatusCode for WithdrawError {
    fn status_code(&self) -> StatusCode {
        match self {
            WithdrawError::NoSuchCoin { .. } => StatusCode::NOT_FOUND,
            WithdrawError::Timeout(_) => StatusCode::REQUEST_TIMEOUT,
            WithdrawError::CoinDoesntSupportInitWithdraw { .. }
            | WithdrawError::NotSufficientBalance { .. }
            | WithdrawError::ZeroBalanceToWithdrawMax
            | WithdrawError::AmountTooLow { .. }
            | WithdrawError::InvalidAddress(_)
            | WithdrawError::InvalidFeePolicy(_)
            | WithdrawError::FromAddressNotFound
            | WithdrawError::UnexpectedFromAddress(_)
            | WithdrawError::UnknownAccount { .. }
            | WithdrawError::UnexpectedUserAction { .. } => StatusCode::BAD_REQUEST,
            WithdrawError::HwError(_) => StatusCode::GONE,
            WithdrawError::Transport(_) | WithdrawError::InternalError(_) => StatusCode::INTERNAL_SERVER_ERROR,
        }
    }
}

impl From<NumConversError> for WithdrawError {
    fn from(e: NumConversError) -> Self { WithdrawError::InternalError(e.to_string()) }
}

impl From<BalanceError> for WithdrawError {
    fn from(e: BalanceError) -> Self {
        match e {
            BalanceError::Transport(error) | BalanceError::InvalidResponse(error) => WithdrawError::Transport(error),
            BalanceError::UnexpectedDerivationMethod(e) => WithdrawError::from(e),
            e @ BalanceError::WalletStorageError(_) => WithdrawError::InternalError(e.to_string()),
            BalanceError::Internal(internal) => WithdrawError::InternalError(internal),
        }
    }
}

impl From<CoinFindError> for WithdrawError {
    fn from(e: CoinFindError) -> Self {
        match e {
            CoinFindError::NoSuchCoin { coin } => WithdrawError::NoSuchCoin { coin },
        }
    }
}

impl From<UtxoSignWithKeyPairError> for WithdrawError {
    fn from(e: UtxoSignWithKeyPairError) -> Self {
        let error = format!("Error signing: {}", e);
        WithdrawError::InternalError(error)
    }
}

impl From<UnexpectedDerivationMethod> for WithdrawError {
    fn from(e: UnexpectedDerivationMethod) -> Self { WithdrawError::InternalError(e.to_string()) }
}

impl From<PrivKeyNotAllowed> for WithdrawError {
    fn from(e: PrivKeyNotAllowed) -> Self { WithdrawError::InternalError(e.to_string()) }
}

impl WithdrawError {
    /// Construct [`WithdrawError`] from [`GenerateTxError`] using additional `coin` and `decimals`.
    pub fn from_generate_tx_error(gen_tx_err: GenerateTxError, coin: String, decimals: u8) -> WithdrawError {
        match gen_tx_err {
            GenerateTxError::EmptyUtxoSet { required } => {
                let required = big_decimal_from_sat_unsigned(required, decimals);
                WithdrawError::NotSufficientBalance {
                    coin,
                    available: BigDecimal::from(0),
                    required,
                }
            },
            GenerateTxError::EmptyOutputs => WithdrawError::InternalError(gen_tx_err.to_string()),
            GenerateTxError::OutputValueLessThanDust { value, dust } => {
                let amount = big_decimal_from_sat_unsigned(value, decimals);
                let threshold = big_decimal_from_sat_unsigned(dust, decimals);
                WithdrawError::AmountTooLow { amount, threshold }
            },
            GenerateTxError::DeductFeeFromOutputFailed {
                output_value, required, ..
            } => {
                let available = big_decimal_from_sat_unsigned(output_value, decimals);
                let required = big_decimal_from_sat_unsigned(required, decimals);
                WithdrawError::NotSufficientBalance {
                    coin,
                    available,
                    required,
                }
            },
            GenerateTxError::NotEnoughUtxos { sum_utxos, required } => {
                let available = big_decimal_from_sat_unsigned(sum_utxos, decimals);
                let required = big_decimal_from_sat_unsigned(required, decimals);
                WithdrawError::NotSufficientBalance {
                    coin,
                    available,
                    required,
                }
            },
            GenerateTxError::Transport(e) => WithdrawError::Transport(e),
            GenerateTxError::Internal(e) => WithdrawError::InternalError(e),
        }
    }
}

#[derive(Serialize, Display, Debug, SerializeErrorType)]
#[serde(tag = "error_type", content = "error_data")]
pub enum SignatureError {
    #[display(fmt = "Invalid request: {}", _0)]
    InvalidRequest(String),
    #[display(fmt = "Internal error: {}", _0)]
    InternalError(String),
    #[display(fmt = "Coin is not found: {}", _0)]
    CoinIsNotFound(String),
    #[display(fmt = "sign_message_prefix is not set in coin config")]
    PrefixNotFound,
}

impl HttpStatusCode for SignatureError {
    fn status_code(&self) -> StatusCode {
        match self {
            SignatureError::InvalidRequest(_) => StatusCode::BAD_REQUEST,
            SignatureError::CoinIsNotFound(_) => StatusCode::BAD_REQUEST,
            SignatureError::InternalError(_) => StatusCode::INTERNAL_SERVER_ERROR,
            SignatureError::PrefixNotFound => StatusCode::INTERNAL_SERVER_ERROR,
        }
    }
}

impl From<keys::Error> for SignatureError {
    fn from(e: keys::Error) -> Self { SignatureError::InternalError(e.to_string()) }
}

impl From<ethkey::Error> for SignatureError {
    fn from(e: ethkey::Error) -> Self { SignatureError::InternalError(e.to_string()) }
}

impl From<PrivKeyNotAllowed> for SignatureError {
    fn from(e: PrivKeyNotAllowed) -> Self { SignatureError::InternalError(e.to_string()) }
}

impl From<CoinFindError> for SignatureError {
    fn from(e: CoinFindError) -> Self { SignatureError::CoinIsNotFound(e.to_string()) }
}

#[derive(Serialize, Display, Debug, SerializeErrorType)]
#[serde(tag = "error_type", content = "error_data")]
pub enum VerificationError {
    #[display(fmt = "Invalid request: {}", _0)]
    InvalidRequest(String),
    #[display(fmt = "Internal error: {}", _0)]
    InternalError(String),
    #[display(fmt = "Signature decoding error: {}", _0)]
    SignatureDecodingError(String),
    #[display(fmt = "Address decoding error: {}", _0)]
    AddressDecodingError(String),
    #[display(fmt = "Coin is not found: {}", _0)]
    CoinIsNotFound(String),
    #[display(fmt = "sign_message_prefix is not set in coin config")]
    PrefixNotFound,
}

impl HttpStatusCode for VerificationError {
    fn status_code(&self) -> StatusCode {
        match self {
            VerificationError::InvalidRequest(_) => StatusCode::BAD_REQUEST,
            VerificationError::SignatureDecodingError(_) => StatusCode::BAD_REQUEST,
            VerificationError::AddressDecodingError(_) => StatusCode::BAD_REQUEST,
            VerificationError::CoinIsNotFound(_) => StatusCode::BAD_REQUEST,
            VerificationError::InternalError(_) => StatusCode::INTERNAL_SERVER_ERROR,
            VerificationError::PrefixNotFound => StatusCode::INTERNAL_SERVER_ERROR,
        }
    }
}

impl From<base64::DecodeError> for VerificationError {
    fn from(e: base64::DecodeError) -> Self { VerificationError::SignatureDecodingError(e.to_string()) }
}

impl From<hex::FromHexError> for VerificationError {
    fn from(e: hex::FromHexError) -> Self { VerificationError::AddressDecodingError(e.to_string()) }
}

impl From<FromBase58Error> for VerificationError {
    fn from(e: FromBase58Error) -> Self {
        match e {
            FromBase58Error::InvalidBase58Character(c, _) => {
                VerificationError::AddressDecodingError(format!("Invalid Base58 Character: {}", c))
            },
            FromBase58Error::InvalidBase58Length => {
                VerificationError::AddressDecodingError(String::from("Invalid Base58 Length"))
            },
        }
    }
}

impl From<keys::Error> for VerificationError {
    fn from(e: keys::Error) -> Self { VerificationError::InternalError(e.to_string()) }
}

impl From<ethkey::Error> for VerificationError {
    fn from(e: ethkey::Error) -> Self { VerificationError::InternalError(e.to_string()) }
}

impl From<CoinFindError> for VerificationError {
    fn from(e: CoinFindError) -> Self { VerificationError::CoinIsNotFound(e.to_string()) }
}

/// NB: Implementations are expected to follow the pImpl idiom, providing cheap reference-counted cloning and garbage collection.
#[async_trait]
pub trait MmCoin: SwapOps + MarketCoinOps + Send + Sync + 'static {
    // `MmCoin` is an extension fulcrum for something that doesn't fit the `MarketCoinOps`. Practical examples:
    // name (might be required for some APIs, CoinMarketCap for instance);
    // coin statistics that we might want to share with UI;
    // state serialization, to get full rewind and debugging information about the coins participating in a SWAP operation.
    // status/availability check: https://github.com/artemii235/SuperNET/issues/156#issuecomment-446501816

    fn is_asset_chain(&self) -> bool;

    /// The coin can be initialized, but it cannot participate in the swaps.
    fn wallet_only(&self, ctx: &MmArc) -> bool {
        let coin_conf = coin_conf(ctx, self.ticker());
        coin_conf["wallet_only"].as_bool().unwrap_or(false)
    }

    fn withdraw(&self, req: WithdrawRequest) -> WithdrawFut;

    fn get_raw_transaction(&self, req: RawTransactionRequest) -> RawTransactionFut;

    /// Maximum number of digits after decimal point used to denominate integer coin units (satoshis, wei, etc.)
    fn decimals(&self) -> u8;

    /// Convert input address to the specified address format.
    fn convert_to_address(&self, from: &str, to_address_format: Json) -> Result<String, String>;

    fn validate_address(&self, address: &str) -> ValidateAddressResult;

    /// Loop collecting coin transaction history and saving it to local DB
    fn process_history_loop(&self, ctx: MmArc) -> Box<dyn Future<Item = (), Error = ()> + Send>;

    /// Path to tx history file
    fn tx_history_path(&self, ctx: &MmArc) -> PathBuf {
        let my_address = self.my_address().unwrap_or_default();
        // BCH cash address format has colon after prefix, e.g. bitcoincash:
        // Colon can't be used in file names on Windows so it should be escaped
        let my_address = my_address.replace(':', "_");
        ctx.dbdir()
            .join("TRANSACTIONS")
            .join(format!("{}_{}.json", self.ticker(), my_address))
    }

    /// Loads existing tx history from file, returns empty vector if file is not found
    /// Cleans the existing file if deserialization fails
    fn load_history_from_file(&self, ctx: &MmArc) -> TxHistoryFut<Vec<TransactionDetails>> {
        load_history_from_file_impl(self, ctx)
    }

    fn save_history_to_file(&self, ctx: &MmArc, history: Vec<TransactionDetails>) -> TxHistoryFut<()> {
        save_history_to_file_impl(self, ctx, history)
    }

    /// Transaction history background sync status
    fn history_sync_status(&self) -> HistorySyncState;

    /// Get fee to be paid per 1 swap transaction
    fn get_trade_fee(&self) -> Box<dyn Future<Item = TradeFee, Error = String> + Send>;

    /// Get fee to be paid by sender per whole swap using the sending value and check if the wallet has sufficient balance to pay the fee.
    async fn get_sender_trade_fee(
        &self,
        value: TradePreimageValue,
        stage: FeeApproxStage,
    ) -> TradePreimageResult<TradeFee>;

    /// Get fee to be paid by receiver per whole swap and check if the wallet has sufficient balance to pay the fee.
    fn get_receiver_trade_fee(&self, stage: FeeApproxStage) -> TradePreimageFut<TradeFee>;

    /// Get transaction fee the Taker has to pay to send a `TakerFee` transaction and check if the wallet has sufficient balance to pay the fee.
    async fn get_fee_to_send_taker_fee(
        &self,
        dex_fee_amount: BigDecimal,
        stage: FeeApproxStage,
    ) -> TradePreimageResult<TradeFee>;

    /// required transaction confirmations number to ensure double-spend safety
    fn required_confirmations(&self) -> u64;

    /// whether coin requires notarization to ensure double-spend safety
    fn requires_notarization(&self) -> bool;

    /// set required transaction confirmations number
    fn set_required_confirmations(&self, confirmations: u64);

    /// set requires notarization
    fn set_requires_notarization(&self, requires_nota: bool);

    /// Get swap contract address if the coin uses it in Atomic Swaps.
    fn swap_contract_address(&self) -> Option<BytesJson>;

    /// The minimum number of confirmations at which a transaction is considered mature.
    fn mature_confirmations(&self) -> Option<u32>;

    /// Get some of the coin config info in serialized format for p2p messaging.
    fn coin_protocol_info(&self) -> Vec<u8>;

    /// Check if serialized coin protocol info is supported by current version.
    fn is_coin_protocol_supported(&self, info: &Option<Vec<u8>>) -> bool;
}

#[derive(Clone)]
#[allow(clippy::large_enum_variant)]
pub enum MmCoinEnum {
    UtxoCoin(UtxoStandardCoin),
    QtumCoin(QtumCoin),
    Qrc20Coin(Qrc20Coin),
    EthCoin(EthCoin),
    #[cfg(not(target_arch = "wasm32"))]
    ZCoin(ZCoin),
    Bch(BchCoin),
    SlpToken(SlpToken),
<<<<<<< HEAD
    Tendermint(TendermintCoin),
    #[cfg(not(target_arch = "wasm32"))]
=======
    #[cfg(all(not(target_os = "ios"), not(target_os = "android"), not(target_arch = "wasm32")))]
>>>>>>> 814a51ea
    SolanaCoin(SolanaCoin),
    #[cfg(all(not(target_os = "ios"), not(target_os = "android"), not(target_arch = "wasm32")))]
    SplToken(SplToken),
    #[cfg(not(target_arch = "wasm32"))]
    LightningCoin(LightningCoin),
    Test(TestCoin),
}

impl From<UtxoStandardCoin> for MmCoinEnum {
    fn from(c: UtxoStandardCoin) -> MmCoinEnum { MmCoinEnum::UtxoCoin(c) }
}

impl From<EthCoin> for MmCoinEnum {
    fn from(c: EthCoin) -> MmCoinEnum { MmCoinEnum::EthCoin(c) }
}

impl From<TestCoin> for MmCoinEnum {
    fn from(c: TestCoin) -> MmCoinEnum { MmCoinEnum::Test(c) }
}

#[cfg(all(not(target_os = "ios"), not(target_os = "android"), not(target_arch = "wasm32")))]
impl From<SolanaCoin> for MmCoinEnum {
    fn from(c: SolanaCoin) -> MmCoinEnum { MmCoinEnum::SolanaCoin(c) }
}

#[cfg(all(not(target_os = "ios"), not(target_os = "android"), not(target_arch = "wasm32")))]
impl From<SplToken> for MmCoinEnum {
    fn from(c: SplToken) -> MmCoinEnum { MmCoinEnum::SplToken(c) }
}

impl From<QtumCoin> for MmCoinEnum {
    fn from(coin: QtumCoin) -> Self { MmCoinEnum::QtumCoin(coin) }
}

impl From<Qrc20Coin> for MmCoinEnum {
    fn from(c: Qrc20Coin) -> MmCoinEnum { MmCoinEnum::Qrc20Coin(c) }
}

impl From<BchCoin> for MmCoinEnum {
    fn from(c: BchCoin) -> MmCoinEnum { MmCoinEnum::Bch(c) }
}

impl From<SlpToken> for MmCoinEnum {
    fn from(c: SlpToken) -> MmCoinEnum { MmCoinEnum::SlpToken(c) }
}

impl From<TendermintCoin> for MmCoinEnum {
    fn from(c: TendermintCoin) -> Self { MmCoinEnum::Tendermint(c) }
}

#[cfg(not(target_arch = "wasm32"))]
impl From<LightningCoin> for MmCoinEnum {
    fn from(c: LightningCoin) -> MmCoinEnum { MmCoinEnum::LightningCoin(c) }
}

#[cfg(not(target_arch = "wasm32"))]
impl From<ZCoin> for MmCoinEnum {
    fn from(c: ZCoin) -> MmCoinEnum { MmCoinEnum::ZCoin(c) }
}

// NB: When stable and groked by IDEs, `enum_dispatch` can be used instead of `Deref` to speed things up.
impl Deref for MmCoinEnum {
    type Target = dyn MmCoin;
    fn deref(&self) -> &dyn MmCoin {
        match self {
            MmCoinEnum::UtxoCoin(ref c) => c,
            MmCoinEnum::QtumCoin(ref c) => c,
            MmCoinEnum::Qrc20Coin(ref c) => c,
            MmCoinEnum::EthCoin(ref c) => c,
            MmCoinEnum::Bch(ref c) => c,
            MmCoinEnum::SlpToken(ref c) => c,
            MmCoinEnum::Tendermint(ref c) => c,
            #[cfg(not(target_arch = "wasm32"))]
            MmCoinEnum::LightningCoin(ref c) => c,
            #[cfg(not(target_arch = "wasm32"))]
            MmCoinEnum::ZCoin(ref c) => c,
            MmCoinEnum::Test(ref c) => c,
            #[cfg(all(not(target_os = "ios"), not(target_os = "android"), not(target_arch = "wasm32")))]
            MmCoinEnum::SolanaCoin(ref c) => c,
            #[cfg(all(not(target_os = "ios"), not(target_os = "android"), not(target_arch = "wasm32")))]
            MmCoinEnum::SplToken(ref c) => c,
        }
    }
}

impl MmCoinEnum {
    pub fn is_utxo_in_native_mode(&self) -> bool {
        match self {
            MmCoinEnum::UtxoCoin(ref c) => c.as_ref().rpc_client.is_native(),
            MmCoinEnum::QtumCoin(ref c) => c.as_ref().rpc_client.is_native(),
            MmCoinEnum::Qrc20Coin(ref c) => c.as_ref().rpc_client.is_native(),
            MmCoinEnum::Bch(ref c) => c.as_ref().rpc_client.is_native(),
            MmCoinEnum::SlpToken(ref c) => c.as_ref().rpc_client.is_native(),
            #[cfg(all(not(target_arch = "wasm32"), feature = "zhtlc"))]
            MmCoinEnum::ZCoin(ref c) => c.as_ref().rpc_client.is_native(),
            _ => false,
        }
    }
}

#[async_trait]
pub trait BalanceTradeFeeUpdatedHandler {
    async fn balance_updated(&self, coin: &MmCoinEnum, new_balance: &BigDecimal);
}

pub struct CoinsContext {
    /// A map from a currency ticker symbol to the corresponding coin.
    /// Similar to `LP_coins`.
    coins: AsyncMutex<HashMap<String, MmCoinEnum>>,
    balance_update_handlers: AsyncMutex<Vec<Box<dyn BalanceTradeFeeUpdatedHandler + Send + Sync>>>,
    account_balance_task_manager: AccountBalanceTaskManagerShared,
    create_account_manager: CreateAccountTaskManagerShared,
    scan_addresses_manager: ScanAddressesTaskManagerShared,
    withdraw_task_manager: WithdrawTaskManagerShared,
    #[cfg(target_arch = "wasm32")]
    tx_history_db: SharedDb<TxHistoryDb>,
    #[cfg(target_arch = "wasm32")]
    hd_wallet_db: SharedDb<HDWalletDb>,
}

#[derive(Debug)]
pub struct CoinIsAlreadyActivatedErr {
    pub ticker: String,
}

#[derive(Debug)]
pub struct PlatformIsAlreadyActivatedErr {
    pub ticker: String,
}

impl CoinsContext {
    /// Obtains a reference to this crate context, creating it if necessary.
    pub fn from_ctx(ctx: &MmArc) -> Result<Arc<CoinsContext>, String> {
        Ok(try_s!(from_ctx(&ctx.coins_ctx, move || {
            Ok(CoinsContext {
                coins: AsyncMutex::new(HashMap::new()),
                balance_update_handlers: AsyncMutex::new(vec![]),
                account_balance_task_manager: AccountBalanceTaskManager::new_shared(),
                withdraw_task_manager: WithdrawTaskManager::new_shared(),
                create_account_manager: CreateAccountTaskManager::new_shared(),
                scan_addresses_manager: ScanAddressesTaskManager::new_shared(),
                #[cfg(target_arch = "wasm32")]
                tx_history_db: ConstructibleDb::new_shared(ctx),
                #[cfg(target_arch = "wasm32")]
                hd_wallet_db: ConstructibleDb::new_shared(ctx),
            })
        })))
    }

    pub async fn add_coin(&self, coin: MmCoinEnum) -> Result<(), MmError<CoinIsAlreadyActivatedErr>> {
        let mut coins = self.coins.lock().await;
        if coins.contains_key(coin.ticker()) {
            return MmError::err(CoinIsAlreadyActivatedErr {
                ticker: coin.ticker().into(),
            });
        }

        coins.insert(coin.ticker().into(), coin);
        Ok(())
    }

    pub async fn add_platform_with_tokens(
        &self,
        platform: MmCoinEnum,
        tokens: Vec<MmCoinEnum>,
    ) -> Result<(), MmError<PlatformIsAlreadyActivatedErr>> {
        let mut coins = self.coins.lock().await;
        if coins.contains_key(platform.ticker()) {
            return MmError::err(PlatformIsAlreadyActivatedErr {
                ticker: platform.ticker().into(),
            });
        }

        coins.insert(platform.ticker().into(), platform);

        // Tokens can't be activated without platform coin so we can safely insert them without checking prior existence
        for token in tokens {
            coins.insert(token.ticker().into(), token);
        }
        Ok(())
    }

    #[cfg(target_arch = "wasm32")]
    async fn tx_history_db(&self) -> TxHistoryResult<TxHistoryDbLocked<'_>> {
        Ok(self.tx_history_db.get_or_initialize().await?)
    }
}

/// This enum is used in coin activation requests.
#[derive(Copy, Clone, Debug, Deserialize, Serialize)]
pub enum PrivKeyActivationPolicy {
    IguanaPrivKey,
    Trezor,
}

impl PrivKeyActivationPolicy {
    /// The function can be used as a default deserialization constructor:
    /// `#[serde(default = "PrivKeyActivationPolicy::iguana_priv_key")]`
    pub fn iguana_priv_key() -> PrivKeyActivationPolicy { PrivKeyActivationPolicy::IguanaPrivKey }

    /// The function can be used as a default deserialization constructor:
    /// `#[serde(default = "PrivKeyActivationPolicy::trezor")]`
    pub fn trezor() -> PrivKeyActivationPolicy { PrivKeyActivationPolicy::Trezor }
}

#[derive(Debug)]
pub enum PrivKeyPolicy<T> {
    KeyPair(T),
    Trezor,
}

impl<T> PrivKeyPolicy<T> {
    pub fn key_pair(&self) -> Option<&T> {
        match self {
            PrivKeyPolicy::KeyPair(key_pair) => Some(key_pair),
            PrivKeyPolicy::Trezor => None,
        }
    }

    pub fn key_pair_or_err(&self) -> Result<&T, MmError<PrivKeyNotAllowed>> {
        self.key_pair()
            .or_mm_err(|| PrivKeyNotAllowed::HardwareWalletNotSupported)
    }
}

#[derive(Clone)]
pub enum PrivKeyBuildPolicy<'a> {
    IguanaPrivKey(&'a [u8]),
    Trezor,
}

impl<'a> PrivKeyBuildPolicy<'a> {
    pub fn iguana_priv_key(crypto_ctx: &'a CryptoCtx) -> Self {
        PrivKeyBuildPolicy::IguanaPrivKey(crypto_ctx.iguana_ctx().secp256k1_privkey_bytes())
    }
}

#[derive(Debug)]
pub enum DerivationMethod<Address, HDWallet> {
    Iguana(Address),
    HDWallet(HDWallet),
}

impl<Address, HDWallet> DerivationMethod<Address, HDWallet> {
    pub fn iguana(&self) -> Option<&Address> {
        match self {
            DerivationMethod::Iguana(my_address) => Some(my_address),
            DerivationMethod::HDWallet(_) => None,
        }
    }

    pub fn iguana_or_err(&self) -> MmResult<&Address, UnexpectedDerivationMethod> {
        self.iguana()
            .or_mm_err(|| UnexpectedDerivationMethod::IguanaPrivKeyUnavailable)
    }

    pub fn hd_wallet(&self) -> Option<&HDWallet> {
        match self {
            DerivationMethod::Iguana(_) => None,
            DerivationMethod::HDWallet(hd_wallet) => Some(hd_wallet),
        }
    }

    pub fn hd_wallet_or_err(&self) -> MmResult<&HDWallet, UnexpectedDerivationMethod> {
        self.hd_wallet()
            .or_mm_err(|| UnexpectedDerivationMethod::HDWalletUnavailable)
    }

    /// # Panic
    ///
    /// Panic if the address mode is [`DerivationMethod::HDWallet`].
    pub fn unwrap_iguana(&self) -> &Address { self.iguana_or_err().unwrap() }
}

#[async_trait]
pub trait CoinWithDerivationMethod {
    type Address;
    type HDWallet;

    fn derivation_method(&self) -> &DerivationMethod<Self::Address, Self::HDWallet>;

    fn has_hd_wallet_derivation_method(&self) -> bool {
        matches!(self.derivation_method(), DerivationMethod::HDWallet(_))
    }
}

#[allow(clippy::upper_case_acronyms)]
#[derive(Clone, Debug, Serialize, Deserialize)]
#[serde(tag = "type", content = "protocol_data")]
pub enum CoinProtocol {
    UTXO,
    QTUM,
    QRC20 {
        platform: String,
        contract_address: String,
    },
    ETH,
    ERC20 {
        platform: String,
        contract_address: String,
    },
    SLPTOKEN {
        platform: String,
        token_id: H256Json,
        decimals: u8,
        required_confirmations: Option<u64>,
    },
    BCH {
        slp_prefix: String,
    },
    TENDERMINT(TendermintProtocolInfo),
    #[cfg(not(target_arch = "wasm32"))]
    LIGHTNING {
        platform: String,
        network: BlockchainNetwork,
        confirmation_targets: PlatformCoinConfirmationTargets,
    },
    #[cfg(not(target_arch = "wasm32"))]
    SOLANA,
    #[cfg(not(target_arch = "wasm32"))]
    SPLTOKEN {
        platform: String,
        token_contract_address: String,
        decimals: u8,
    },
    #[cfg(not(target_arch = "wasm32"))]
    ZHTLC(ZcoinProtocolInfo),
}

pub type RpcTransportEventHandlerShared = Arc<dyn RpcTransportEventHandler + Send + Sync + 'static>;

/// Common methods to measure the outgoing requests and incoming responses statistics.
pub trait RpcTransportEventHandler {
    fn debug_info(&self) -> String;

    fn on_outgoing_request(&self, data: &[u8]);

    fn on_incoming_response(&self, data: &[u8]);

    fn on_connected(&self, address: String) -> Result<(), String>;
}

impl fmt::Debug for dyn RpcTransportEventHandler + Send + Sync {
    fn fmt(&self, f: &mut fmt::Formatter<'_>) -> fmt::Result { write!(f, "{}", self.debug_info()) }
}

impl RpcTransportEventHandler for RpcTransportEventHandlerShared {
    fn debug_info(&self) -> String { self.deref().debug_info() }

    fn on_outgoing_request(&self, data: &[u8]) { self.as_ref().on_outgoing_request(data) }

    fn on_incoming_response(&self, data: &[u8]) { self.as_ref().on_incoming_response(data) }

    fn on_connected(&self, address: String) -> Result<(), String> { self.as_ref().on_connected(address) }
}

impl<T: RpcTransportEventHandler> RpcTransportEventHandler for Vec<T> {
    fn debug_info(&self) -> String {
        let selfi: Vec<String> = self.iter().map(|x| x.debug_info()).collect();
        format!("{:?}", selfi)
    }

    fn on_outgoing_request(&self, data: &[u8]) {
        for handler in self {
            handler.on_outgoing_request(data)
        }
    }

    fn on_incoming_response(&self, data: &[u8]) {
        for handler in self {
            handler.on_incoming_response(data)
        }
    }

    fn on_connected(&self, address: String) -> Result<(), String> {
        for handler in self {
            try_s!(handler.on_connected(address.clone()))
        }
        Ok(())
    }
}

pub enum RpcClientType {
    Native,
    Electrum,
    Ethereum,
}

impl ToString for RpcClientType {
    fn to_string(&self) -> String {
        match self {
            RpcClientType::Native => "native".into(),
            RpcClientType::Electrum => "electrum".into(),
            RpcClientType::Ethereum => "ethereum".into(),
        }
    }
}

#[derive(Clone)]
pub struct CoinTransportMetrics {
    /// Using a weak reference by default in order to avoid circular references and leaks.
    metrics: MetricsWeak,
    /// Name of coin the rpc client is intended to work with.
    ticker: String,
    /// RPC client type.
    client: String,
}

impl CoinTransportMetrics {
    fn new(metrics: MetricsWeak, ticker: String, client: RpcClientType) -> CoinTransportMetrics {
        CoinTransportMetrics {
            metrics,
            ticker,
            client: client.to_string(),
        }
    }

    fn into_shared(self) -> RpcTransportEventHandlerShared { Arc::new(self) }
}

impl RpcTransportEventHandler for CoinTransportMetrics {
    fn debug_info(&self) -> String { "CoinTransportMetrics".into() }

    fn on_outgoing_request(&self, data: &[u8]) {
        mm_counter!(self.metrics, "rpc_client.traffic.out", data.len() as u64,
            "coin" => self.ticker.to_owned(), "client" => self.client.to_owned());
        mm_counter!(self.metrics, "rpc_client.request.count", 1,
            "coin" => self.ticker.to_owned(), "client" => self.client.to_owned());
    }

    fn on_incoming_response(&self, data: &[u8]) {
        mm_counter!(self.metrics, "rpc_client.traffic.in", data.len() as u64,
            "coin" => self.ticker.to_owned(), "client" => self.client.to_owned());
        mm_counter!(self.metrics, "rpc_client.response.count", 1,
            "coin" => self.ticker.to_owned(), "client" => self.client.to_owned());
    }

    fn on_connected(&self, _address: String) -> Result<(), String> {
        // Handle a new connected endpoint if necessary.
        // Now just return the Ok
        Ok(())
    }
}

#[async_trait]
impl BalanceTradeFeeUpdatedHandler for CoinsContext {
    async fn balance_updated(&self, coin: &MmCoinEnum, new_balance: &BigDecimal) {
        for sub in self.balance_update_handlers.lock().await.iter() {
            sub.balance_updated(coin, new_balance).await
        }
    }
}

pub fn coin_conf(ctx: &MmArc, ticker: &str) -> Json {
    match ctx.conf["coins"].as_array() {
        Some(coins) => coins
            .iter()
            .find(|coin| coin["coin"].as_str() == Some(ticker))
            .cloned()
            .unwrap_or(Json::Null),
        None => Json::Null,
    }
}

pub fn is_wallet_only_conf(conf: &Json) -> bool { conf["wallet_only"].as_bool().unwrap_or(false) }

pub fn is_wallet_only_ticker(ctx: &MmArc, ticker: &str) -> bool {
    let coin_conf = coin_conf(ctx, ticker);
    coin_conf["wallet_only"].as_bool().unwrap_or(false)
}

/// Adds a new currency into the list of currencies configured.
///
/// Returns an error if the currency already exists. Initializing the same currency twice is a bad habit
/// (might lead to misleading and confusing information during debugging and maintenance, see DRY)
/// and should be fixed on the call site.
///
/// * `req` - Payload of the corresponding "enable" or "electrum" RPC request.
pub async fn lp_coininit(ctx: &MmArc, ticker: &str, req: &Json) -> Result<MmCoinEnum, String> {
    let cctx = try_s!(CoinsContext::from_ctx(ctx));
    {
        let coins = cctx.coins.lock().await;
        if coins.get(ticker).is_some() {
            return ERR!("Coin {} already initialized", ticker);
        }
    }

    let coins_en = coin_conf(ctx, ticker);

    if coins_en.is_null() {
        let warning = format!(
            "Warning, coin {} is used without a corresponding configuration.",
            ticker
        );
        ctx.log.log(
            "😅",
            #[allow(clippy::unnecessary_cast)]
            &[&("coin" as &str), &ticker, &("no-conf" as &str)],
            &warning,
        );
    }

    if coins_en["mm2"].is_null() && req["mm2"].is_null() {
        return ERR!(concat!(
            "mm2 param is not set neither in coins config nor enable request, ",
            "assuming that coin is not supported"
        ));
    }
    let secret = try_s!(CryptoCtx::from_ctx(ctx))
        .iguana_ctx()
        .secp256k1_privkey_bytes()
        .to_vec();

    if coins_en["protocol"].is_null() {
        return ERR!(
            r#""protocol" field is missing in coins file. The file format is deprecated, please execute ./mm2 update_config command to convert it or download a new one"#
        );
    }
    let protocol: CoinProtocol = try_s!(json::from_value(coins_en["protocol"].clone()));

    let coin: MmCoinEnum = match &protocol {
        CoinProtocol::UTXO => {
            let params = try_s!(UtxoActivationParams::from_legacy_req(req));
            try_s!(utxo_standard_coin_with_priv_key(ctx, ticker, &coins_en, &params, &secret).await).into()
        },
        CoinProtocol::QTUM => {
            let params = try_s!(UtxoActivationParams::from_legacy_req(req));
            try_s!(qtum_coin_with_priv_key(ctx, ticker, &coins_en, &params, &secret).await).into()
        },
        CoinProtocol::ETH | CoinProtocol::ERC20 { .. } => {
            try_s!(eth_coin_from_conf_and_request(ctx, ticker, &coins_en, req, &secret, protocol).await).into()
        },
        CoinProtocol::QRC20 {
            platform,
            contract_address,
        } => {
            let params = try_s!(Qrc20ActivationParams::from_legacy_req(req));
            let contract_address = try_s!(qtum::contract_addr_from_str(contract_address));

            try_s!(
                qrc20_coin_from_conf_and_params(ctx, ticker, platform, &coins_en, &params, &secret, contract_address)
                    .await
            )
            .into()
        },
        CoinProtocol::BCH { slp_prefix } => {
            let prefix = try_s!(CashAddrPrefix::from_str(slp_prefix));
            let params = try_s!(BchActivationRequest::from_legacy_req(req));

            let bch = try_s!(bch_coin_from_conf_and_params(ctx, ticker, &coins_en, params, prefix, &secret).await);
            bch.into()
        },
        CoinProtocol::SLPTOKEN {
            platform,
            token_id,
            decimals,
            required_confirmations,
        } => {
            let platform_coin = try_s!(lp_coinfind(ctx, platform).await);
            let platform_coin = match platform_coin {
                Some(MmCoinEnum::Bch(coin)) => coin,
                Some(_) => return ERR!("Platform coin {} is not BCH", platform),
                None => return ERR!("Platform coin {} is not activated", platform),
            };

            let confs = required_confirmations.unwrap_or(platform_coin.required_confirmations());
            let token = SlpToken::new(*decimals, ticker.into(), (*token_id).into(), platform_coin, confs);
            token.into()
        },
        CoinProtocol::TENDERMINT { .. } => return ERR!("TENDERMINT protocol is not supported by lp_coininit"),
        #[cfg(not(target_arch = "wasm32"))]
        CoinProtocol::ZHTLC { .. } => return ERR!("ZHTLC protocol is not supported by lp_coininit"),
        #[cfg(not(target_arch = "wasm32"))]
        CoinProtocol::LIGHTNING { .. } => return ERR!("Lightning protocol is not supported by lp_coininit"),
        #[cfg(not(target_arch = "wasm32"))]
        CoinProtocol::SOLANA => {
            return ERR!("Solana protocol is not supported by lp_coininit - use enable_solana_with_tokens instead")
        },
        #[cfg(not(target_arch = "wasm32"))]
        CoinProtocol::SPLTOKEN { .. } => {
            return ERR!("SplToken protocol is not supported by lp_coininit - use enable_spl instead")
        },
    };

    let register_params = RegisterCoinParams {
        ticker: ticker.to_owned(),
        tx_history: req["tx_history"].as_bool().unwrap_or(false),
    };
    try_s!(lp_register_coin(ctx, coin.clone(), register_params).await);
    Ok(coin)
}

#[derive(Debug, Display)]
pub enum RegisterCoinError {
    #[display(fmt = "Coin '{}' is initialized already", coin)]
    CoinIsInitializedAlready {
        coin: String,
    },
    Internal(String),
}

pub struct RegisterCoinParams {
    pub ticker: String,
    pub tx_history: bool,
}

pub async fn lp_register_coin(
    ctx: &MmArc,
    coin: MmCoinEnum,
    params: RegisterCoinParams,
) -> Result<(), MmError<RegisterCoinError>> {
    let RegisterCoinParams { ticker, tx_history } = params;
    let cctx = CoinsContext::from_ctx(ctx).map_to_mm(RegisterCoinError::Internal)?;

    // TODO AP: locking the coins list during the entire initialization prevents different coins from being
    // activated concurrently which results in long activation time: https://github.com/KomodoPlatform/atomicDEX/issues/24
    // So I'm leaving the possibility of race condition intentionally in favor of faster concurrent activation.
    // Should consider refactoring: maybe extract the RPC client initialization part from coin init functions.
    let mut coins = cctx.coins.lock().await;
    match coins.raw_entry_mut().from_key(&ticker) {
        RawEntryMut::Occupied(_oe) => {
            return MmError::err(RegisterCoinError::CoinIsInitializedAlready { coin: ticker.clone() })
        },
        RawEntryMut::Vacant(ve) => ve.insert(ticker.clone(), coin.clone()),
    };
    if tx_history {
        lp_spawn_tx_history(ctx.clone(), coin).map_to_mm(RegisterCoinError::Internal)?;
    }
    Ok(())
}

#[cfg(not(target_arch = "wasm32"))]
fn lp_spawn_tx_history(ctx: MmArc, coin: MmCoinEnum) -> Result<(), String> {
    try_s!(std::thread::Builder::new()
        .name(format!("tx_history_{}", coin.ticker()))
        .spawn(move || coin.process_history_loop(ctx).wait()));
    Ok(())
}

#[cfg(target_arch = "wasm32")]
fn lp_spawn_tx_history(ctx: MmArc, coin: MmCoinEnum) -> Result<(), String> {
    let fut = async move {
        let _res = coin.process_history_loop(ctx).compat().await;
    };
    common::executor::spawn_local(fut);
    Ok(())
}

/// NB: Returns only the enabled (aka active) coins.
pub async fn lp_coinfind(ctx: &MmArc, ticker: &str) -> Result<Option<MmCoinEnum>, String> {
    let cctx = try_s!(CoinsContext::from_ctx(ctx));
    let coins = cctx.coins.lock().await;
    Ok(coins.get(ticker).cloned())
}

/// Attempts to find a pair of active coins returning None if one is not enabled
pub async fn find_pair(ctx: &MmArc, base: &str, rel: &str) -> Result<Option<(MmCoinEnum, MmCoinEnum)>, String> {
    let fut_base = lp_coinfind(ctx, base);
    let fut_rel = lp_coinfind(ctx, rel);

    futures::future::try_join(fut_base, fut_rel)
        .map_ok(|(base, rel)| base.zip(rel))
        .await
}

#[derive(Debug, Display)]
pub enum CoinFindError {
    #[display(fmt = "No such coin: {}", coin)]
    NoSuchCoin { coin: String },
}

pub async fn lp_coinfind_or_err(ctx: &MmArc, ticker: &str) -> CoinFindResult<MmCoinEnum> {
    match lp_coinfind(ctx, ticker).await {
        Ok(Some(coin)) => Ok(coin),
        Ok(None) => MmError::err(CoinFindError::NoSuchCoin {
            coin: ticker.to_owned(),
        }),
        Err(e) => panic!("Unexpected error: {}", e),
    }
}

#[derive(Deserialize)]
struct ConvertAddressReq {
    coin: String,
    from: String,
    /// format to that the input address should be converted
    to_address_format: Json,
}

pub async fn convert_address(ctx: MmArc, req: Json) -> Result<Response<Vec<u8>>, String> {
    let req: ConvertAddressReq = try_s!(json::from_value(req));
    let coin = match lp_coinfind(&ctx, &req.coin).await {
        Ok(Some(t)) => t,
        Ok(None) => return ERR!("No such coin: {}", req.coin),
        Err(err) => return ERR!("!lp_coinfind({}): {}", req.coin, err),
    };
    let result = json!({
        "result": {
            "address": try_s!(coin.convert_to_address(&req.from, req.to_address_format)),
        },
    });
    let body = try_s!(json::to_vec(&result));
    Ok(try_s!(Response::builder().body(body)))
}

pub async fn kmd_rewards_info(ctx: MmArc) -> Result<Response<Vec<u8>>, String> {
    let coin = match lp_coinfind(&ctx, "KMD").await {
        Ok(Some(MmCoinEnum::UtxoCoin(t))) => t,
        Ok(Some(_)) => return ERR!("KMD was expected to be UTXO"),
        Ok(None) => return ERR!("KMD is not activated"),
        Err(err) => return ERR!("!lp_coinfind({}): KMD", err),
    };

    let res = json!({
        "result": try_s!(utxo::kmd_rewards_info(&coin).await),
    });
    let res = try_s!(json::to_vec(&res));
    Ok(try_s!(Response::builder().body(res)))
}

#[derive(Deserialize)]
struct ValidateAddressReq {
    coin: String,
    address: String,
}

#[derive(Serialize)]
pub struct ValidateAddressResult {
    pub is_valid: bool,
    #[serde(skip_serializing_if = "Option::is_none")]
    pub reason: Option<String>,
}

pub async fn validate_address(ctx: MmArc, req: Json) -> Result<Response<Vec<u8>>, String> {
    let req: ValidateAddressReq = try_s!(json::from_value(req));
    let coin = match lp_coinfind(&ctx, &req.coin).await {
        Ok(Some(t)) => t,
        Ok(None) => return ERR!("No such coin: {}", req.coin),
        Err(err) => return ERR!("!lp_coinfind({}): {}", req.coin, err),
    };

    let res = json!({ "result": coin.validate_address(&req.address) });
    let body = try_s!(json::to_vec(&res));
    Ok(try_s!(Response::builder().body(body)))
}

pub async fn withdraw(ctx: MmArc, req: WithdrawRequest) -> WithdrawResult {
    let coin = lp_coinfind_or_err(&ctx, &req.coin).await?;
    coin.withdraw(req).compat().await
}

pub async fn get_raw_transaction(ctx: MmArc, req: RawTransactionRequest) -> RawTransactionResult {
    let coin = lp_coinfind_or_err(&ctx, &req.coin).await?;
    coin.get_raw_transaction(req).compat().await
}

pub async fn sign_message(ctx: MmArc, req: SignatureRequest) -> SignatureResult<SignatureResponse> {
    let coin = lp_coinfind_or_err(&ctx, &req.coin).await?;
    let signature = coin.sign_message(&req.message)?;
    Ok(SignatureResponse { signature })
}

pub async fn verify_message(ctx: MmArc, req: VerificationRequest) -> VerificationResult<VerificationResponse> {
    let coin = lp_coinfind_or_err(&ctx, &req.coin).await?;

    let validate_address_result = coin.validate_address(&req.address);
    if !validate_address_result.is_valid {
        return MmError::err(VerificationError::InvalidRequest(
            validate_address_result.reason.unwrap_or_else(|| "Unknown".to_string()),
        ));
    }

    let is_valid = coin.verify_message(&req.signature, &req.message, &req.address)?;

    Ok(VerificationResponse { is_valid })
}

pub async fn remove_delegation(ctx: MmArc, req: RemoveDelegateRequest) -> DelegationResult {
    let coin = lp_coinfind_or_err(&ctx, &req.coin).await?;
    match coin {
        MmCoinEnum::QtumCoin(qtum) => qtum.remove_delegation().compat().await,
        _ => {
            return MmError::err(DelegationError::CoinDoesntSupportDelegation {
                coin: coin.ticker().to_string(),
            })
        },
    }
}

pub async fn get_staking_infos(ctx: MmArc, req: GetStakingInfosRequest) -> StakingInfosResult {
    let coin = lp_coinfind_or_err(&ctx, &req.coin).await?;
    match coin {
        MmCoinEnum::QtumCoin(qtum) => qtum.get_delegation_infos().compat().await,
        _ => {
            return MmError::err(StakingInfosError::CoinDoesntSupportStakingInfos {
                coin: coin.ticker().to_string(),
            })
        },
    }
}

pub async fn add_delegation(ctx: MmArc, req: AddDelegateRequest) -> DelegationResult {
    let coin = lp_coinfind_or_err(&ctx, &req.coin).await?;
    // Need to find a way to do a proper dispatch
    let coin_concrete = match coin {
        MmCoinEnum::QtumCoin(qtum) => qtum,
        _ => {
            return MmError::err(DelegationError::CoinDoesntSupportDelegation {
                coin: coin.ticker().to_string(),
            })
        },
    };
    match req.staking_details {
        StakingDetails::Qtum(qtum_staking) => coin_concrete.add_delegation(qtum_staking).compat().await,
    }
}

pub async fn send_raw_transaction(ctx: MmArc, req: Json) -> Result<Response<Vec<u8>>, String> {
    let ticker = try_s!(req["coin"].as_str().ok_or("No 'coin' field")).to_owned();
    let coin = match lp_coinfind(&ctx, &ticker).await {
        Ok(Some(t)) => t,
        Ok(None) => return ERR!("No such coin: {}", ticker),
        Err(err) => return ERR!("!lp_coinfind({}): {}", ticker, err),
    };
    let bytes_string = try_s!(req["tx_hex"].as_str().ok_or("No 'tx_hex' field"));
    let res = try_s!(coin.send_raw_tx(bytes_string).compat().await);
    let body = try_s!(json::to_vec(&json!({ "tx_hash": res })));
    Ok(try_s!(Response::builder().body(body)))
}

#[derive(Clone, Debug, Serialize)]
#[serde(tag = "state", content = "additional_info")]
pub enum HistorySyncState {
    NotEnabled,
    NotStarted,
    InProgress(Json),
    Error(Json),
    Finished,
}

#[derive(Deserialize)]
struct MyTxHistoryRequest {
    coin: String,
    from_id: Option<BytesJson>,
    #[serde(default)]
    max: bool,
    #[serde(default = "ten")]
    limit: usize,
    page_number: Option<NonZeroUsize>,
}

/// Returns the transaction history of selected coin. Returns no more than `limit` records (default: 10).
/// Skips the first records up to from_id (skipping the from_id too).
/// Transactions are sorted by number of confirmations in ascending order.
pub async fn my_tx_history(ctx: MmArc, req: Json) -> Result<Response<Vec<u8>>, String> {
    let request: MyTxHistoryRequest = try_s!(json::from_value(req));
    let coin = match lp_coinfind(&ctx, &request.coin).await {
        Ok(Some(t)) => t,
        Ok(None) => return ERR!("No such coin: {}", request.coin),
        Err(err) => return ERR!("!lp_coinfind({}): {}", request.coin, err),
    };

    let history = try_s!(coin.load_history_from_file(&ctx).compat().await);
    let total_records = history.len();
    let limit = if request.max { total_records } else { request.limit };

    let block_number = try_s!(coin.current_block().compat().await);
    let skip = match &request.from_id {
        Some(id) => {
            try_s!(history
                .iter()
                .position(|item| item.internal_id == *id)
                .ok_or(format!("from_id {:02x} is not found", id)))
                + 1
        },
        None => match request.page_number {
            Some(page_n) => (page_n.get() - 1) * request.limit,
            None => 0,
        },
    };

    let history = history.into_iter().skip(skip).take(limit);
    let history: Vec<Json> = history
        .map(|item| {
            let tx_block = item.block_height;
            let mut json = json::to_value(item).unwrap();
            json["confirmations"] = if tx_block == 0 {
                Json::from(0)
            } else if block_number >= tx_block {
                Json::from((block_number - tx_block) + 1)
            } else {
                Json::from(0)
            };
            json
        })
        .collect();

    let response = json!({
        "result": {
            "transactions": history,
            "limit": limit,
            "skipped": skip,
            "from_id": request.from_id,
            "total": total_records,
            "current_block": block_number,
            "sync_status": coin.history_sync_status(),
            "page_number": request.page_number,
            "total_pages": calc_total_pages(total_records, request.limit),
        }
    });
    let body = try_s!(json::to_vec(&response));
    Ok(try_s!(Response::builder().body(body)))
}

pub async fn get_trade_fee(ctx: MmArc, req: Json) -> Result<Response<Vec<u8>>, String> {
    let ticker = try_s!(req["coin"].as_str().ok_or("No 'coin' field")).to_owned();
    let coin = match lp_coinfind(&ctx, &ticker).await {
        Ok(Some(t)) => t,
        Ok(None) => return ERR!("No such coin: {}", ticker),
        Err(err) => return ERR!("!lp_coinfind({}): {}", ticker, err),
    };
    let fee_info = try_s!(coin.get_trade_fee().compat().await);
    let res = try_s!(json::to_vec(&json!({
        "result": {
            "coin": fee_info.coin,
            "amount": fee_info.amount.to_decimal(),
            "amount_fraction": fee_info.amount.to_fraction(),
            "amount_rat": fee_info.amount.to_ratio(),
        }
    })));
    Ok(try_s!(Response::builder().body(res)))
}

#[derive(Serialize)]
struct EnabledCoin {
    ticker: String,
    address: String,
}

pub async fn get_enabled_coins(ctx: MmArc) -> Result<Response<Vec<u8>>, String> {
    let coins_ctx: Arc<CoinsContext> = try_s!(CoinsContext::from_ctx(&ctx));
    let coins = coins_ctx.coins.lock().await;
    let enabled_coins: Vec<_> = try_s!(coins
        .iter()
        .map(|(ticker, coin)| {
            let address = try_s!(coin.my_address());
            Ok(EnabledCoin {
                ticker: ticker.clone(),
                address,
            })
        })
        .collect());

    let res = try_s!(json::to_vec(&json!({ "result": enabled_coins })));
    Ok(try_s!(Response::builder().body(res)))
}

pub async fn disable_coin(ctx: &MmArc, ticker: &str) -> Result<(), String> {
    let coins_ctx = try_s!(CoinsContext::from_ctx(ctx));
    let mut coins = coins_ctx.coins.lock().await;
    match coins.remove(ticker) {
        Some(_) => Ok(()),
        None => ERR!("{} is disabled already", ticker),
    }
}

#[derive(Deserialize)]
pub struct ConfirmationsReq {
    coin: String,
    confirmations: u64,
}

pub async fn set_required_confirmations(ctx: MmArc, req: Json) -> Result<Response<Vec<u8>>, String> {
    let req: ConfirmationsReq = try_s!(json::from_value(req));
    let coin = match lp_coinfind(&ctx, &req.coin).await {
        Ok(Some(t)) => t,
        Ok(None) => return ERR!("No such coin {}", req.coin),
        Err(err) => return ERR!("!lp_coinfind ({}): {}", req.coin, err),
    };
    coin.set_required_confirmations(req.confirmations);
    let res = try_s!(json::to_vec(&json!({
        "result": {
            "coin": req.coin,
            "confirmations": coin.required_confirmations(),
        }
    })));
    Ok(try_s!(Response::builder().body(res)))
}

#[derive(Deserialize)]
pub struct RequiresNotaReq {
    coin: String,
    requires_notarization: bool,
}

pub async fn set_requires_notarization(ctx: MmArc, req: Json) -> Result<Response<Vec<u8>>, String> {
    let req: RequiresNotaReq = try_s!(json::from_value(req));
    let coin = match lp_coinfind(&ctx, &req.coin).await {
        Ok(Some(t)) => t,
        Ok(None) => return ERR!("No such coin {}", req.coin),
        Err(err) => return ERR!("!lp_coinfind ({}): {}", req.coin, err),
    };
    coin.set_requires_notarization(req.requires_notarization);
    let res = try_s!(json::to_vec(&json!({
        "result": {
            "coin": req.coin,
            "requires_notarization": coin.requires_notarization(),
        }
    })));
    Ok(try_s!(Response::builder().body(res)))
}

pub async fn show_priv_key(ctx: MmArc, req: Json) -> Result<Response<Vec<u8>>, String> {
    let ticker = try_s!(req["coin"].as_str().ok_or("No 'coin' field")).to_owned();
    let coin = match lp_coinfind(&ctx, &ticker).await {
        Ok(Some(t)) => t,
        Ok(None) => return ERR!("No such coin: {}", ticker),
        Err(err) => return ERR!("!lp_coinfind({}): {}", ticker, err),
    };
    let res = try_s!(json::to_vec(&json!({
        "result": {
            "coin": ticker,
            "priv_key": try_s!(coin.display_priv_key()),
        }
    })));
    Ok(try_s!(Response::builder().body(res)))
}

pub async fn register_balance_update_handler(
    ctx: MmArc,
    handler: Box<dyn BalanceTradeFeeUpdatedHandler + Send + Sync>,
) {
    let coins_ctx = CoinsContext::from_ctx(&ctx).unwrap();
    coins_ctx.balance_update_handlers.lock().await.push(handler);
}

pub fn update_coins_config(mut config: Json) -> Result<Json, String> {
    let coins = match config.as_array_mut() {
        Some(c) => c,
        _ => return ERR!("Coins config must be an array"),
    };

    for coin in coins {
        // the coin_as_str is used only to be formatted
        let coin_as_str = format!("{}", coin);
        let coin = try_s!(coin
            .as_object_mut()
            .ok_or(ERRL!("Expected object, found {:?}", coin_as_str)));
        if coin.contains_key("protocol") {
            // the coin is up-to-date
            continue;
        }
        let protocol = match coin.remove("etomic") {
            Some(etomic) => {
                let etomic = etomic
                    .as_str()
                    .ok_or(ERRL!("Expected etomic as string, found {:?}", etomic))?;
                if etomic == "0x0000000000000000000000000000000000000000" {
                    CoinProtocol::ETH
                } else {
                    let contract_address = etomic.to_owned();
                    CoinProtocol::ERC20 {
                        platform: "ETH".into(),
                        contract_address,
                    }
                }
            },
            _ => CoinProtocol::UTXO,
        };

        let protocol = json::to_value(protocol).map_err(|e| ERRL!("Error {:?} on process {:?}", e, coin_as_str))?;
        coin.insert("protocol".into(), protocol);
    }

    Ok(config)
}

#[derive(Deserialize)]
struct ConvertUtxoAddressReq {
    address: String,
    to_coin: String,
}

pub async fn convert_utxo_address(ctx: MmArc, req: Json) -> Result<Response<Vec<u8>>, String> {
    let req: ConvertUtxoAddressReq = try_s!(json::from_value(req));
    let mut addr: utxo::Address = try_s!(req.address.parse());
    let coin = match lp_coinfind(&ctx, &req.to_coin).await {
        Ok(Some(c)) => c,
        _ => return ERR!("Coin {} is not activated", req.to_coin),
    };
    let coin = match coin {
        MmCoinEnum::UtxoCoin(utxo) => utxo,
        _ => return ERR!("Coin {} is not utxo", req.to_coin),
    };
    addr.prefix = coin.as_ref().conf.pub_addr_prefix;
    addr.t_addr_prefix = coin.as_ref().conf.pub_t_addr_prefix;
    addr.checksum_type = coin.as_ref().conf.checksum_type;

    let response = try_s!(json::to_vec(&json!({
        "result": addr.to_string(),
    })));
    Ok(try_s!(Response::builder().body(response)))
}

pub fn address_by_coin_conf_and_pubkey_str(
    ctx: &MmArc,
    coin: &str,
    conf: &Json,
    pubkey: &str,
    addr_format: UtxoAddressFormat,
) -> Result<String, String> {
    let protocol: CoinProtocol = try_s!(json::from_value(conf["protocol"].clone()));
    match protocol {
        CoinProtocol::ERC20 { .. } | CoinProtocol::ETH => eth::addr_from_pubkey_str(pubkey),
        CoinProtocol::UTXO | CoinProtocol::QTUM | CoinProtocol::QRC20 { .. } | CoinProtocol::BCH { .. } => {
            utxo::address_by_conf_and_pubkey_str(coin, conf, pubkey, addr_format)
        },
        CoinProtocol::SLPTOKEN { platform, .. } => {
            let platform_conf = coin_conf(ctx, &platform);
            if platform_conf.is_null() {
                return ERR!("platform {} conf is null", platform);
            }
            // TODO is there any way to make it better without duplicating the prefix in the SLP conf?
            let platform_protocol: CoinProtocol = try_s!(json::from_value(platform_conf["protocol"].clone()));
            match platform_protocol {
                CoinProtocol::BCH { slp_prefix } => {
                    slp_addr_from_pubkey_str(pubkey, &slp_prefix).map_err(|e| ERRL!("{}", e))
                },
                _ => ERR!("Platform protocol {:?} is not BCH", platform_protocol),
            }
        },
        CoinProtocol::TENDERMINT { .. } => {
            ERR!("address_by_coin_conf_and_pubkey_str is not implemented for TENDERMINT protocol yet!")
        },
        #[cfg(not(target_arch = "wasm32"))]
        CoinProtocol::LIGHTNING { .. } => {
            ERR!("address_by_coin_conf_and_pubkey_str is not implemented for lightning protocol yet!")
        },
        #[cfg(not(target_arch = "wasm32"))]
        CoinProtocol::SOLANA | CoinProtocol::SPLTOKEN { .. } => {
            ERR!("Solana pubkey is the public address - you do not need to use this rpc call.")
        },
        #[cfg(not(target_arch = "wasm32"))]
        CoinProtocol::ZHTLC { .. } => ERR!("address_by_coin_conf_and_pubkey_str is not supported for ZHTLC protocol!"),
    }
}

#[cfg(target_arch = "wasm32")]
fn load_history_from_file_impl<T>(coin: &T, ctx: &MmArc) -> TxHistoryFut<Vec<TransactionDetails>>
where
    T: MmCoin + ?Sized,
{
    let ctx = ctx.clone();
    let ticker = coin.ticker().to_owned();
    let my_address = try_f!(coin.my_address().map_to_mm(TxHistoryError::InternalError));

    let fut = async move {
        let coins_ctx = CoinsContext::from_ctx(&ctx).unwrap();
        let db = coins_ctx.tx_history_db().await?;
        let err = match load_tx_history(&db, &ticker, &my_address).await {
            Ok(history) => return Ok(history),
            Err(e) => e,
        };

        if let TxHistoryError::ErrorDeserializing(e) = err.get_inner() {
            ctx.log.log(
                "🌋",
                &[&"tx_history", &ticker.to_owned()],
                &ERRL!("Error {} on history deserialization, resetting the cache.", e),
            );
            clear_tx_history(&db, &ticker, &my_address).await?;
            return Ok(Vec::new());
        }

        Err(err)
    };
    Box::new(fut.boxed().compat())
}

#[cfg(not(target_arch = "wasm32"))]
fn load_history_from_file_impl<T>(coin: &T, ctx: &MmArc) -> TxHistoryFut<Vec<TransactionDetails>>
where
    T: MmCoin + ?Sized,
{
    let ticker = coin.ticker().to_owned();
    let history_path = coin.tx_history_path(ctx);
    let ctx = ctx.clone();

    let fut = async move {
        let content = match fs::read(&history_path).await {
            Ok(content) => content,
            Err(err) if err.kind() == io::ErrorKind::NotFound => {
                return Ok(Vec::new());
            },
            Err(err) => {
                let error = format!(
                    "Error '{}' reading from the history file {}",
                    err,
                    history_path.display()
                );
                return MmError::err(TxHistoryError::ErrorLoading(error));
            },
        };
        let serde_err = match json::from_slice(&content) {
            Ok(txs) => return Ok(txs),
            Err(e) => e,
        };

        ctx.log.log(
            "🌋",
            &[&"tx_history", &ticker],
            &ERRL!("Error {} on history deserialization, resetting the cache.", serde_err),
        );
        fs::remove_file(&history_path)
            .await
            .map_to_mm(|e| TxHistoryError::ErrorClearing(e.to_string()))?;
        Ok(Vec::new())
    };
    Box::new(fut.boxed().compat())
}

#[cfg(target_arch = "wasm32")]
fn save_history_to_file_impl<T>(coin: &T, ctx: &MmArc, mut history: Vec<TransactionDetails>) -> TxHistoryFut<()>
where
    T: MmCoin + MarketCoinOps + ?Sized,
{
    let ctx = ctx.clone();
    let ticker = coin.ticker().to_owned();
    let my_address = try_f!(coin.my_address().map_to_mm(TxHistoryError::InternalError));

    history.sort_unstable_by(compare_transactions);

    let fut = async move {
        let coins_ctx = CoinsContext::from_ctx(&ctx).unwrap();
        let db = coins_ctx.tx_history_db().await?;
        save_tx_history(&db, &ticker, &my_address, history).await?;
        Ok(())
    };
    Box::new(fut.boxed().compat())
}

#[cfg(not(target_arch = "wasm32"))]
fn save_history_to_file_impl<T>(coin: &T, ctx: &MmArc, mut history: Vec<TransactionDetails>) -> TxHistoryFut<()>
where
    T: MmCoin + MarketCoinOps + ?Sized,
{
    let history_path = coin.tx_history_path(ctx);
    let tmp_file = format!("{}.tmp", history_path.display());

    history.sort_unstable_by(compare_transactions);

    let fut = async move {
        let content = json::to_vec(&history).map_to_mm(|e| TxHistoryError::ErrorSerializing(e.to_string()))?;

        let fs_fut = async {
            let mut file = fs::File::create(&tmp_file).await?;
            file.write_all(&content).await?;
            file.flush().await?;
            fs::rename(&tmp_file, &history_path).await?;
            Ok(())
        };

        let res: io::Result<_> = fs_fut.await;
        if let Err(e) = res {
            let error = format!("Error '{}' creating/writing/renaming the tmp file {}", e, tmp_file);
            return MmError::err(TxHistoryError::ErrorSaving(error));
        }
        Ok(())
    };
    Box::new(fut.boxed().compat())
}

fn compare_transactions(a: &TransactionDetails, b: &TransactionDetails) -> Ordering {
    // the transactions with block_height == 0 are the most recent so we need to separately handle them while sorting
    if a.block_height == b.block_height {
        a.internal_id.cmp(&b.internal_id)
    } else if a.block_height == 0 {
        Ordering::Less
    } else if b.block_height == 0 {
        Ordering::Greater
    } else {
        b.block_height.cmp(&a.block_height)
    }
}<|MERGE_RESOLUTION|>--- conflicted
+++ resolved
@@ -830,12 +830,8 @@
     Eth(EthTxFeeDetails),
     Qrc20(Qrc20FeeDetails),
     Slp(SlpFeeDetails),
-<<<<<<< HEAD
     Tendermint(TendermintFeeDetails),
-    #[cfg(not(target_arch = "wasm32"))]
-=======
     #[cfg(all(not(target_os = "ios"), not(target_os = "android"), not(target_arch = "wasm32")))]
->>>>>>> 814a51ea
     Solana(SolanaFeeDetails),
 }
 
@@ -1774,12 +1770,8 @@
     ZCoin(ZCoin),
     Bch(BchCoin),
     SlpToken(SlpToken),
-<<<<<<< HEAD
     Tendermint(TendermintCoin),
-    #[cfg(not(target_arch = "wasm32"))]
-=======
     #[cfg(all(not(target_os = "ios"), not(target_os = "android"), not(target_arch = "wasm32")))]
->>>>>>> 814a51ea
     SolanaCoin(SolanaCoin),
     #[cfg(all(not(target_os = "ios"), not(target_os = "android"), not(target_arch = "wasm32")))]
     SplToken(SplToken),
