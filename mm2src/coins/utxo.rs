--- conflicted
+++ resolved
@@ -1355,14 +1355,6 @@
     }
 
     fn address_format(&self) -> Result<UtxoAddressFormat, String> {
-<<<<<<< HEAD
-        let mut format: Option<UtxoAddressFormat> = self.activation_params().address_format;
-        if format.is_none() {
-            format = try_s!(json::from_value(self.conf()["address_format"].clone()))
-        }
-
-        let mut address_format = format.unwrap_or(UtxoAddressFormat::Standard);
-=======
         let format_from_req: Option<UtxoAddressFormat> = try_s!(json::from_value(self.req()["address_format"].clone()));
         let format_from_conf = try_s!(json::from_value::<Option<UtxoAddressFormat>>(
             self.conf()["address_format"].clone()
@@ -1383,7 +1375,6 @@
             },
             None => format_from_conf,
         };
->>>>>>> f80bda6e
 
         if let UtxoAddressFormat::CashAddress {
             network: _,
